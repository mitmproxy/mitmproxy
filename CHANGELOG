Unreleased: mitmproxy next

** Full Changelog **

    * Add MsgPack content viewer (@tasn)
    * Use `@charset` to decode CSS files if available (@prinzhorn)
    * Fix links to anticache docs in mitmweb and use HTTPS for links to documentation (@rugk)
    * Updated typing for WebsocketMessage.content (@prinzhorn)
<<<<<<< HEAD
    * Display HTTP trailers in mitmweb (@sanlengjingvv)
=======
    * Prevent transparent mode from connecting to itself in the basic cases (@prinzhorn)
>>>>>>> 5ebc338f

    * --- TODO: add new PRs above this line ---

    * ... and various other fixes, documentation improvements, dependency version bumps, etc.

18 July 2020: mitmproxy 5.2

    * Add Filter message to mitmdump (@sarthak212)
    * Display TCP flows at flow list (@Jessonsotoventura, @nikitastupin, @mhils)
    * Colorize JSON Contentview (@sarthak212)
    * Fix console crash when entering regex escape character in half-open string (@sarthak212)
    * Integrate contentviews to TCP flow details (@nikitastupin)
    * Added add-ons that enhance the performance of web application scanners (@anneborcherding)
    * Increase WebSocket message timestamp precision (@JustAnotherArchivist)
    * Fix HTTP reason value on HTTP/2 reponses (@rbdixon)
    * mitmweb: support wslview to open a web browser (@G-Rath)
    * Fix dev version detection with parent git repo (@JustAnotherArchivist)
    * Restructure examples and supported addons (@mhils)
    * Certificate generation: mark SAN as critical if no CN is set (@mhils)
    * Simplify Replacements with new ModifyBody addon (@mplattner)
    * Rename SetHeaders addon to ModifyHeaders (@mplattner)
    * mitmweb: "New -> File" menu option has been renamed to "Clear All" (@yogeshojha)
    * Add new MapRemote addon to rewrite URLs of requests (@mplattner)
    * Add support for HTTP Trailers to the HTTP/2 protocol (@sanlengjingvv and @Kriechi)
    * Fix certificate runtime error during expire cleanup (@gorogoroumaru)
    * Fixed the DNS Rebind Protection for secure support of IPv6 addresses (@tunnelpr0)
    * WebSockets: match the HTTP-WebSocket flow for the ~websocket filter (@Kriechi)
    * Fix deadlock caused by the "replay.client.stop" command (@gorogoroumaru)
    * Add new MapLocal addon to serve local files instead of remote resources (@mplattner and @mhils)
    * Add minimal TCP interception and modification (@nikitastupin)
    * Add new CheckSSLPinning addon to check SSL-Pinning on client (@su-vikas)
    * Add a JSON dump script: write data into a file or send to an endpoint as JSON (@emedvedev)
    * Fix console output formatting (@sarthak212)
    * Add example for proxy authentication using selenium (@anneborcherding and @weichweich)

13 April 2020: mitmproxy 5.1.1

    * Fixed Docker images not starting due to missing shell

13 April 2020: mitmproxy 5.1

  ** Major Changes **
    * Initial Support for TLS 1.3

  ** Full Changelog **
    * Reduce leaf certificate validity to one year due to upcoming browser changes (@mhils)
    * Rename mitmweb's web_iface option to web_host for consistency (@oxr463)
    * Sending a SIGTERM now exits mitmproxy without prompt, SIGINT still asks (@ThinkChaos)
    * Don't force host header on outgoing requests (@mhils)
    * Additional documentation and examples for WebSockets (@Kriechi)
    * Gracefully handle hyphens in domain names (@matosconsulting)
    * Fix header replacement count (@naivekun)
    * Emit serverconnect event only after a connection has been established (@Prinzhorn)
    * Fix ValueError in table mode of server replay flow (@ylmrx)
    * HTTP/2: send all stream reset types to other connection (@rohfle)
    * HTTP/2: fix WINDOW_UPDATE swallowed on closed streams (@Kriechi)
    * Fix wrong behavior of --allow-hosts options (@BlownSnail)
    * Additional and updated documentation for examples, WebSockets, Getting Started (@Kriechi)

27 December 2019: mitmproxy 5.0.1

    * Fixed precompiled Linux binaries to not crash in table mode
    * Display webp images in mitmweb (@cixtor)

16 December 2019: mitmproxy 5.0

  ** Major Changes **
    * Added new Table UI (@Jessonsotoventura)
    * Added EKU extension to certificates. This fixes support for macOS Catalina (@vin01)

  ** Security Fixes **
    * Fixed command injection vulnerabilities when exporting flows as curl/httpie commands (@cript0nauta)
    * Do not echo unsanitized user input in HTTP error responses (@fimad)

  ** Full Changelog **
    * Moved to Github CI for Continuous Integration, dropping support for old Linux and macOS releases. (#3728)
    * Vastly improved command parsing, in particular for setting flow filters (@typoon)
    * Added a new flow export for raw responses (@mckeimic)
    * URLs are now edited in an external editor (@Jessonsotoventura)
    * mitmproxy now has a command history (@typoon)
    * Added terminal like keyboard shortcuts for the command bar (ctrl+w, ctrl+a, ctrl+f, ...) (@typoon)
    * Fixed issue with improper handling of non-ascii characters in URLs (@rjt-gupta)
    * Filtering can now use unicode characters (@rjt-gupta)
    * Fixed issue with user keybindings not being able to override default keybindings
    * Improved installation instructions
    * Added support for IPV6-only environments (@sethb157)
    * Fixed bug with server replay (@rjt-gupta)
    * Fixed issue with duplicate error responses (@ccssrryy)
    * Users can now set a specific external editor using $MITMPROXY_EDITOR (@rjt-gupta)
    * Config file can now be called `config.yml` or `config.yaml` (@ylmrx)
    * Fixed crash on `view.focus.[next|prev]` (@ylmrx)
    * Updated documentation to help using mitmproxy certificate on Android (@jannst)
    * Added support to parse IPv6 entries from `pfctl` on MacOS. (@tomlabaude)
    * Fixed instructions on how to build the documentation (@jannst)
    * Added a new `--allow-hosts` option (@pierlon)
    * Added support for zstd content-encoding (@tsaaristo)
    * Fixed issue where the replay server would corrupt the Date header (@tonyb486)
    * Improve speed for WebSocket interception (@MathieuBordere)
    * Fixed issue with parsing JPEG files. (@lusceu)
    * Improve example code style (@BoboTiG)
    * Fixed issue converting void responses to HAR (@worldmind)
    * Color coded http status codes in mitmweb (@arun-94)
    * Added organization to generated certificates (@Abcdefghijklmnopqrstuvwxyzxyz)
    * Errors are now displayed on sys.stderr (@JessicaFavin)
    * Fixed issue with replay timestamps (@rjt-gupta)
    * Fixed copying in mitmweb on macOS (@XZzYassin)

31 July 2018: mitmproxy 4.0.4

    * Security: Protect mitmweb against DNS rebinding. (CVE-2018-14505, @atx)
    * Reduce certificate lifetime to two years to be conformant with
      the current CA/Browser Forum Baseline Requirements. (@muffl0n)
      (https://cabforum.org/2017/03/17/ballot-193-825-day-certificate-lifetimes/)
    * Update cryptography to version 2.3.

15 June 2018: mitmproxy 4.0.3

    * Add support for IPv6 transparent mode on Windows (#3174)
    * Add Docker images for ARMv7 - Raspberry Pi (#3190)
    * Major overhaul of our release workflow - you probably won't notice it, but for us it's a big thing!
    * Fix the Python version detection on Python 3.5, we now show a more intuitive error message (#3188)
    * Fix application shutdown on Windows (#3172)
    * Fix IPv6 scope suffixes in block addon (#3164)
    * Fix options update when added (#3157)
    * Fix "Edit Flow" button in mitmweb (#3136)

15 June 2018: mitmproxy 4.0.2
    * Skipped!


17 May 2018: mitmproxy 4.0.1

  ** Bugfixes **
    * The previous release had a packaging issue, so we bumped it to v4.0.1 and re-released it.
    * This contains no actual bugfixes or new features.

17 May 2018: mitmproxy 4.0

  ** Features **
    * mitmproxy now requires Python 3.6!
    * Moved the core to asyncio - which gives us a very significant performance boost!
    * Reduce memory consumption by using `SO_KEEPALIVE` (#3076)
    * Export request as httpie command (#3031)
    * Configure mitmproxy console keybindings with the keys.yaml file. See docs for more.

  ** Breaking Changes **
    * The --conf command-line flag is now --confdir, and specifies the mitmproxy configuration
    directory, instead of the options yaml file (which is at `config.yaml` under the configuration directory).
    * `allow_remote` got replaced by `block_global` and `block_private` (#3100)
    * No more custom events (#3093)
    * The `cadir` option has been renamed to `confdir`
    * We no longer magically capture print statements in addons and translate
    them to logs. Please use `ctx.log.info` explicitly.

  ** Bugfixes **
    * Correctly block connections from remote clients with IPv4-mapped IPv6 client addresses (#3099)
    * Expand `~` in paths during the `cut` command (#3078)
    * Remove socket listen backlog constraint
    * Improve handling of user script exceptions (#3050, #2837)
    * Ignore signal errors on windows
    * Fix traceback for commands with un-terminated escape characters (#2810)
    * Fix request replay when proxy is bound to local interface (#2647)
    * Fix traceback when running scripts on a flow twice (#2838)
    * Fix traceback when killing intercepted flow (#2879)
    * And lots of typos, docs improvements, revamped examples, and general fixes!

05 April 2018: mitmproxy 3.0.4

  * Fix an issue that caused mitmproxy to not retry HTTP requests on timeout.

  * Various other fixes (@kira0204, @fenilgandhi, @tran-tien-dat, @smonami,
  @luzpaz, @fristonio, @kajojify, @Oliver-Fish, @hcbarry, @jplochocki, @MikeShi42,
  @ghillu, @emilstahl)

25 February 2018: mitmproxy 3.0.3

  * Fix an issue that caused mitmproxy to lose keyboard control after spawning an external editor.

23 February 2018: mitmproxy 3.0.1

  * Fix a quote-related issue affecting the mitmproxy console command prompt.

22 February 2018: mitmproxy 3.0

  ** Major Changes **

  * Commands: A consistent, typed mechanism that allows addons to expose actions
  to users.

  * Options: A typed settings store for use by mitmproxy and addons.

  * Shift most of mitmproxy's own functionality into addons.

  * Major improvements to mitmproxy console, including an almost complete
  rewrite of the user interface, integration of commands, key bindings, and
  multi-pane layouts.

  * Major Improvements to mitmproxy’s web interface, mitmweb. (Matthew Shao,
  Google Summer of Code 2017)

  * Major Improvements to mitmproxy’s content views and protocol layers (Ujjwal
  Verma, Google Summer of Code 2017)

  * Faster JavaScript and CSS beautifiers. (Ujjwal Verma)


  ** Minor Changes **

  * Vastly improved JavaScript test coverage (Matthew Shao)

  * Options editor for mitmweb (Matthew Shao)

  * Static web-based flow viewer (Matthew Shao)

  * Request streaming for HTTP/1.x and HTTP/2 (Ujjwal Verma)

  * Implement more robust content views using Kaitai Struct (Ujjwal Verma)

  * Protobuf decoding now works without protoc being installed on the host
  system (Ujjwal Verma)

  * PNG, GIF, and JPEG can now be parsed without Pillow, which simplifies
  mitmproxy installation and moves parsing from unsafe C to pure Python (Ujjwal Verma)

  * Add parser for ICO files (Ujjwal Verma)

  * Migrate WebSockets implementation to wsproto. This reduces code size and
  adds WebSocket compression support. (Ujjwal Verma)

  * Add “split view” to split mitmproxy’s UI into two separate panes.

  * Add key binding viewer and editor

  * Add a command to spawn a preconfigured Chrome browser instance from
  mitmproxy

  * Fully support mitmproxy under the Windows Subsystem for Linux (WSL), work
  around display errors

  * Add XSS scanner addon (@ddworken)

  * Add ability to toggle interception (@mattweidner)

  * Numerous documentation improvements (@pauloromeira, @rst0git, @rgerganov,
  @fulldecent, @zhigang1992, @F1ashhimself, @vinaydargar, @jonathanrfisher1,
  @BasThomas, @LuD1161, @ayamamori, @TomTasche)

  * Add filters for websocket flows (@s4chin)

  * Make it possible to create a response to CONNECT requests in http_connect
  (@mengbiping)

  * Redirect stdout in scripts to ctx.log.warn (@nikofil)

  * Fix a crash when clearing the event log (@krsoninikhil)

  * Store the generated certificate for each flow (@dlenski)

  * Add --keep-host-header to retain the host header in reverse proxy mode
  (@krsoninikhil)

  * Fix setting palette options (@JordanLoehr)

  * Fix a crash with brotli encoding (@whackashoe)

  * Provide certificate installation instructions on mitm.it (@ritiek)

  * Fix a bug where we did not properly fall back to IPv4 when IPv6 is unavailable (@titeuf87)

  * Fix transparent mode on IPv6-enabled macOS systems (@Ga-ryo)

  * Fix handling of HTTP messages with multiple Content-Length headers (@surajt97)

  * Fix IPv6 authority form parsing in CONNECT requests (@r1b)

  * Fix event log display in mitmweb (@syahn)

  * Remove private key from PKCS12 file in ~/.mitmproxy (@ograff).

  * Add LDAP as a proxy authentication backend (@charlesdhdt)

  * Use mypy to check the whole codebase (@iharsh234)

  * Fix a crash when duplicating flows (@iharsh234)

  * Fix testsuite when the path contains a “.” (@felixonmars)

  * Store proxy authentication with flows (@lymanZerga11)

  * Match ~d and ~u filters against pretty_host (@dequis)

  * Update WBXML content view (@davidpshaw)

  * Handle HEAD requests for mitm.it to support Chrome in transparent mode on
  iOS (@tomlabaude)

  * Update dns spoofing example to use --keep-host-header (@krsoninikhil)

  * Call error handler on HTTPException (@tarnacious)

  * Make it possible to remove TLS from upstream HTTP connections

  * Update to pyOpenSSL 17.5, cryptography 2.1.4, and OpenSSL 1.1.0g

  * Make it possible to retroactively increase log verbosity.

  * Make logging from addons thread-safe

  * Tolerate imports in user scripts that match hook names (`from mitmproxy
  import log`)

  * Update mitmweb to React 16, which brings performance improvements

  * Fix a bug where reverting duplicated flows crashes mitmproxy

  * Fix a bug where successive requests are sent to the wrong host after a
  request has been redirected.

  * Fix a bug that binds outgoing connections to the wrong interface

  * Fix a bug where custom certificates are ignored in reverse proxy mode

  * Fix import of flows that have been created with mitmproxy 0.17

  * Fix formatting of (IPv6) IP addresses in a number of places

  * Fix replay for HTTP/2 flows

  * Decouple mitmproxy version and flow file format version

  * Fix a bug where “mitmdump -nr” does not exit automatically

  * Fix a crash when exporting flows to curl

  * Fix formatting of sticky cookies

  * Improve script reloading reliability by polling the filesystem instead of using watchdog

  * Fix a crash when refreshing Set-Cookie headers

  * Add connection indicator to mitmweb to alert users when the proxy server stops running

  * Add support for certificates with cyrillic domains

  * Simplify output of mitmproxy --version

  * Add Request.make to simplify request creation in scripts

  * Pathoc: Include a host header on CONNECT requests

  * Remove HTML outline contentview (#2572)

  * Remove Python and Locust export (#2465)

  * Remove emojis from tox.ini because flake8 cannot parse that. :(



28 April 2017: mitmproxy 2.0.2

    * Fix mitmweb's Content-Security-Policy to work with Chrome 58+

    * HTTP/2: actually use header normalization from hyper-h2


15 March 2017: mitmproxy 2.0.1

    * bump cryptography dependency

    * bump pyparsing dependency

    * HTTP/2: use header normalization from hyper-h2


21 February 2017: mitmproxy 2.0

    * HTTP/2 is now enabled by default.

    * Image ContentView: Parse images with Kaitai Struct (kaitai.io) instead of Pillow.
      This simplifies installation, reduces binary size, and allows parsing in pure Python.

    * Web: Add missing flow filters.

    * Add transparent proxy support for OpenBSD.

    * Check the mitmproxy CA for expiration and warn the user to regenerate it if necessary.

    * Testing: Tremendous improvements, enforced 100% coverage for large parts of the
      codebase, increased overall coverage.

    * Enforce individual coverage: one source file -> one test file with 100% coverage.

    * A myriad of other small improvements throughout the project.

    * Numerous bugfixes.


26 December 2016: mitmproxy 1.0

    * All mitmproxy tools are now Python 3 only! We plan to support Python 3.5 and higher.

    * Web-Based User Interface: Mitmproxy now officially has a web-based user interface
      called mitmweb. We consider it stable for all features currently exposed
      in the UI, but it still misses a lot of mitmproxy’s options.

    * Windows Compatibility: With mitmweb, mitmproxy is now usable on Windows.
      We are also introducing an installer (kindly sponsored by BitRock) that
      simplifies setup.

    * Configuration: The config file format is now a single YAML file. In most cases,
      converting to the new format should be trivial - please see the docs for
      more information.

    * Console: Significant UI improvements - including sorting of flows by
      size, type and url, status bar improvements, much faster indentation for
      HTTP views, and more.

    * HTTP/2: Significant improvements, but is temporarily disabled by default
      due to wide-spread protocol implementation errors on some large website

    * WebSocket: The protocol implementation is now mature, and is enabled by
      default. Complete UI support is coming in the next release. Hooks for
      message interception and manipulation are available.

    * A myriad of other small improvements throughout the project.


16 October 2016: mitmproxy 0.18

    * Python 3 Compatibility for mitmproxy and pathod (Shadab Zafar, GSoC 2016)

    * Major improvements to mitmweb (Clemens Brunner & Jason Hao, GSoC 2016)

    * Internal Core Refactor: Separation of most features into isolated Addons

    * Initial Support for WebSockets

    * Improved HTTP/2 Support

    * Reverse Proxy Mode now automatically adjusts host headers and TLS Server Name Indication

    * Improved HAR export

    * Improved export functionality for curl, python code, raw http etc.

    * Flow URLs are now truncated in the console for better visibility

    * New filters for TCP, HTTP and marked flows.

    * Mitmproxy now handles comma-separated Cookie headers

    * Merge mitmproxy and pathod documentation

    * Mitmdump now sanitizes its console output to not include control characters

    * Improved message body handling for HTTP messages:
      .raw_content provides the message body as seen on the wire
      .content provides the decompressed body (e.g. un-gzipped)
      .text provides the body decompressed and decoded body

    * New HTTP Message getters/setters for cookies and form contents.

    * Add ability to view only marked flows in mitmproxy

    * Improved Script Reloader (Always use polling, watch for whole directory)

    * Use tox for testing

    * Unicode support for tnetstrings

    * Add dumpfile converters for mitmproxy versions 0.11 and 0.12

    * Numerous bugfixes


9 April 2016: mitmproxy 0.17

    * Simplify repository and release structure. mitmproxy now comes as a single package, including netlib and pathod.

    * Rename the Python package from libmproxy to mitmproxy.

    * New option to add server certs to client chain (CVE-2016-2402, John Kozyrakis)

    * Enable HTTP/2 by default (Thomas Kriechbaumer)

    * Improved HAR extractor (Shadab Zafar)

    * Add icon for OSX and Windows binaries

    * Add content view for query parameters (Will Coster)

    * Initial work on Python 3 compatibility

    * locust.io export (Zohar Lorberbaum)

    * Fix XSS vulnerability in HTTP errors (Will Coster)

    * Numerous bugfixes and minor improvements


15 February 2016: mitmproxy 0.16

    * Completely revised HTTP2 implementation based on hyper-h2 (Thomas Kriechbaumer)

    * Export flows as cURL command, Python code or raw HTTP (Shadab Zafar)

    * Fixed compatibility with the Android Emulator (Will Coster)

    * Script Reloader: Inline scripts are reloaded automatically if modified (Matthew Shao)

    * Inline script hooks for TCP mode (Michael J. Bazzinotti)

    * Add default ciphers to support iOS9 App Transport Security (Jorge Villacorta)

    * Basic Authentication for mitmweb (Guillem Anguera)

    * Exempt connections from interception based on TLS Server Name Indication (David Weinstein)

    * Provide Python Wheels for faster installation

    * Numerous bugfixes and minor improvements


4 December 2015: mitmproxy 0.15

    * Support for loading and converting older dumpfile formats (0.13 and up)

    * Content views for inline script (@chrisczub)

    * Better handling of empty header values (Benjamin Lee/@bltb)

    * Fix a gnarly memory leak in mitmdump

    * A number of bugfixes and small improvements


6 November 2015: mitmproxy 0.14

    * Statistics: 399 commits, 13 contributors, 79 closed issues, 37 closed
      PRs, 103 days

    * Docs: Greatly updated docs now hosted on ReadTheDocs!
      http://docs.mitmproxy.org

    * Docs: Fixed Typos, updated URLs etc. (Nick Badger, Ben Lerner, Choongwoo
      Han, onlywade, Jurriaan Bremer)

    * mitmdump: Colorized TTY output

    * mitmdump: Use mitmproxy's content views for human-readable output (Chris
      Czub)

    * mitmproxy and mitmdump: Support for displaying UTF8 contents

    * mitmproxy: add command line switch to disable mouse interaction (Timothy
      Elliott)

    * mitmproxy: bug fixes (Choongwoo Han, sethp-jive, FreeArtMan)

    * mitmweb: bug fixes (Colin Bendell)

    * libmproxy: Add ability to fall back to TCP passthrough for non-HTTP
      connections.

    * libmproxy: Avoid double-connect in case of TLS Server Name Indication.
      This yields a massive speedup for TLS handshakes.

    * libmproxy: Prevent unnecessary upstream connections (macmantrl)

    * Inline Scripts: New API for HTTP Headers:
      http://docs.mitmproxy.org/en/latest/dev/models.html#netlib.http.Headers

    * Inline Scripts: Properly handle exceptions in `done` hook

    * Inline Scripts: Allow relative imports, provide `__file__`

    * Examples: Add probabilistic TLS passthrough as an inline script

    * netlib: Refactored HTTP protocol handling code

    * netlib: ALPN support

    * netlib: fixed a bug in the optional certificate verification.

    * netlib: Initial Python 3.5 support (this is the first prerequisite for
      3.x support in mitmproxy)


24 July 2015: mitmproxy 0.13

    * Upstream certificate validation. See the --verify-upstream-cert,
      --upstream-trusted-confdir and --upstream-trusted-ca parameters. Thanks to
      Kyle Morton (github.com/kyle-m) for his work on this.

    * Add HTTP transparent proxy mode. This uses the host headers from HTTP
      traffic (rather than SNI and IP address information from the OS) to
      implement perform transparent proxying. Thanks to github.com/ijiro123 for
      this feature.

    * Add ~src and ~dst REGEX filters, allowing matching on source and
      destination addresses in the form of <IP>:<Port>

    * mitmproxy console: change g/G keyboard shortcuts to match less. Thanks to
      Jose Luis Honorato (github.com/jlhonora).

    * mitmproxy console: Flow marking and unmarking. Marked flows are not
      deleted when the flow list is cleared. Thanks to Jake Drahos
      (github.com/drahosj).

    * mitmproxy console: add marking of flows

    * Remove the certforward feature. It was added to allow exploitation of
      #gotofail, which is no longer a common vulnerability. Permitting this
      hugely increased the complexity of packaging and distributing mitmproxy.




3 June 2015: mitmproxy 0.12.1

    * mitmproxy console: mouse interaction - scroll in the flow list, click on
      flow to view, click to switch between tabs.

    * Update our crypto defaults: SHA256, 2048 bit RSA, 4096 bit DH parameters.

    * BUGFIX: crash under some circumstances when copying to clipboard.

    * BUGFIX: occasional crash when deleting flows.


18 May 2015: mitmproxy 0.12

    * mitmproxy console: Significant revamp of the UI. The major changes are
      listed below, and in addition almost every aspect of the UI has
      been tweaked, and performance has improved significantly.

    * mitmproxy console: A new options screen has been created ("o" shortcut),
      and many options that were previously manipulated directly via a
      keybinding have been moved there.

    * mitmproxy console: Big improvement in palettes. This includes improvements
      to all colour schemes. Palettes now set the terminal background colour by
      default, and a new --palette-transparent option has been added to disable
      this.

    * mitmproxy console: g/G shortcuts throughout mitmproxy console to jump
      to the beginning/end of the current view.

    * mitmproxy console: switch  palettes on the fly from the options screen.

    * mitmproxy console: A cookie editor has been added for mitmproxy console
      at long last.

    * mitmproxy console: Various components of requests and responses can be
      copied to the clipboard from mitmproxy - thanks to @marceloglezer.

    * Support for creating new requests from scratch in mitmproxy console (@marceloglezer).

    * SSLKEYLOGFILE environment variable to specify a logging location for TLS
      master keys. This can be used with tools like Wireshark to allow TLS
      decoding.

    * Server facing SSL cipher suite specification (thanks to Jim Shaver).

    * Official support for transparent proxying on FreeBSD - thanks to Mike C
      (http://github.com/mike-pt).

    * Many other small bugfixes and improvemenets throughout the project.


29 Dec 2014: mitmproxy 0.11.2:

    * Configuration files - mitmproxy.conf, mitmdump.conf, common.conf in the
      .mitmproxy directory.
    * Better handling of servers that reject connections that are not SNI.
    * Many other small bugfixes and improvements.


15 November 2014: mitmproxy 0.11.1:

    * Bug fixes: connection leaks some crashes


7 November 2014: mitmproxy 0.11:

    * Performance improvements for mitmproxy console

    * SOCKS5 proxy mode allows mitmproxy to act as a SOCKS5 proxy server

    * Data streaming for response bodies exceeding a threshold
      (bradpeabody@gmail.com)

    * Ignore hosts or IP addresses, forwarding both HTTP and HTTPS traffic
      untouched

    * Finer-grained control of traffic replay, including options to ignore
      contents or parameters when matching flows (marcelo.glezer@gmail.com)

    * Pass arguments to inline scripts

    * Configurable size limit on HTTP request and response bodies

    * Per-domain specification of interception certificates and keys (see
      --cert option)

    * Certificate forwarding, relaying upstream SSL certificates verbatim (see
      --cert-forward)

    * Search and highlighting for HTTP request and response bodies in
      mitmproxy console (pedro@worcel.com)

    * Transparent proxy support on Windows

    * Improved error messages and logging

    * Support for FreeBSD in transparent mode, using pf (zbrdge@gmail.com)

    * Content view mode for WBXML (davidshaw835@air-watch.com)

    * Better documentation, with a new section on proxy modes

    * Generic TCP proxy mode

    * Countless bugfixes and other small improvements

    * pathod: Hugely improved SSL support, including dynamic generation of certificates
    using the mitproxy cacert

7 November 2014: pathod 0.11:

  * Hugely improved SSL support, including dynamic generation of certificates
    using the mitproxy cacert

  * pathoc -S dumps information on the remote SSL certificate chain

  * Big improvements to fuzzing, including random spec selection and memoization to avoid repeating randomly generated patterns

  * Reflected patterns, allowing you to embed a pathod server response specification in a pathoc request, resolving both on client side. This makes fuzzing proxies and other intermediate systems much better.


28 January 2014: mitmproxy 0.10:

    * Support for multiple scripts and multiple script arguments

    * Easy certificate install through the in-proxy web app, which is now
      enabled by default

    * Forward proxy mode, that forwards proxy requests to an upstream HTTP server

    * Reverse proxy now works with SSL

    * Search within a request/response using the "/" and "n" shortcut keys

    * A view that beatifies CSS files if cssutils is available

    * Bug fix, documentation improvements, and more.


25 August 2013: mitmproxy 0.9.2:

    * Improvements to the mitmproxywrapper.py helper script for OSX.

    * Don't take minor version into account when checking for serialized file
      compatibility.

    * Fix a bug causing resource exhaustion under some circumstances for SSL
      connections.

    * Revamp the way we store interception certificates. We used to store these
      on disk, they're now in-memory. This fixes a race condition related to
      cert handling, and improves compatibility with Windows, where the rules
      governing permitted file names are weird, resulting in errors for some
      valid IDNA-encoded names.

    * Display transfer rates for responses in the flow list.

    * Many other small bugfixes and improvements.


25 August 2013: pathod 0.9.2:

    * Adapt to interface changes in netlib


16 June 2013: mitmproxy 0.9.1:

    * Use "correct" case for Content-Type headers added by mitmproxy.

    * Make UTF environment detection more robust.

    * Improved MIME-type detection for viewers.

    * Always read files in binary mode (Windows compatibility fix).

    * Some developer documentation.


15 May 2013: mitmproxy 0.9:

    * Upstream certs mode is now the default.

    * Add a WSGI container that lets you host in-proxy web applications.

    * Full transparent proxy support for Linux and OSX.

    * Introduce netlib, a common codebase for mitmproxy and pathod
      (http://github.com/cortesi/netlib).

    * Full support for SNI.

    * Color palettes for mitmproxy, tailored for light and dark terminal
      backgrounds.

    * Stream flows to file as responses arrive with the "W" shortcut in
      mitmproxy.

    * Extend the filter language, including ~d domain match operator, ~a to
      match asset flows (js, images, css).

    * Follow mode in mitmproxy ("F" shortcut) to "tail" flows as they arrive.

    * --dummy-certs option to specify and preserve the dummy certificate
      directory.

    * Server replay from the current captured buffer.

    * Huge improvements in content views. We now have viewers for AMF, HTML,
      JSON, Javascript, images, XML, URL-encoded forms, as well as hexadecimal
      and raw views.

    * Add Set Headers, analogous to replacement hooks. Defines headers that are set
      on flows, based on a matching pattern.

    * A graphical editor for path components in mitmproxy.

    * A small set of standard user-agent strings, which can be used easily in
      the header editor.

    * Proxy authentication to limit access to mitmproxy

    * pathod: Proxy mode. You can now configure clients to use pathod as an
      HTTP/S proxy.

    * pathoc: Proxy support, including using CONNECT to tunnel directly to
      targets.

    * pathoc: client certificate support.

    * pathod: API improvements, bugfixes.


15 May 2013: pathod 0.9 (version synced with mitmproxy):

    * Pathod proxy mode. You can now configure clients to use pathod as an
      HTTP/S proxy.

    * Pathoc proxy support, including using CONNECT to tunnel directly to
      targets.

    * Pathoc client certificate support.

    * API improvements, bugfixes.


16 November 2012: pathod 0.3:

    A release focusing on shoring up our fuzzing capabilities, especially with
    pathoc.

    * pathoc -q and -r options, output full request and response text.

    * pathod -q and -r options, add full request and response text to pathod's
      log buffer.

    * pathoc and pathod -x option, makes -q and -r options log in hex dump
      format.

    * pathoc -C option, specify response codes to ignore.

    * pathoc -T option, instructs pathoc to ignore timeouts.

    * pathoc -o option, a one-shot mode that exits after the first non-ignored
      response.

    * pathoc and pathod -e option, which explains the resulting message by
      expanding random and generated portions, and logging a reproducible
      specification.

    * Streamline the specification language. HTTP response message is now
      specified using the "r" mnemonic.

    * Add a "u" mnemonic for specifying User-Agent strings. Add a set of
      standard user-agent strings accessible through shortcuts.

    * Major internal refactoring and cleanup.

    * Many bugfixes.


22 August 2012: pathod 0.2:

    * Add pathoc, a pathological HTTP client.

    * Add libpathod.test, a truss for using pathod in unit tests.

    * Add an injection operator to the specification language.

    * Allow Python escape sequences in value literals.

    * Allow execution of requests and responses from file, using the new + operator.

    * Add daemonization to Pathod, and make it more robust for public-facing use.

    * Let pathod pick an arbitrary open port if -p 0 is specified.

    * Move from Tornado to netlib, the network library written for mitmproxy.

    * Move the web application to Flask.

    * Massively expand the documentation.


5 April 2012: mitmproxy 0.8:

    * Detailed tutorial for Android interception. Some features that land in
      this release have finally made reliable Android interception possible.

    * Upstream-cert mode, which uses information from the upstream server to
      generate interception certificates.

    * Replacement patterns that let you easily do global replacements in flows
      matching filter patterns. Can be specified on the command-line, or edited
      interactively.

    * Much more sophisticated and usable pretty printing of request bodies.
      Support for auto-indentation of Javascript, inspection of image EXIF
      data, and more.

    * Details view for flows, showing connection and SSL cert information (X
      keyboard shortcut).

    * Server certificates are now stored and serialized in saved traffic for
      later analysis. This means that the 0.8 serialization format is NOT
      compatible with 0.7.

    * Many other improvements, including bugfixes, and expanded scripting API,
      and more sophisticated certificate handling.


20 February 2012: mitmproxy 0.7:

    * New built-in key/value editor. This lets you interactively edit URL query
      strings, headers and URL-encoded form data.

    * Extend script API to allow duplication and replay of flows.

    * API for easy manipulation of URL-encoded forms and query strings.

    * Add "D" shortcut in mitmproxy to duplicate a flow.

    * Reverse proxy mode. In this mode mitmproxy acts as an HTTP server,
      forwarding all traffic to a specified upstream server.

    * UI improvements - use unicode characters to make GUI more compact,
      improve spacing and layout throughout.

    * Add support for filtering by HTTP method.

    * Add the ability to specify an HTTP body size limit.

    * Move to typed netstrings for serialization format - this makes 0.7
      backwards-incompatible with serialized data from 0.6!

    * Significant improvements in speed and responsiveness of UI.

    * Many minor bugfixes and improvements.


7 August 2011: mitmproxy 0.6:

    * New scripting API that allows much more flexible and fine-grained
      rewriting of traffic. See the docs for more info.

    * Support for gzip and deflate content encodings. A new "z"
      keybinding in mitmproxy to let us quickly encode and decode content, plus
      automatic decoding for the "pretty" view mode.

    * An event log, viewable with the "v" shortcut in mitmproxy, and the
      "-e" command-line flag in mitmdump.

    * Huge performance improvements: mitmproxy interface, loading
      large numbers of flows from file.

    * A new "replace" convenience method for all flow objects, that does a
      universal regex-based string replacement.

    * Header management has been rewritten to maintain both case and order.

    * Improved stability for SSL interception.

    * Default expiry time on generated SSL certs has been dropped to avoid an
      OpenSSL overflow bug that caused certificates to expire in the distant
      past on some systems.

    * A "pretty" view mode for JSON and form submission data.

    * Expanded documentation and examples.

    * Countless other small improvements and bugfixes.


27 June 2011: mitmproxy 0.5:

    * An -n option to start the tools without binding to a proxy port.

    * Allow scripts, hooks, sticky cookies etc. to run on flows loaded from
      save files.

    * Regularize command-line options for mitmproxy and mitmdump.

    * Add an "SSL exception" to mitmproxy's license to remove possible
      distribution issues.

    * Add a --cert-wait-time option to make mitmproxy pause after a new SSL
      certificate is generated. This can pave over small discrepancies in
      system time between the client and server.

    * Handle viewing big request and response bodies more elegantly. Only
      render the first 100k of large documents, and try to avoid running the
      XML indenter on non-XML data.

    * BUGFIX: Make the "revert" keyboard shortcut in mitmproxy work after a
      flow has been replayed.

    * BUGFIX: Repair a problem that sometimes caused SSL connections to consume
      100% of CPU.


30 March 2011: mitmproxy 0.4

    * Full serialization of HTTP conversations

    * Client and server replay

    * On-the-fly generation of dummy SSL certificates

    * mitmdump has "grown up" into a powerful tcpdump-like tool for HTTP/S

    * Dozens of improvements to the mitmproxy console interface

    * Python scripting hooks for programmatic modification of traffic


1 March 2010: mitmproxy 0.2

    * Big speed and responsiveness improvements, thanks to Thomas Roth

    * Support urwid 0.9.9

    * Terminal beeping based on filter expressions

    * Filter expressions for terminal beeps, limits, interceptions and sticky
      cookies can now be passed on the command line.

    * Save requests and responses to file

    * Split off non-interactive dump functionality into a new tool called
      mitmdump

    * "A" will now accept all intercepted connections

    * Lots of bugfixes<|MERGE_RESOLUTION|>--- conflicted
+++ resolved
@@ -6,11 +6,8 @@
     * Use `@charset` to decode CSS files if available (@prinzhorn)
     * Fix links to anticache docs in mitmweb and use HTTPS for links to documentation (@rugk)
     * Updated typing for WebsocketMessage.content (@prinzhorn)
-<<<<<<< HEAD
+    * Prevent transparent mode from connecting to itself in the basic cases (@prinzhorn)
     * Display HTTP trailers in mitmweb (@sanlengjingvv)
-=======
-    * Prevent transparent mode from connecting to itself in the basic cases (@prinzhorn)
->>>>>>> 5ebc338f
 
     * --- TODO: add new PRs above this line ---
 
