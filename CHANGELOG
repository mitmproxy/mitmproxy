Unreleased: mitmproxy next

** Full Changelog **

    * Add MsgPack content viewer (@tasn)
    * Use `@charset` to decode CSS files if available (@prinzhorn)
    * Fix links to anticache docs in mitmweb and use HTTPS for links to documentation (@rugk)
    * Updated typing for WebsocketMessage.content (@prinzhorn)
<<<<<<< HEAD
    * Add option `console_strip_trailing_newlines`, and no longer strip trailing newlines by default (@capt8bit)
=======
    * Prevent transparent mode from connecting to itself in the basic cases (@prinzhorn)
    * Display HTTP trailers in mitmweb (@sanlengjingvv)
    * Revamp onboarding app (@mhils)
    * Add ASGI support for embedded apps (@mhils)
>>>>>>> 5cb40300

    * --- TODO: add new PRs above this line ---

    * ... and various other fixes, documentation improvements, dependency version bumps, etc.

18 July 2020: mitmproxy 5.2

    * Add Filter message to mitmdump (@sarthak212)
    * Display TCP flows at flow list (@Jessonsotoventura, @nikitastupin, @mhils)
    * Colorize JSON Contentview (@sarthak212)
    * Fix console crash when entering regex escape character in half-open string (@sarthak212)
    * Integrate contentviews to TCP flow details (@nikitastupin)
    * Added add-ons that enhance the performance of web application scanners (@anneborcherding)
    * Increase WebSocket message timestamp precision (@JustAnotherArchivist)
    * Fix HTTP reason value on HTTP/2 reponses (@rbdixon)
    * mitmweb: support wslview to open a web browser (@G-Rath)
    * Fix dev version detection with parent git repo (@JustAnotherArchivist)
    * Restructure examples and supported addons (@mhils)
    * Certificate generation: mark SAN as critical if no CN is set (@mhils)
    * Simplify Replacements with new ModifyBody addon (@mplattner)
    * Rename SetHeaders addon to ModifyHeaders (@mplattner)
    * mitmweb: "New -> File" menu option has been renamed to "Clear All" (@yogeshojha)
    * Add new MapRemote addon to rewrite URLs of requests (@mplattner)
    * Add support for HTTP Trailers to the HTTP/2 protocol (@sanlengjingvv and @Kriechi)
    * Fix certificate runtime error during expire cleanup (@gorogoroumaru)
    * Fixed the DNS Rebind Protection for secure support of IPv6 addresses (@tunnelpr0)
    * WebSockets: match the HTTP-WebSocket flow for the ~websocket filter (@Kriechi)
    * Fix deadlock caused by the "replay.client.stop" command (@gorogoroumaru)
    * Add new MapLocal addon to serve local files instead of remote resources (@mplattner and @mhils)
    * Add minimal TCP interception and modification (@nikitastupin)
    * Add new CheckSSLPinning addon to check SSL-Pinning on client (@su-vikas)
    * Add a JSON dump script: write data into a file or send to an endpoint as JSON (@emedvedev)
    * Fix console output formatting (@sarthak212)
    * Add example for proxy authentication using selenium (@anneborcherding and @weichweich)

13 April 2020: mitmproxy 5.1.1

    * Fixed Docker images not starting due to missing shell

13 April 2020: mitmproxy 5.1

  ** Major Changes **
    * Initial Support for TLS 1.3

  ** Full Changelog **
    * Reduce leaf certificate validity to one year due to upcoming browser changes (@mhils)
    * Rename mitmweb's web_iface option to web_host for consistency (@oxr463)
    * Sending a SIGTERM now exits mitmproxy without prompt, SIGINT still asks (@ThinkChaos)
    * Don't force host header on outgoing requests (@mhils)
    * Additional documentation and examples for WebSockets (@Kriechi)
    * Gracefully handle hyphens in domain names (@matosconsulting)
    * Fix header replacement count (@naivekun)
    * Emit serverconnect event only after a connection has been established (@Prinzhorn)
    * Fix ValueError in table mode of server replay flow (@ylmrx)
    * HTTP/2: send all stream reset types to other connection (@rohfle)
    * HTTP/2: fix WINDOW_UPDATE swallowed on closed streams (@Kriechi)
    * Fix wrong behavior of --allow-hosts options (@BlownSnail)
    * Additional and updated documentation for examples, WebSockets, Getting Started (@Kriechi)

27 December 2019: mitmproxy 5.0.1

    * Fixed precompiled Linux binaries to not crash in table mode
    * Display webp images in mitmweb (@cixtor)

16 December 2019: mitmproxy 5.0

  ** Major Changes **
    * Added new Table UI (@Jessonsotoventura)
    * Added EKU extension to certificates. This fixes support for macOS Catalina (@vin01)

  ** Security Fixes **
    * Fixed command injection vulnerabilities when exporting flows as curl/httpie commands (@cript0nauta)
    * Do not echo unsanitized user input in HTTP error responses (@fimad)

  ** Full Changelog **
    * Moved to Github CI for Continuous Integration, dropping support for old Linux and macOS releases. (#3728)
    * Vastly improved command parsing, in particular for setting flow filters (@typoon)
    * Added a new flow export for raw responses (@mckeimic)
    * URLs are now edited in an external editor (@Jessonsotoventura)
    * mitmproxy now has a command history (@typoon)
    * Added terminal like keyboard shortcuts for the command bar (ctrl+w, ctrl+a, ctrl+f, ...) (@typoon)
    * Fixed issue with improper handling of non-ascii characters in URLs (@rjt-gupta)
    * Filtering can now use unicode characters (@rjt-gupta)
    * Fixed issue with user keybindings not being able to override default keybindings
    * Improved installation instructions
    * Added support for IPV6-only environments (@sethb157)
    * Fixed bug with server replay (@rjt-gupta)
    * Fixed issue with duplicate error responses (@ccssrryy)
    * Users can now set a specific external editor using $MITMPROXY_EDITOR (@rjt-gupta)
    * Config file can now be called `config.yml` or `config.yaml` (@ylmrx)
    * Fixed crash on `view.focus.[next|prev]` (@ylmrx)
    * Updated documentation to help using mitmproxy certificate on Android (@jannst)
    * Added support to parse IPv6 entries from `pfctl` on MacOS. (@tomlabaude)
    * Fixed instructions on how to build the documentation (@jannst)
    * Added a new `--allow-hosts` option (@pierlon)
    * Added support for zstd content-encoding (@tsaaristo)
    * Fixed issue where the replay server would corrupt the Date header (@tonyb486)
    * Improve speed for WebSocket interception (@MathieuBordere)
    * Fixed issue with parsing JPEG files. (@lusceu)
    * Improve example code style (@BoboTiG)
    * Fixed issue converting void responses to HAR (@worldmind)
    * Color coded http status codes in mitmweb (@arun-94)
    * Added organization to generated certificates (@Abcdefghijklmnopqrstuvwxyzxyz)
    * Errors are now displayed on sys.stderr (@JessicaFavin)
    * Fixed issue with replay timestamps (@rjt-gupta)
    * Fixed copying in mitmweb on macOS (@XZzYassin)

31 July 2018: mitmproxy 4.0.4

    * Security: Protect mitmweb against DNS rebinding. (CVE-2018-14505, @atx)
    * Reduce certificate lifetime to two years to be conformant with
      the current CA/Browser Forum Baseline Requirements. (@muffl0n)
      (https://cabforum.org/2017/03/17/ballot-193-825-day-certificate-lifetimes/)
    * Update cryptography to version 2.3.

15 June 2018: mitmproxy 4.0.3

    * Add support for IPv6 transparent mode on Windows (#3174)
    * Add Docker images for ARMv7 - Raspberry Pi (#3190)
    * Major overhaul of our release workflow - you probably won't notice it, but for us it's a big thing!
    * Fix the Python version detection on Python 3.5, we now show a more intuitive error message (#3188)
    * Fix application shutdown on Windows (#3172)
    * Fix IPv6 scope suffixes in block addon (#3164)
    * Fix options update when added (#3157)
    * Fix "Edit Flow" button in mitmweb (#3136)

15 June 2018: mitmproxy 4.0.2
    * Skipped!


17 May 2018: mitmproxy 4.0.1

  ** Bugfixes **
    * The previous release had a packaging issue, so we bumped it to v4.0.1 and re-released it.
    * This contains no actual bugfixes or new features.

17 May 2018: mitmproxy 4.0

  ** Features **
    * mitmproxy now requires Python 3.6!
    * Moved the core to asyncio - which gives us a very significant performance boost!
    * Reduce memory consumption by using `SO_KEEPALIVE` (#3076)
    * Export request as httpie command (#3031)
    * Configure mitmproxy console keybindings with the keys.yaml file. See docs for more.

  ** Breaking Changes **
    * The --conf command-line flag is now --confdir, and specifies the mitmproxy configuration
    directory, instead of the options yaml file (which is at `config.yaml` under the configuration directory).
    * `allow_remote` got replaced by `block_global` and `block_private` (#3100)
    * No more custom events (#3093)
    * The `cadir` option has been renamed to `confdir`
    * We no longer magically capture print statements in addons and translate
    them to logs. Please use `ctx.log.info` explicitly.

  ** Bugfixes **
    * Correctly block connections from remote clients with IPv4-mapped IPv6 client addresses (#3099)
    * Expand `~` in paths during the `cut` command (#3078)
    * Remove socket listen backlog constraint
    * Improve handling of user script exceptions (#3050, #2837)
    * Ignore signal errors on windows
    * Fix traceback for commands with un-terminated escape characters (#2810)
    * Fix request replay when proxy is bound to local interface (#2647)
    * Fix traceback when running scripts on a flow twice (#2838)
    * Fix traceback when killing intercepted flow (#2879)
    * And lots of typos, docs improvements, revamped examples, and general fixes!

05 April 2018: mitmproxy 3.0.4

  * Fix an issue that caused mitmproxy to not retry HTTP requests on timeout.

  * Various other fixes (@kira0204, @fenilgandhi, @tran-tien-dat, @smonami,
  @luzpaz, @fristonio, @kajojify, @Oliver-Fish, @hcbarry, @jplochocki, @MikeShi42,
  @ghillu, @emilstahl)

25 February 2018: mitmproxy 3.0.3

  * Fix an issue that caused mitmproxy to lose keyboard control after spawning an external editor.

23 February 2018: mitmproxy 3.0.1

  * Fix a quote-related issue affecting the mitmproxy console command prompt.

22 February 2018: mitmproxy 3.0

  ** Major Changes **

  * Commands: A consistent, typed mechanism that allows addons to expose actions
  to users.

  * Options: A typed settings store for use by mitmproxy and addons.

  * Shift most of mitmproxy's own functionality into addons.

  * Major improvements to mitmproxy console, including an almost complete
  rewrite of the user interface, integration of commands, key bindings, and
  multi-pane layouts.

  * Major Improvements to mitmproxy’s web interface, mitmweb. (Matthew Shao,
  Google Summer of Code 2017)

  * Major Improvements to mitmproxy’s content views and protocol layers (Ujjwal
  Verma, Google Summer of Code 2017)

  * Faster JavaScript and CSS beautifiers. (Ujjwal Verma)


  ** Minor Changes **

  * Vastly improved JavaScript test coverage (Matthew Shao)

  * Options editor for mitmweb (Matthew Shao)

  * Static web-based flow viewer (Matthew Shao)

  * Request streaming for HTTP/1.x and HTTP/2 (Ujjwal Verma)

  * Implement more robust content views using Kaitai Struct (Ujjwal Verma)

  * Protobuf decoding now works without protoc being installed on the host
  system (Ujjwal Verma)

  * PNG, GIF, and JPEG can now be parsed without Pillow, which simplifies
  mitmproxy installation and moves parsing from unsafe C to pure Python (Ujjwal Verma)

  * Add parser for ICO files (Ujjwal Verma)

  * Migrate WebSockets implementation to wsproto. This reduces code size and
  adds WebSocket compression support. (Ujjwal Verma)

  * Add “split view” to split mitmproxy’s UI into two separate panes.

  * Add key binding viewer and editor

  * Add a command to spawn a preconfigured Chrome browser instance from
  mitmproxy

  * Fully support mitmproxy under the Windows Subsystem for Linux (WSL), work
  around display errors

  * Add XSS scanner addon (@ddworken)

  * Add ability to toggle interception (@mattweidner)

  * Numerous documentation improvements (@pauloromeira, @rst0git, @rgerganov,
  @fulldecent, @zhigang1992, @F1ashhimself, @vinaydargar, @jonathanrfisher1,
  @BasThomas, @LuD1161, @ayamamori, @TomTasche)

  * Add filters for websocket flows (@s4chin)

  * Make it possible to create a response to CONNECT requests in http_connect
  (@mengbiping)

  * Redirect stdout in scripts to ctx.log.warn (@nikofil)

  * Fix a crash when clearing the event log (@krsoninikhil)

  * Store the generated certificate for each flow (@dlenski)

  * Add --keep-host-header to retain the host header in reverse proxy mode
  (@krsoninikhil)

  * Fix setting palette options (@JordanLoehr)

  * Fix a crash with brotli encoding (@whackashoe)

  * Provide certificate installation instructions on mitm.it (@ritiek)

  * Fix a bug where we did not properly fall back to IPv4 when IPv6 is unavailable (@titeuf87)

  * Fix transparent mode on IPv6-enabled macOS systems (@Ga-ryo)

  * Fix handling of HTTP messages with multiple Content-Length headers (@surajt97)

  * Fix IPv6 authority form parsing in CONNECT requests (@r1b)

  * Fix event log display in mitmweb (@syahn)

  * Remove private key from PKCS12 file in ~/.mitmproxy (@ograff).

  * Add LDAP as a proxy authentication backend (@charlesdhdt)

  * Use mypy to check the whole codebase (@iharsh234)

  * Fix a crash when duplicating flows (@iharsh234)

  * Fix testsuite when the path contains a “.” (@felixonmars)

  * Store proxy authentication with flows (@lymanZerga11)

  * Match ~d and ~u filters against pretty_host (@dequis)

  * Update WBXML content view (@davidpshaw)

  * Handle HEAD requests for mitm.it to support Chrome in transparent mode on
  iOS (@tomlabaude)

  * Update dns spoofing example to use --keep-host-header (@krsoninikhil)

  * Call error handler on HTTPException (@tarnacious)

  * Make it possible to remove TLS from upstream HTTP connections

  * Update to pyOpenSSL 17.5, cryptography 2.1.4, and OpenSSL 1.1.0g

  * Make it possible to retroactively increase log verbosity.

  * Make logging from addons thread-safe

  * Tolerate imports in user scripts that match hook names (`from mitmproxy
  import log`)

  * Update mitmweb to React 16, which brings performance improvements

  * Fix a bug where reverting duplicated flows crashes mitmproxy

  * Fix a bug where successive requests are sent to the wrong host after a
  request has been redirected.

  * Fix a bug that binds outgoing connections to the wrong interface

  * Fix a bug where custom certificates are ignored in reverse proxy mode

  * Fix import of flows that have been created with mitmproxy 0.17

  * Fix formatting of (IPv6) IP addresses in a number of places

  * Fix replay for HTTP/2 flows

  * Decouple mitmproxy version and flow file format version

  * Fix a bug where “mitmdump -nr” does not exit automatically

  * Fix a crash when exporting flows to curl

  * Fix formatting of sticky cookies

  * Improve script reloading reliability by polling the filesystem instead of using watchdog

  * Fix a crash when refreshing Set-Cookie headers

  * Add connection indicator to mitmweb to alert users when the proxy server stops running

  * Add support for certificates with cyrillic domains

  * Simplify output of mitmproxy --version

  * Add Request.make to simplify request creation in scripts

  * Pathoc: Include a host header on CONNECT requests

  * Remove HTML outline contentview (#2572)

  * Remove Python and Locust export (#2465)

  * Remove emojis from tox.ini because flake8 cannot parse that. :(



28 April 2017: mitmproxy 2.0.2

    * Fix mitmweb's Content-Security-Policy to work with Chrome 58+

    * HTTP/2: actually use header normalization from hyper-h2


15 March 2017: mitmproxy 2.0.1

    * bump cryptography dependency

    * bump pyparsing dependency

    * HTTP/2: use header normalization from hyper-h2


21 February 2017: mitmproxy 2.0

    * HTTP/2 is now enabled by default.

    * Image ContentView: Parse images with Kaitai Struct (kaitai.io) instead of Pillow.
      This simplifies installation, reduces binary size, and allows parsing in pure Python.

    * Web: Add missing flow filters.

    * Add transparent proxy support for OpenBSD.

    * Check the mitmproxy CA for expiration and warn the user to regenerate it if necessary.

    * Testing: Tremendous improvements, enforced 100% coverage for large parts of the
      codebase, increased overall coverage.

    * Enforce individual coverage: one source file -> one test file with 100% coverage.

    * A myriad of other small improvements throughout the project.

    * Numerous bugfixes.


26 December 2016: mitmproxy 1.0

    * All mitmproxy tools are now Python 3 only! We plan to support Python 3.5 and higher.

    * Web-Based User Interface: Mitmproxy now officially has a web-based user interface
      called mitmweb. We consider it stable for all features currently exposed
      in the UI, but it still misses a lot of mitmproxy’s options.

    * Windows Compatibility: With mitmweb, mitmproxy is now usable on Windows.
      We are also introducing an installer (kindly sponsored by BitRock) that
      simplifies setup.

    * Configuration: The config file format is now a single YAML file. In most cases,
      converting to the new format should be trivial - please see the docs for
      more information.

    * Console: Significant UI improvements - including sorting of flows by
      size, type and url, status bar improvements, much faster indentation for
      HTTP views, and more.

    * HTTP/2: Significant improvements, but is temporarily disabled by default
      due to wide-spread protocol implementation errors on some large website

    * WebSocket: The protocol implementation is now mature, and is enabled by
      default. Complete UI support is coming in the next release. Hooks for
      message interception and manipulation are available.

    * A myriad of other small improvements throughout the project.


16 October 2016: mitmproxy 0.18

    * Python 3 Compatibility for mitmproxy and pathod (Shadab Zafar, GSoC 2016)

    * Major improvements to mitmweb (Clemens Brunner & Jason Hao, GSoC 2016)

    * Internal Core Refactor: Separation of most features into isolated Addons

    * Initial Support for WebSockets

    * Improved HTTP/2 Support

    * Reverse Proxy Mode now automatically adjusts host headers and TLS Server Name Indication

    * Improved HAR export

    * Improved export functionality for curl, python code, raw http etc.

    * Flow URLs are now truncated in the console for better visibility

    * New filters for TCP, HTTP and marked flows.

    * Mitmproxy now handles comma-separated Cookie headers

    * Merge mitmproxy and pathod documentation

    * Mitmdump now sanitizes its console output to not include control characters

    * Improved message body handling for HTTP messages:
      .raw_content provides the message body as seen on the wire
      .content provides the decompressed body (e.g. un-gzipped)
      .text provides the body decompressed and decoded body

    * New HTTP Message getters/setters for cookies and form contents.

    * Add ability to view only marked flows in mitmproxy

    * Improved Script Reloader (Always use polling, watch for whole directory)

    * Use tox for testing

    * Unicode support for tnetstrings

    * Add dumpfile converters for mitmproxy versions 0.11 and 0.12

    * Numerous bugfixes


9 April 2016: mitmproxy 0.17

    * Simplify repository and release structure. mitmproxy now comes as a single package, including netlib and pathod.

    * Rename the Python package from libmproxy to mitmproxy.

    * New option to add server certs to client chain (CVE-2016-2402, John Kozyrakis)

    * Enable HTTP/2 by default (Thomas Kriechbaumer)

    * Improved HAR extractor (Shadab Zafar)

    * Add icon for OSX and Windows binaries

    * Add content view for query parameters (Will Coster)

    * Initial work on Python 3 compatibility

    * locust.io export (Zohar Lorberbaum)

    * Fix XSS vulnerability in HTTP errors (Will Coster)

    * Numerous bugfixes and minor improvements


15 February 2016: mitmproxy 0.16

    * Completely revised HTTP2 implementation based on hyper-h2 (Thomas Kriechbaumer)

    * Export flows as cURL command, Python code or raw HTTP (Shadab Zafar)

    * Fixed compatibility with the Android Emulator (Will Coster)

    * Script Reloader: Inline scripts are reloaded automatically if modified (Matthew Shao)

    * Inline script hooks for TCP mode (Michael J. Bazzinotti)

    * Add default ciphers to support iOS9 App Transport Security (Jorge Villacorta)

    * Basic Authentication for mitmweb (Guillem Anguera)

    * Exempt connections from interception based on TLS Server Name Indication (David Weinstein)

    * Provide Python Wheels for faster installation

    * Numerous bugfixes and minor improvements


4 December 2015: mitmproxy 0.15

    * Support for loading and converting older dumpfile formats (0.13 and up)

    * Content views for inline script (@chrisczub)

    * Better handling of empty header values (Benjamin Lee/@bltb)

    * Fix a gnarly memory leak in mitmdump

    * A number of bugfixes and small improvements


6 November 2015: mitmproxy 0.14

    * Statistics: 399 commits, 13 contributors, 79 closed issues, 37 closed
      PRs, 103 days

    * Docs: Greatly updated docs now hosted on ReadTheDocs!
      http://docs.mitmproxy.org

    * Docs: Fixed Typos, updated URLs etc. (Nick Badger, Ben Lerner, Choongwoo
      Han, onlywade, Jurriaan Bremer)

    * mitmdump: Colorized TTY output

    * mitmdump: Use mitmproxy's content views for human-readable output (Chris
      Czub)

    * mitmproxy and mitmdump: Support for displaying UTF8 contents

    * mitmproxy: add command line switch to disable mouse interaction (Timothy
      Elliott)

    * mitmproxy: bug fixes (Choongwoo Han, sethp-jive, FreeArtMan)

    * mitmweb: bug fixes (Colin Bendell)

    * libmproxy: Add ability to fall back to TCP passthrough for non-HTTP
      connections.

    * libmproxy: Avoid double-connect in case of TLS Server Name Indication.
      This yields a massive speedup for TLS handshakes.

    * libmproxy: Prevent unnecessary upstream connections (macmantrl)

    * Inline Scripts: New API for HTTP Headers:
      http://docs.mitmproxy.org/en/latest/dev/models.html#netlib.http.Headers

    * Inline Scripts: Properly handle exceptions in `done` hook

    * Inline Scripts: Allow relative imports, provide `__file__`

    * Examples: Add probabilistic TLS passthrough as an inline script

    * netlib: Refactored HTTP protocol handling code

    * netlib: ALPN support

    * netlib: fixed a bug in the optional certificate verification.

    * netlib: Initial Python 3.5 support (this is the first prerequisite for
      3.x support in mitmproxy)


24 July 2015: mitmproxy 0.13

    * Upstream certificate validation. See the --verify-upstream-cert,
      --upstream-trusted-confdir and --upstream-trusted-ca parameters. Thanks to
      Kyle Morton (github.com/kyle-m) for his work on this.

    * Add HTTP transparent proxy mode. This uses the host headers from HTTP
      traffic (rather than SNI and IP address information from the OS) to
      implement perform transparent proxying. Thanks to github.com/ijiro123 for
      this feature.

    * Add ~src and ~dst REGEX filters, allowing matching on source and
      destination addresses in the form of <IP>:<Port>

    * mitmproxy console: change g/G keyboard shortcuts to match less. Thanks to
      Jose Luis Honorato (github.com/jlhonora).

    * mitmproxy console: Flow marking and unmarking. Marked flows are not
      deleted when the flow list is cleared. Thanks to Jake Drahos
      (github.com/drahosj).

    * mitmproxy console: add marking of flows

    * Remove the certforward feature. It was added to allow exploitation of
      #gotofail, which is no longer a common vulnerability. Permitting this
      hugely increased the complexity of packaging and distributing mitmproxy.




3 June 2015: mitmproxy 0.12.1

    * mitmproxy console: mouse interaction - scroll in the flow list, click on
      flow to view, click to switch between tabs.

    * Update our crypto defaults: SHA256, 2048 bit RSA, 4096 bit DH parameters.

    * BUGFIX: crash under some circumstances when copying to clipboard.

    * BUGFIX: occasional crash when deleting flows.


18 May 2015: mitmproxy 0.12

    * mitmproxy console: Significant revamp of the UI. The major changes are
      listed below, and in addition almost every aspect of the UI has
      been tweaked, and performance has improved significantly.

    * mitmproxy console: A new options screen has been created ("o" shortcut),
      and many options that were previously manipulated directly via a
      keybinding have been moved there.

    * mitmproxy console: Big improvement in palettes. This includes improvements
      to all colour schemes. Palettes now set the terminal background colour by
      default, and a new --palette-transparent option has been added to disable
      this.

    * mitmproxy console: g/G shortcuts throughout mitmproxy console to jump
      to the beginning/end of the current view.

    * mitmproxy console: switch  palettes on the fly from the options screen.

    * mitmproxy console: A cookie editor has been added for mitmproxy console
      at long last.

    * mitmproxy console: Various components of requests and responses can be
      copied to the clipboard from mitmproxy - thanks to @marceloglezer.

    * Support for creating new requests from scratch in mitmproxy console (@marceloglezer).

    * SSLKEYLOGFILE environment variable to specify a logging location for TLS
      master keys. This can be used with tools like Wireshark to allow TLS
      decoding.

    * Server facing SSL cipher suite specification (thanks to Jim Shaver).

    * Official support for transparent proxying on FreeBSD - thanks to Mike C
      (http://github.com/mike-pt).

    * Many other small bugfixes and improvemenets throughout the project.


29 Dec 2014: mitmproxy 0.11.2:

    * Configuration files - mitmproxy.conf, mitmdump.conf, common.conf in the
      .mitmproxy directory.
    * Better handling of servers that reject connections that are not SNI.
    * Many other small bugfixes and improvements.


15 November 2014: mitmproxy 0.11.1:

    * Bug fixes: connection leaks some crashes


7 November 2014: mitmproxy 0.11:

    * Performance improvements for mitmproxy console

    * SOCKS5 proxy mode allows mitmproxy to act as a SOCKS5 proxy server

    * Data streaming for response bodies exceeding a threshold
      (bradpeabody@gmail.com)

    * Ignore hosts or IP addresses, forwarding both HTTP and HTTPS traffic
      untouched

    * Finer-grained control of traffic replay, including options to ignore
      contents or parameters when matching flows (marcelo.glezer@gmail.com)

    * Pass arguments to inline scripts

    * Configurable size limit on HTTP request and response bodies

    * Per-domain specification of interception certificates and keys (see
      --cert option)

    * Certificate forwarding, relaying upstream SSL certificates verbatim (see
      --cert-forward)

    * Search and highlighting for HTTP request and response bodies in
      mitmproxy console (pedro@worcel.com)

    * Transparent proxy support on Windows

    * Improved error messages and logging

    * Support for FreeBSD in transparent mode, using pf (zbrdge@gmail.com)

    * Content view mode for WBXML (davidshaw835@air-watch.com)

    * Better documentation, with a new section on proxy modes

    * Generic TCP proxy mode

    * Countless bugfixes and other small improvements

    * pathod: Hugely improved SSL support, including dynamic generation of certificates
    using the mitproxy cacert

7 November 2014: pathod 0.11:

  * Hugely improved SSL support, including dynamic generation of certificates
    using the mitproxy cacert

  * pathoc -S dumps information on the remote SSL certificate chain

  * Big improvements to fuzzing, including random spec selection and memoization to avoid repeating randomly generated patterns

  * Reflected patterns, allowing you to embed a pathod server response specification in a pathoc request, resolving both on client side. This makes fuzzing proxies and other intermediate systems much better.


28 January 2014: mitmproxy 0.10:

    * Support for multiple scripts and multiple script arguments

    * Easy certificate install through the in-proxy web app, which is now
      enabled by default

    * Forward proxy mode, that forwards proxy requests to an upstream HTTP server

    * Reverse proxy now works with SSL

    * Search within a request/response using the "/" and "n" shortcut keys

    * A view that beatifies CSS files if cssutils is available

    * Bug fix, documentation improvements, and more.


25 August 2013: mitmproxy 0.9.2:

    * Improvements to the mitmproxywrapper.py helper script for OSX.

    * Don't take minor version into account when checking for serialized file
      compatibility.

    * Fix a bug causing resource exhaustion under some circumstances for SSL
      connections.

    * Revamp the way we store interception certificates. We used to store these
      on disk, they're now in-memory. This fixes a race condition related to
      cert handling, and improves compatibility with Windows, where the rules
      governing permitted file names are weird, resulting in errors for some
      valid IDNA-encoded names.

    * Display transfer rates for responses in the flow list.

    * Many other small bugfixes and improvements.


25 August 2013: pathod 0.9.2:

    * Adapt to interface changes in netlib


16 June 2013: mitmproxy 0.9.1:

    * Use "correct" case for Content-Type headers added by mitmproxy.

    * Make UTF environment detection more robust.

    * Improved MIME-type detection for viewers.

    * Always read files in binary mode (Windows compatibility fix).

    * Some developer documentation.


15 May 2013: mitmproxy 0.9:

    * Upstream certs mode is now the default.

    * Add a WSGI container that lets you host in-proxy web applications.

    * Full transparent proxy support for Linux and OSX.

    * Introduce netlib, a common codebase for mitmproxy and pathod
      (http://github.com/cortesi/netlib).

    * Full support for SNI.

    * Color palettes for mitmproxy, tailored for light and dark terminal
      backgrounds.

    * Stream flows to file as responses arrive with the "W" shortcut in
      mitmproxy.

    * Extend the filter language, including ~d domain match operator, ~a to
      match asset flows (js, images, css).

    * Follow mode in mitmproxy ("F" shortcut) to "tail" flows as they arrive.

    * --dummy-certs option to specify and preserve the dummy certificate
      directory.

    * Server replay from the current captured buffer.

    * Huge improvements in content views. We now have viewers for AMF, HTML,
      JSON, Javascript, images, XML, URL-encoded forms, as well as hexadecimal
      and raw views.

    * Add Set Headers, analogous to replacement hooks. Defines headers that are set
      on flows, based on a matching pattern.

    * A graphical editor for path components in mitmproxy.

    * A small set of standard user-agent strings, which can be used easily in
      the header editor.

    * Proxy authentication to limit access to mitmproxy

    * pathod: Proxy mode. You can now configure clients to use pathod as an
      HTTP/S proxy.

    * pathoc: Proxy support, including using CONNECT to tunnel directly to
      targets.

    * pathoc: client certificate support.

    * pathod: API improvements, bugfixes.


15 May 2013: pathod 0.9 (version synced with mitmproxy):

    * Pathod proxy mode. You can now configure clients to use pathod as an
      HTTP/S proxy.

    * Pathoc proxy support, including using CONNECT to tunnel directly to
      targets.

    * Pathoc client certificate support.

    * API improvements, bugfixes.


16 November 2012: pathod 0.3:

    A release focusing on shoring up our fuzzing capabilities, especially with
    pathoc.

    * pathoc -q and -r options, output full request and response text.

    * pathod -q and -r options, add full request and response text to pathod's
      log buffer.

    * pathoc and pathod -x option, makes -q and -r options log in hex dump
      format.

    * pathoc -C option, specify response codes to ignore.

    * pathoc -T option, instructs pathoc to ignore timeouts.

    * pathoc -o option, a one-shot mode that exits after the first non-ignored
      response.

    * pathoc and pathod -e option, which explains the resulting message by
      expanding random and generated portions, and logging a reproducible
      specification.

    * Streamline the specification language. HTTP response message is now
      specified using the "r" mnemonic.

    * Add a "u" mnemonic for specifying User-Agent strings. Add a set of
      standard user-agent strings accessible through shortcuts.

    * Major internal refactoring and cleanup.

    * Many bugfixes.


22 August 2012: pathod 0.2:

    * Add pathoc, a pathological HTTP client.

    * Add libpathod.test, a truss for using pathod in unit tests.

    * Add an injection operator to the specification language.

    * Allow Python escape sequences in value literals.

    * Allow execution of requests and responses from file, using the new + operator.

    * Add daemonization to Pathod, and make it more robust for public-facing use.

    * Let pathod pick an arbitrary open port if -p 0 is specified.

    * Move from Tornado to netlib, the network library written for mitmproxy.

    * Move the web application to Flask.

    * Massively expand the documentation.


5 April 2012: mitmproxy 0.8:

    * Detailed tutorial for Android interception. Some features that land in
      this release have finally made reliable Android interception possible.

    * Upstream-cert mode, which uses information from the upstream server to
      generate interception certificates.

    * Replacement patterns that let you easily do global replacements in flows
      matching filter patterns. Can be specified on the command-line, or edited
      interactively.

    * Much more sophisticated and usable pretty printing of request bodies.
      Support for auto-indentation of Javascript, inspection of image EXIF
      data, and more.

    * Details view for flows, showing connection and SSL cert information (X
      keyboard shortcut).

    * Server certificates are now stored and serialized in saved traffic for
      later analysis. This means that the 0.8 serialization format is NOT
      compatible with 0.7.

    * Many other improvements, including bugfixes, and expanded scripting API,
      and more sophisticated certificate handling.


20 February 2012: mitmproxy 0.7:

    * New built-in key/value editor. This lets you interactively edit URL query
      strings, headers and URL-encoded form data.

    * Extend script API to allow duplication and replay of flows.

    * API for easy manipulation of URL-encoded forms and query strings.

    * Add "D" shortcut in mitmproxy to duplicate a flow.

    * Reverse proxy mode. In this mode mitmproxy acts as an HTTP server,
      forwarding all traffic to a specified upstream server.

    * UI improvements - use unicode characters to make GUI more compact,
      improve spacing and layout throughout.

    * Add support for filtering by HTTP method.

    * Add the ability to specify an HTTP body size limit.

    * Move to typed netstrings for serialization format - this makes 0.7
      backwards-incompatible with serialized data from 0.6!

    * Significant improvements in speed and responsiveness of UI.

    * Many minor bugfixes and improvements.


7 August 2011: mitmproxy 0.6:

    * New scripting API that allows much more flexible and fine-grained
      rewriting of traffic. See the docs for more info.

    * Support for gzip and deflate content encodings. A new "z"
      keybinding in mitmproxy to let us quickly encode and decode content, plus
      automatic decoding for the "pretty" view mode.

    * An event log, viewable with the "v" shortcut in mitmproxy, and the
      "-e" command-line flag in mitmdump.

    * Huge performance improvements: mitmproxy interface, loading
      large numbers of flows from file.

    * A new "replace" convenience method for all flow objects, that does a
      universal regex-based string replacement.

    * Header management has been rewritten to maintain both case and order.

    * Improved stability for SSL interception.

    * Default expiry time on generated SSL certs has been dropped to avoid an
      OpenSSL overflow bug that caused certificates to expire in the distant
      past on some systems.

    * A "pretty" view mode for JSON and form submission data.

    * Expanded documentation and examples.

    * Countless other small improvements and bugfixes.


27 June 2011: mitmproxy 0.5:

    * An -n option to start the tools without binding to a proxy port.

    * Allow scripts, hooks, sticky cookies etc. to run on flows loaded from
      save files.

    * Regularize command-line options for mitmproxy and mitmdump.

    * Add an "SSL exception" to mitmproxy's license to remove possible
      distribution issues.

    * Add a --cert-wait-time option to make mitmproxy pause after a new SSL
      certificate is generated. This can pave over small discrepancies in
      system time between the client and server.

    * Handle viewing big request and response bodies more elegantly. Only
      render the first 100k of large documents, and try to avoid running the
      XML indenter on non-XML data.

    * BUGFIX: Make the "revert" keyboard shortcut in mitmproxy work after a
      flow has been replayed.

    * BUGFIX: Repair a problem that sometimes caused SSL connections to consume
      100% of CPU.


30 March 2011: mitmproxy 0.4

    * Full serialization of HTTP conversations

    * Client and server replay

    * On-the-fly generation of dummy SSL certificates

    * mitmdump has "grown up" into a powerful tcpdump-like tool for HTTP/S

    * Dozens of improvements to the mitmproxy console interface

    * Python scripting hooks for programmatic modification of traffic


1 March 2010: mitmproxy 0.2

    * Big speed and responsiveness improvements, thanks to Thomas Roth

    * Support urwid 0.9.9

    * Terminal beeping based on filter expressions

    * Filter expressions for terminal beeps, limits, interceptions and sticky
      cookies can now be passed on the command line.

    * Save requests and responses to file

    * Split off non-interactive dump functionality into a new tool called
      mitmdump

    * "A" will now accept all intercepted connections

    * Lots of bugfixes<|MERGE_RESOLUTION|>--- conflicted
+++ resolved
@@ -6,14 +6,11 @@
     * Use `@charset` to decode CSS files if available (@prinzhorn)
     * Fix links to anticache docs in mitmweb and use HTTPS for links to documentation (@rugk)
     * Updated typing for WebsocketMessage.content (@prinzhorn)
-<<<<<<< HEAD
     * Add option `console_strip_trailing_newlines`, and no longer strip trailing newlines by default (@capt8bit)
-=======
     * Prevent transparent mode from connecting to itself in the basic cases (@prinzhorn)
     * Display HTTP trailers in mitmweb (@sanlengjingvv)
     * Revamp onboarding app (@mhils)
     * Add ASGI support for embedded apps (@mhils)
->>>>>>> 5cb40300
 
     * --- TODO: add new PRs above this line ---
 
