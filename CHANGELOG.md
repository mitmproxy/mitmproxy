--- conflicted
+++ resolved
@@ -19,12 +19,9 @@
   ([#7119](https://github.com/mitmproxy/mitmproxy/pull/7119), @mhils)
 - mitmproxy now officially supports Python 3.13.
   ([#6934](https://github.com/mitmproxy/mitmproxy/pull/6934), @mhils)
-<<<<<<< HEAD
 - Add HTTP3 support in HTTPS reverse-proxy mode
-=======
 - Addon to update the hosts in alt-svc header in reverse mode
   ([#7093](https://github.com/mitmproxy/mitmproxy/pull/7093), @errorxyz)
->>>>>>> ecf5132e
 
 ## 02 August 2024: mitmproxy 10.4.2
 
