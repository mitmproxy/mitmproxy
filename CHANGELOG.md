# Release History

## Unreleased: mitmproxy next

<<<<<<< HEAD
* Update savehar addon to fix creating corrupt har files caused by empty response content
  ([#6459](https://github.com/mitmproxy/mitmproxy/pull/6459), @lain3d)
=======
* Update savehar addon to handle scenarios where "path" key in cookie
  attrs dict is missing.
  ([#6458](https://github.com/mitmproxy/mitmproxy/pull/6458), @pogzyb)
>>>>>>> a43847de

## 04 November 2023: mitmproxy 10.1.3

* Fix a bug introduced in mitmproxy 10.1.2 where mitmweb would fail to establish
  a WebSocket connection. Affected users may need to clear their browser cache
  or hard-reload mitmweb (Ctrl+Shift+R).
  ([#6454](https://github.com/mitmproxy/mitmproxy/pull/6454), @mhils)


## 03 November 2023: mitmproxy 10.1.2

* Add a raw hex stream contentview.
  ([#6389](https://github.com/mitmproxy/mitmproxy/pull/6389), @mhils)
* Add a contentview for DNS-over-HTTPS.
  ([#6389](https://github.com/mitmproxy/mitmproxy/pull/6389), @mhils)
* Replaced standalone mitmproxy binaries on macOS with an app bundle
  that contains the mitmproxy/mitmweb/mitmdump CLI tools.
  This change was necessary to support macOS code signing requirements.
  Homebrew remains the recommended installation method.
  ([#6447](https://github.com/mitmproxy/mitmproxy/pull/6447), @mhils)
* Fix certificate generation to work with strict mode OpenSSL 3.x clients
  ([#6410](https://github.com/mitmproxy/mitmproxy/pull/6410), @mmaxim)
* Fix path() documentation that the return value might include the query string
  ([#6412](https://github.com/mitmproxy/mitmproxy/pull/6412), @tddschn)
* mitmproxy now officially supports Python 3.12.
  ([#6434](https://github.com/mitmproxy/mitmproxy/pull/6434), @mhils)
* Fix root-relative URLs so that mitmweb can run in subdirectories.
  ([#6411](https://github.com/mitmproxy/mitmproxy/pull/6411), @davet2001)
* Add an optional parameter(ldap search filter key) to ProxyAuth-LDAP.
  ([#6428](https://github.com/mitmproxy/mitmproxy/pull/6428), @outlaws-bai)
* Fix a regression when using the proxyauth addon with clients that (rightfully) reuse connections.
  ([#6432](https://github.com/mitmproxy/mitmproxy/pull/6432), @mhils)


## 27 September 2023: mitmproxy 10.1.1

* Fix certificate generation for punycode domains.
  ([#6382](https://github.com/mitmproxy/mitmproxy/pull/6382), @mhils)
* Fix a bug that would crash mitmweb when opening options.
  ([#6386](https://github.com/mitmproxy/mitmproxy/pull/6386), @mhils)


## 24 September 2023: mitmproxy 10.1.0

* Add support for reading HAR files using the existing flow loading APIs, e.g. `mitmproxy -r example.har`.
  ([#6335](https://github.com/mitmproxy/mitmproxy/pull/6335), @stanleygvi)
* Add support for writing HAR files using the `save.har` command and the `hardump` option for mitmdump.
  ([#6368](https://github.com/mitmproxy/mitmproxy/pull/6368), @stanleygvi)
* Packaging changes:
  - `mitmproxy-rs` does not depend on a protobuf compiler being available anymore,
    we're now also providing a working source distribution for all platforms.
  - On macOS, `mitmproxy-rs` now depends on `mitmproxy-macos`. We only provide binary wheels for this package because
    it contains a code-signed system extension. Building from source requires a valid Apple Developer Id, see CI for
    details.
  - On Windows, `mitmproxy-rs` now depends on `mitmproxy-windows`. We only provide binary wheels for this package to
    simplify our deployment process, see CI for how to build from source.
  
  ([#6303](https://github.com/mitmproxy/mitmproxy/issues/6303), @mhils)
* Increase maximum dump file size accepted by mitmweb
  ([#6373](https://github.com/mitmproxy/mitmproxy/pull/6373), @t-wy)


## 04 August 2023: mitmproxy 10.0.0

* Add experimental support for HTTP/3 and QUIC.
  ([#5435](https://github.com/mitmproxy/mitmproxy/issues/5435), @meitinger)
* ASGI/WSGI apps can now listen on all ports for a specific hostname. 
  This makes it simpler to accept both HTTP and HTTPS.
  ([#5725](https://github.com/mitmproxy/mitmproxy/pull/5725), @mhils)
* Add `replay.server.add` command for adding flows to server replay buffer
  ([#5851](https://github.com/mitmproxy/mitmproxy/pull/5851), @italankin)
* Remove string escaping in raw view.
  ([#5470](https://github.com/mitmproxy/mitmproxy/issues/5470), @stephenspol)
* Updating `Request.port` now also updates the Host header if present.
  This aligns with `Request.host`, which already does this.
  ([#5908](https://github.com/mitmproxy/mitmproxy/pull/5908), @sujaldev)
* Fix editing of multipart HTTP requests from the CLI.
  ([#5148](https://github.com/mitmproxy/mitmproxy/issues/5148), @mhils)
* Add documentation on using Magisk module for intercepting traffic in Android production builds.
  ([#5924](https://github.com/mitmproxy/mitmproxy/pull/5924), @Jurrie)
* Fix a bug where the direction indicator in the message stream view would be in the wrong direction.
  ([#5921](https://github.com/mitmproxy/mitmproxy/issues/5921), @konradh)
* Fix a bug where peername would be None in tls_passthrough script, which would make it not working.
  ([#5904](https://github.com/mitmproxy/mitmproxy/pull/5904), @truebit)
* the `esc` key can now be used to exit the current view
  ([#6087](https://github.com/mitmproxy/mitmproxy/pull/6087), @sujaldev)
* focus-follow shortcut will now work in flow view context too.
  ([#6088](https://github.com/mitmproxy/mitmproxy/pull/6088), @sujaldev)
* Fix a bug where a server connection timeout would cause requests to be issued with a wrong SNI in reverse proxy mode.
  ([#6148](https://github.com/mitmproxy/mitmproxy/pull/6148), @mhils)
* The `server_replay_nopop` option has been renamed to `server_replay_reuse` to avoid confusing double-negation.
  ([#6084](https://github.com/mitmproxy/mitmproxy/issues/6084), @prady0t, @Semnodime)
* Add zstd to valid gRPC encoding schemes.
  ([#6188](https://github.com/mitmproxy/mitmproxy/pull/6188), @tsaaristo)
* For reverse proxy directly accessed via IP address, the IP address is now included
  as a subject in the generated certificate.
  ([#6202](https://github.com/mitmproxy/mitmproxy/pull/6202), @mhils)
* Enable legacy SSL connect when connecting to server if the `ssl_insecure` flag is set.
  ([#6281](https://github.com/mitmproxy/mitmproxy/pull/6281), @DurandA)
* Change wording in the [http-reply-from-proxy.py example](https://github.com/mitmproxy/mitmproxy/blob/main/examples/addons/http-reply-from-proxy.py).
  ([#6117](https://github.com/mitmproxy/mitmproxy/pull/6117), @Semnodime)
* Added option to specify an elliptic curve for key exchange between mitmproxy <-> server
  ([#6170](https://github.com/mitmproxy/mitmproxy/pull/6170), @Mike-Ki-ASD)
* Add "Prettier" code linting tool to mitmweb.
  ([#5985](https://github.com/mitmproxy/mitmproxy/pull/5985), @alexgershberg)
* When logging exceptions, provide the entire exception object to log handlers
  ([#6295](https://github.com/mitmproxy/mitmproxy/pull/6295), @mhils)
* mitmproxy now requires Python 3.10 or above.
  ([#5954](https://github.com/mitmproxy/mitmproxy/pull/5954), @mhils)

### Breaking Changes

* The `onboarding_port` option has been removed. The onboarding app now responds
  to all requests for the hostname specified in `onboarding_host`.
* `connection.Client` and `connection.Server` now accept keyword arguments only.
  This is a breaking change for custom addons that use these classes directly.

## 02 November 2022: mitmproxy 9.0.1

* The precompiled binaries now ship with OpenSSL 3.0.7, which resolves CVE-2022-3602 and CVE-2022-3786.
* Performance and stability improvements for WireGuard mode.
  ([#5694](https://github.com/mitmproxy/mitmproxy/issues/5694), @mhils, @decathorpe)
* Fix a bug where the standalone Linux binaries would require libffi to be installed.
  ([#5699](https://github.com/mitmproxy/mitmproxy/issues/5699), @mhils)
* Hard exit when mitmproxy cannot write logs, fixes endless loop when parent process exits.
  ([#4669](https://github.com/mitmproxy/mitmproxy/issues/4669), @Prinzhorn)
* Fix a permission error affecting the Docker images.
  ([#5700](https://github.com/mitmproxy/mitmproxy/issues/5700), @mhils)


## 28 October 2022: mitmproxy 9.0.0

### Major Features

* Add Raw UDP support.
  ([#5414](https://github.com/mitmproxy/mitmproxy/pull/5414), @meitinger)
* Add WireGuard mode to enable transparent proxying via WireGuard.
  ([#5562](https://github.com/mitmproxy/mitmproxy/pull/5562), @decathorpe, @mhils)
* Add DTLS support. 
  ([#5397](https://github.com/mitmproxy/mitmproxy/pull/5397), @kckeiks).
* Add a quick help bar to mitmproxy.
  ([#5381](https://github.com/mitmproxy/mitmproxy/pull/5381/), [#5652](https://github.com/mitmproxy/mitmproxy/pull/5652), @kckeiks, @mhils).

### Deprecations

* Deprecate `add_log` event hook. Users should use the builtin `logging` module instead.
  See [the docs](https://docs.mitmproxy.org/dev/addons-api-changelog/) for details and upgrade instructions.
  ([#5590](https://github.com/mitmproxy/mitmproxy/pull/5590), @mhils)
* Deprecate `mitmproxy.ctx.log` in favor of Python's builtin `logging` module.
  See [the docs](https://docs.mitmproxy.org/dev/addons-api-changelog/) for details and upgrade instructions.
  ([#5590](https://github.com/mitmproxy/mitmproxy/pull/5590), @mhils)
  
### Breaking Changes

 * The `mode` option is now a list of server specs instead of a single spec.
   The CLI interface is unaffected, but users may need to update their `config.yaml`.
   ([#5393](https://github.com/mitmproxy/mitmproxy/pull/5393), @mhils)

### Full Changelog

* Mitmproxy binaries now ship with Python 3.11.
  ([#5678](https://github.com/mitmproxy/mitmproxy/issues/5678), @mhils)
* One mitmproxy instance can now spawn multiple proxy servers.
  ([#5393](https://github.com/mitmproxy/mitmproxy/pull/5393), @mhils)
* Add syntax highlighting to JSON and msgpack content view.
  ([#5623](https://github.com/mitmproxy/mitmproxy/issues/5623), @SapiensAnatis)
* Add MQTT content view.
  ([#5588](https://github.com/mitmproxy/mitmproxy/pull/5588), @nikitastupin, @abbbe)
* Setting `connection_strategy` to `lazy` now also disables early 
  upstream connections to fetch TLS certificate details.
  ([#5487](https://github.com/mitmproxy/mitmproxy/pull/5487), @mhils)
* Fix order of event hooks on startup.
  ([#5376](https://github.com/mitmproxy/mitmproxy/issues/5376), @meitinger)
* Include server information in bind/listen errors.
  ([#5495](https://github.com/mitmproxy/mitmproxy/pull/5495), @meitinger)
* Include information about lazy connection_strategy in related errors.
  ([#5465](https://github.com/mitmproxy/mitmproxy/pull/5465), @meitinger, @mhils)
* Fix `tls_version_server_min` and `tls_version_server_max` options.
  ([#5546](https://github.com/mitmproxy/mitmproxy/issues/5546), @mhils)
* Added Magisk module generation for Android onboarding.
  ([#5547](https://github.com/mitmproxy/mitmproxy/pull/5547), @jorants)
* Update Linux binary builder to Ubuntu 20.04, bumping the minimum glibc version to 2.31.
  ([#5547](https://github.com/mitmproxy/mitmproxy/pull/5547), @jorants)
* Add "Save filtered" button in mitmweb.
  ([#5531](https://github.com/mitmproxy/mitmproxy/pull/5531), @rnbwdsh, @mhils)
* Render application/prpc content as gRPC/Protocol Buffers
  ([#5568](https://github.com/mitmproxy/mitmproxy/pull/5568), @selfisekai)
* Mitmweb now supports `content_view_lines_cutoff`.
  ([#5548](https://github.com/mitmproxy/mitmproxy/pull/5548), @sanlengjingvv)
* Fix a mitmweb crash when scrolling down the flow list.
  ([#5507](https://github.com/mitmproxy/mitmproxy/pull/5507), @LIU-shuyi)
* Add HTTP/3 binary frame content view.
  ([#5582](https://github.com/mitmproxy/mitmproxy/pull/5582), @mhils)
* Fix mitmweb not properly opening a browser and being stuck on some Linux.
  ([#5522](https://github.com/mitmproxy/mitmproxy/issues/5522), @Prinzhorn)
* Fix race condition when updating mitmweb WebSocket connections that are closing.
  ([#5405](https://github.com/mitmproxy/mitmproxy/issues/5405), [#5686](https://github.com/mitmproxy/mitmproxy/issues/5686), @mhils)
* Fix mitmweb crash when using filters.
  ([#5658](https://github.com/mitmproxy/mitmproxy/issues/5658), [#5661](https://github.com/mitmproxy/mitmproxy/issues/5661), @LIU-shuyi, @mhils)
* Fix missing default port when starting a browser.
  ([#5687](https://github.com/mitmproxy/mitmproxy/issues/5687), @rbdixon)
* Add docs for transparent mode on Windows.
  ([#5402](https://github.com/mitmproxy/mitmproxy/issues/5402), @stephenspol)

## 28 June 2022: mitmproxy 8.1.1

* Support specifying the local address for outgoing connections
  ([#5364](https://github.com/mitmproxy/mitmproxy/discussions/5364), @meitinger)
* Fix a bug where an excess empty chunk has been sent for chunked HEAD request.
  ([#5372](https://github.com/mitmproxy/mitmproxy/discussions/5372), @jixunmoe)
* Drop pkg_resources dependency.
  ([#5401](https://github.com/mitmproxy/mitmproxy/issues/5401), @PavelICS)
* Fix huge (>65kb) http2 responses corrupted.
  ([#5428](https://github.com/mitmproxy/mitmproxy/issues/5428), @dhabensky)
* Remove overambitious assertions in the HTTP state machine,
  fix some error handling.
  ([#5383](https://github.com/mitmproxy/mitmproxy/issues/5383), @mhils)
* Use default_factory for parser_options.
  ([#5474](https://github.com/mitmproxy/mitmproxy/issues/5474), @rathann)

## 15 May 2022: mitmproxy 8.1.0

* DNS support
  ([#5232](https://github.com/mitmproxy/mitmproxy/pull/5232), @meitinger)
* Mitmproxy now requires Python 3.9 or above.
  ([#5233](https://github.com/mitmproxy/mitmproxy/issues/5233), @mhils)
* Fix a memory leak in mitmdump where flows were kept in memory.
  ([#4786](https://github.com/mitmproxy/mitmproxy/issues/4786), @mhils)
* Replayed flows retain their current position in the flow list.
  ([#5227](https://github.com/mitmproxy/mitmproxy/issues/5227), @mhils)
* Periodically send HTTP/2 ping frames to keep connections alive.
  ([#5046](https://github.com/mitmproxy/mitmproxy/issues/5046), @EndUser509)
* Console Performance Improvements
  ([#3427](https://github.com/mitmproxy/mitmproxy/issues/3427), @BkPHcgQL3V)
* Warn users if server side event responses are received without streaming.
  ([#4469](https://github.com/mitmproxy/mitmproxy/issues/4469), @mhils)
* Add flatpak support to the browser addon
  ([#5200](https://github.com/mitmproxy/mitmproxy/issues/5200), @pauloromeira)
* Add example addon to dump contents to files based on a filter expression 
  ([#5190](https://github.com/mitmproxy/mitmproxy/issues/5190), @redraw)
* Fix a bug where the wrong SNI is sent to an upstream HTTPS proxy
  ([#5109](https://github.com/mitmproxy/mitmproxy/issues/5109), @mhils)
* Make sure that mitmproxy displays error messages on startup.
  ([#5225](https://github.com/mitmproxy/mitmproxy/issues/5225), @mhils)
* Add example addon for domain fronting.
  ([#5217](https://github.com/mitmproxy/mitmproxy/issues/5217), @randomstuff)
* Improve cut addon to better handle binary contents
  ([#3965](https://github.com/mitmproxy/mitmproxy/issues/3965), @mhils)
* Fix text truncation for full-width characters 
  ([#4278](https://github.com/mitmproxy/mitmproxy/issues/4278), @kjy00302)
* Fix mitmweb export copy failed in non-secure domain.
  ([#5264](https://github.com/mitmproxy/mitmproxy/issues/5264), @Pactortester)
* Add example script for manipulating cookies.
  ([#5278](https://github.com/mitmproxy/mitmproxy/issues/5278), @WillahScott)
* When opening an external viewer for message contents, mailcap files are not considered anymore.  
  This preempts the upcoming deprecation of Python's `mailcap` module. 
  ([#5297](https://github.com/mitmproxy/mitmproxy/issues/5297), @KORraNpl)
* Fix hostname encoding for IDNA domains in upstream mode.
  ([#5316](https://github.com/mitmproxy/mitmproxy/issues/5316), @nneonneo)
* Fix hot reloading of contentviews.
  ([#5319](https://github.com/mitmproxy/mitmproxy/issues/5319), @nneonneo)
* Ignore HTTP/2 information responses instead of raising an error.
  ([#5332](https://github.com/mitmproxy/mitmproxy/issues/5332), @mhils)
* Improve performance and memory usage by reusing OpenSSL contexts.
  ([#5339](https://github.com/mitmproxy/mitmproxy/issues/5339), @mhils)
* Fix handling of multiple Cookie headers when proxying HTTP/2 to HTTP/1
  ([#5337](https://github.com/mitmproxy/mitmproxy/issues/5337), @rinsuki)
* Improve http_manipulate_cookies.py example.
  ([#5578](https://github.com/mitmproxy/mitmproxy/issues/5578), @insilications)

## 19 March 2022: mitmproxy 8.0.0

### Major Changes

* Major improvements to the web interface (@gorogoroumaru)
* Event hooks can now be async (@nneonneo, [#5106](https://github.com/mitmproxy/mitmproxy/issues/5106))
* New [`tls_{established,failed}_{client,server}` event hooks](https://docs.mitmproxy.org/dev/api/events.html#TLSEvents)
  to record negotiation success/failure (@mhils, [#4790](https://github.com/mitmproxy/mitmproxy/pull/4790))

### Security Fixes

* [CVE-2022-24766](https://github.com/mitmproxy/mitmproxy/security/advisories/GHSA-gcx2-gvj7-pxv3):
  Fix request smuggling vulnerability reported by @zeyu2001 (@mhils)

### Full Changelog

* Support proxy authentication for SOCKS v5 mode (@starplanet)
* Make it possible to ignore connections in the tls_clienthello event hook (@mhils)
* fix some responses not being decoded properly if the encoding was uppercase (#4735, @Mattwmaster58)
* Trigger event hooks for flows with semantically invalid requests, for example invalid content-length headers (@mhils)
* Improve error message on TLS version mismatch (@mhils)
* Windows: Switch to Python's default asyncio event loop, which increases the number of sockets
  that can be processed simultaneously (@mhils)
* Add `client_replay_concurrency` option, which allows more than one client replay request to be in-flight at a time. (@rbdixon)
* New content view which handles gRPC/protobuf. Allows to apply custom definitions to visualize different field decodings.
  Includes example addon which applies custom definitions for selected gRPC traffic (@mame82)
* Fix a crash caused when editing string option (#4852, @rbdixon)
* Base container image bumped to Debian 11 Bullseye (@Kriechi)
* Upstream replays don't do CONNECT on plaintext HTTP requests (#4876, @HoffmannP)
* Remove workarounds for old pyOpenSSL versions (#4831, @KarlParkinson)
* Add fonts to asset filter (~a) (#4928, @elespike)
* Fix bug that crashed when using `view.flows.resolve` (#4916, @rbdixon)
* Fix a bug where `running()` is invoked twice on startup (#3584, @mhils)
* Correct documentation example for User-Agent header modification (#4997, @jamesyale)
* Fix random connection stalls (#5040, @EndUser509)
* Add `n` new flow keybind to mitmweb (#5061, @ianklatzco)
* Fix compatibility with BoringSSL (@pmoulton)
* Added `WebSocketMessage.injected` flag (@Prinzhorn)
* Add example addon for saving streamed data to individual files (@EndUser509)
* Change connection event hooks to be blocking.
  Processing will only resume once the event hook has finished. (@Prinzhorn)
* Reintroduce `Flow.live`, which signals if a flow belongs to a currently active connection. (#4207, @mhils)
* Speculative fix for some rare HTTP/2 connection stalls (#5158, @EndUser509)
* Add ability to specify custom ports with LDAP authentication (#5068, @demonoidvk)
* Add support for rotating saved streams every hour or day (@EndUser509)
* Console Improvements on Windows (@mhils)
* Fix processing of `--set` options (#5067, @marwinxxii) 
* Lowercase user-added header names and emit a log message to notify the user when using HTTP/2 (#4746, @mhils)
* Exit early if there are errors on startup (#4544, @mhils)
* Fixed encoding guessing: only search for meta tags in HTML bodies (##4566, @Prinzhorn)
* Binaries are now built with Python 3.10 (@mhils)

## 28 September 2021: mitmproxy 7.0.4

* Do not add a Content-Length header for chunked HTTP/1 messages (@matthewhughes934)

## 16 September 2021: mitmproxy 7.0.3

* [CVE-2021-39214](https://github.com/mitmproxy/mitmproxy/security/advisories/GHSA-22gh-3r9q-xf38):
  Fix request smuggling vulnerabilities reported by @chinchila (@mhils)
* Expose TLS 1.0 as possible minimum version on older pyOpenSSL releases (@mhils)
* Fix compatibility with Python 3.10 (@mhils)

## 4 August 2021: mitmproxy 7.0.2

* Fix a WebSocket crash introduced in 7.0.1 (@mhils)

## 3 August 2021: mitmproxy 7.0.1

* Performance: Re-use OpenSSL contexts to enable TLS session resumption (@mhils)
* Disable HTTP/2 CONNECT for Secure Web Proxies to fix compatibility with Firefox (@mhils)
* Use local IP address as certificate subject if no other info is available (@mhils)
* Make it possible to return multiple chunks for HTTP stream modification (@mhils)
* Don't send WebSocket CONTINUATION frames when the peer does not send any (@Pilphe)
* Fix HTTP stream modify example. (@mhils)
* Fix a crash caused by no-op assignments to `Server.address` (@SaladDais)
* Fix a crash when encountering invalid certificates (@mhils)
* Fix a crash when pressing the Home/End keys in some screens (@rbdixon)
* Fix a crash when reading corrupted flow dumps (@mhils)
* Fix multiple crashes on flow export (@mhils)
* Fix a bug where ASGI apps did not see the request body (@mhils)
* Minor documentation improvements (@mhils)

## 16 July 2021: mitmproxy 7.0

### New Proxy Core (@mhils, [blog post](https://www.mitmproxy.org/posts/releases/mitmproxy7/))

Mitmproxy has a completely new proxy core, fixing many longstanding issues:

* **Secure Web Proxy:** Mitmproxy now supports TLS-over-TLS to already encrypt the connection to the proxy.
* **Server-Side Greetings:** Mitmproxy now supports proxying raw TCP connections, including ones that start
  with a server-side greeting (e.g. SMTP).
* **HTTP/1 – HTTP/2 Interoperability:** mitmproxy can now accept an HTTP/2 connection from the client,
  and forward it to an HTTP/1 server.
* **HTTP/2 Redirects:** The request destination can now be changed on HTTP/2 flows.
* **Connection Strategy:** Users can now specify if they want mitmproxy to eagerly connect upstream
  or wait as long as possible. Eager connections are required to detect protocols with server-side
  greetings, lazy connections enable the replay of responses without connecting to an upstream server.
* **Timeout Handling:** Mitmproxy will now clean up idle connections and also abort requests if the client disconnects
  in the meantime.
* **Host Header-based Proxying:** If the request destination is unknown, mitmproxy now falls back to proxying
  based on the Host header. This means that requests can often be redirected to mitmproxy using
  DNS spoofing only.
* **Internals:** All protocol logic is now separated from I/O (["sans-io"](https://sans-io.readthedocs.io/)).
  This greatly improves testing capabilities, prevents a wide array of race conditions, and increases
  proper isolation between layers.

### Additional Changes

* mitmproxy's command line interface now supports Windows (@mhils)
* The `clientconnect`, `clientdisconnect`, `serverconnect`, `serverdisconnect`, and `log`
  events have been replaced with new events, see addon documentation for details (@mhils)
* Contentviews now implement `render_priority` instead of `should_render`, allowing more specialization (@mhils)
* Addition of block_list option to block requests with a set status code (@ericbeland)
* Make mitmweb columns configurable and customizable (@gorogoroumaru)
* Automatic JSON view mode when `+json` suffix in content type (@kam800)
* Use pyca/cryptography to generate certificates, not pyOpenSSL (@mhils)
* Remove the legacy protocol stack (@Kriechi)
* Remove all deprecated pathod and pathoc tools and modules (@Kriechi)
* In reverse proxy mode, mitmproxy now does not assume TLS if no scheme
  is given but a custom port is provided (@mhils)
* Remove the following options: `http2_priority`, `relax_http_form_validation`, `upstream_bind_address`,
  `spoof_source_address`, and `stream_websockets`. If you depended on one of them please let us know.
  mitmproxy never phones home, which means we don't know how prominently these options were used. (@mhils)
* Fix IDNA host 'Bad HTTP request line' error (@grahamrobbins)
* Pressing `?` now exits console help view (@abitrolly)
* `--modify-headers` now works correctly when modifying a header that is also part of the filter expression (@Prinzhorn)
* Fix SNI-related reproducibility issues when exporting to curl/httpie commands. (@dkasak)
* Add option `export_preserve_original_ip` to force exported command to connect to IP from original request.
  Only supports curl at the moment. (@dkasak)
* Major proxy protocol testing (@r00t-)
* Switch Docker image release to be based on Debian (@PeterDaveHello)
* Multiple Browsers: The `browser.start` command may be executed more than once to start additional
  browser sessions. (@rbdixon)
* Improve readability of SHA256 fingerprint. (@wrekone)
* Metadata and Replay Flow Filters: Flows may be filtered based on metadata and replay status. (@rbdixon)
* Flow control: don't read connection data faster than it can be forwarded. (@hazcod)
* Docker images for ARM64 architecture (@hazcod, @mhils)
* Fix parsing of certificate issuer/subject with escaped special characters (@Prinzhorn)
* Customize markers with emoji, and filters: The `flow.mark` command may be used to mark a flow with either the default
  "red ball" marker, a single character, or an emoji like `:grapes:`. Use the `~marker` filter to filter on marker
  characters. (@rbdixon)
* New `flow.comment` command to add a comment to the flow. Add `~comment <regex>` filter syntax to search flow comments.
  (@rbdixon)
* Fix multipart forms losing `boundary` values on edit. (@roytu)
* `Transfer-Encoding: chunked` HTTP message bodies are now retained if they are below the stream_large_bodies limit.
  (@mhils)
* `json()` method for HTTP Request and Response instances will return decoded JSON body. (@rbdixon)
* Support for HTTP/2 Push Promises has been dropped. (@mhils)
* Make it possible to set sequence options from the command line. (@Yopi)

## 15 December 2020: mitmproxy 6.0.2

* Fix reading of saved flows in mitmweb.

## 13 December 2020: mitmproxy 6.0.1

* Fix flow serialization in mitmweb.

## 13 December 2020: mitmproxy 6.0

* Mitmproxy now requires Python 3.8 or above.
* Deprecation of pathod and pathoc tools and modules. Future releases will not contain them! (@Kriechi)
* SSLKEYLOGFILE now supports TLS 1.3 secrets (@mhils)
* Fix query parameters in asgiapp addon (@jpstotz)
* Fix command history failing on file I/O errors (@Kriechi)
* Add example addon to suppress unwanted error messages sent by mitmproxy. (@anneborcherding)
* Updated imports and styles for web scanner helper addons. (@anneborcherding)
* Inform when underscore-formatted options are used in client arg. (@jrblixt)
* ASGIApp now ignores loaded HTTP flows from somewhere. (@linw1995)
* Binaries are now built with Python 3.9 (@mhils)
* Fixed the web UI showing blank page on clicking details tab when server address is missing (@samhita-sopho)
* Tests: Replace asynctest with stdlib mock (@felixonmars)
* MapLocal now keeps its configuration when other options are set. (@mhils)
* Host headers with non-standard ports are now properly updated in reverse proxy mode. (@mhils)
* Fix missing host header when replaying HTTP/2 flows (@Granitosaurus)

## 01 November 2020: mitmproxy 5.3

### Full Changelog

* Support for Python 3.9 (@mhils)
* Add MsgPack content viewer (@tasn)
* Use `@charset` to decode CSS files if available (@Prinzhorn)
* Fix links to anticache docs in mitmweb and use HTTPS for links to documentation (@rugk)
* Updated typing for WebsocketMessage.content (@Prinzhorn)
* Add option `console_strip_trailing_newlines`, and no longer strip trailing newlines by default (@capt8bit)
* Prevent transparent mode from connecting to itself in the basic cases (@Prinzhorn)
* Display HTTP trailers in mitmweb (@sanlengjingvv)
* Revamp onboarding app (@mhils)
* Add ASGI support for embedded apps (@mhils)
* Updated raw exports to not remove headers (@wchasekelley)
* Fix file unlinking before external viewer finishes loading (@wchasekelley)
* Add --cert-passphrase command line argument (@mirosyn)
* Add interactive tutorials to the documentation (@mplattner)
* Support `deflateRaw` for `Content-Encoding`'s (@kjoconnor)
* Fix broken requests without body on HTTP/2 (@Kriechi)
* Add support for sending (but not parsing) HTTP Trailers to the HTTP/1.1 protocol (@bburky)
* Add support to echo http trailers in dumper addon (@shiv6146)
* Fix OpenSSL requiring different CN for root and leaf certificates (@mhils)
* ... and various other fixes, documentation improvements, dependency version bumps, etc.

## 18 July 2020: mitmproxy 5.2

* Add Filter message to mitmdump (@sarthak212)
* Display TCP flows at flow list (@Jessonsotoventura, @nikitastupin, @mhils)
* Colorize JSON Contentview (@sarthak212)
* Fix console crash when entering regex escape character in half-open string (@sarthak212)
* Integrate contentviews to TCP flow details (@nikitastupin)
* Added add-ons that enhance the performance of web application scanners (@anneborcherding)
* Increase WebSocket message timestamp precision (@JustAnotherArchivist)
* Fix HTTP reason value on HTTP/2 reponses (@rbdixon)
* mitmweb: support wslview to open a web browser (@G-Rath)
* Fix dev version detection with parent git repo (@JustAnotherArchivist)
* Restructure examples and supported addons (@mhils)
* Certificate generation: mark SAN as critical if no CN is set (@mhils)
* Simplify Replacements with new ModifyBody addon (@mplattner)
* Rename SetHeaders addon to ModifyHeaders (@mplattner)
* mitmweb: "New -> File" menu option has been renamed to "Clear All" (@yogeshojha)
* Add new MapRemote addon to rewrite URLs of requests (@mplattner)
* Add support for HTTP Trailers to the HTTP/2 protocol (@sanlengjingvv and @Kriechi)
* Fix certificate runtime error during expire cleanup (@gorogoroumaru)
* Fixed the DNS Rebind Protection for secure support of IPv6 addresses (@tunnelpr0)
* WebSockets: match the HTTP-WebSocket flow for the ~websocket filter (@Kriechi)
* Fix deadlock caused by the "replay.client.stop" command (@gorogoroumaru)
* Add new MapLocal addon to serve local files instead of remote resources (@mplattner and @mhils)
* Add minimal TCP interception and modification (@nikitastupin)
* Add new CheckSSLPinning addon to check SSL-Pinning on client (@su-vikas)
* Add a JSON dump script: write data into a file or send to an endpoint as JSON (@emedvedev)
* Fix console output formatting (@sarthak212)
* Add example for proxy authentication using selenium (@anneborcherding and @weichweich)

## 13 April 2020: mitmproxy 5.1.1

* Fixed Docker images not starting due to missing shell

## 13 April 2020: mitmproxy 5.1

### Major Changes

* Initial Support for TLS 1.3

### Full Changelog

* Reduce leaf certificate validity to one year due to upcoming browser changes (@mhils)
* Rename mitmweb's `web_iface` option to `web_host` for consistency (@oxr463)
* Sending a SIGTERM now exits mitmproxy without prompt, SIGINT still asks (@ThinkChaos)
* Don't force host header on outgoing requests (@mhils)
* Additional documentation and examples for WebSockets (@Kriechi)
* Gracefully handle hyphens in domain names (@matosconsulting)
* Fix header replacement count (@naivekun)
* Emit serverconnect event only after a connection has been established (@Prinzhorn)
* Fix ValueError in table mode of server replay flow (@ylmrx)
* HTTP/2: send all stream reset types to other connection (@rohfle)
* HTTP/2: fix WINDOW_UPDATE swallowed on closed streams (@Kriechi)
* Fix wrong behavior of --allow-hosts options (@BlownSnail)
* Additional and updated documentation for examples, WebSockets, Getting Started (@Kriechi)

## 27 December 2019: mitmproxy 5.0.1

* Fixed precompiled Linux binaries to not crash in table mode
* Display webp images in mitmweb (@cixtor)

## 16 December 2019: mitmproxy 5.0

### Major Changes

* Added new Table UI (@Jessonsotoventura)
* Added EKU extension to certificates. This fixes support for macOS Catalina (@vin01)

### Security Fixes

* Fixed command injection vulnerabilities when exporting flows as curl/httpie commands (@cript0nauta)
* Do not echo unsanitized user input in HTTP error responses (@fimad)

### Full Changelog

* Moved to GitHub CI for Continuous Integration, dropping support for old Linux and macOS releases. (#3728)
* Vastly improved command parsing, in particular for setting flow filters (@typoon)
* Added a new flow export for raw responses (@mckeimic)
* URLs are now edited in an external editor (@Jessonsotoventura)
* mitmproxy now has a command history (@typoon)
* Added terminal like keyboard shortcuts for the command bar (ctrl+w, ctrl+a, ctrl+f, ...) (@typoon)
* Fixed issue with improper handling of non-ascii characters in URLs (@rjt-gupta)
* Filtering can now use unicode characters (@rjt-gupta)
* Fixed issue with user keybindings not being able to override default keybindings
* Improved installation instructions
* Added support for IPV6-only environments (@sethb157)
* Fixed bug with server replay (@rjt-gupta)
* Fixed issue with duplicate error responses (@ccssrryy)
* Users can now set a specific external editor using $MITMPROXY_EDITOR (@rjt-gupta)
* Config file can now be called `config.yml` or `config.yaml` (@ylmrx)
* Fixed crash on `view.focus.[next|prev]` (@ylmrx)
* Updated documentation to help using mitmproxy certificate on Android (@jannst)
* Added support to parse IPv6 entries from `pfctl` on MacOS. (@tomlabaude)
* Fixed instructions on how to build the documentation (@jannst)
* Added a new `--allow-hosts` option (@pierlon)
* Added support for zstd content-encoding (@tsaaristo)
* Fixed issue where the replay server would corrupt the Date header (@tonyb486)
* Improve speed for WebSocket interception (@MathieuBordere)
* Fixed issue with parsing JPEG files. (@lusceu)
* Improve example code style (@BoboTiG)
* Fixed issue converting void responses to HAR (@worldmind)
* Color coded http status codes in mitmweb (@arun-94)
* Added organization to generated certificates (@Abcdefghijklmnopqrstuvwxyzxyz)
* Errors are now displayed on sys.stderr (@JessicaFavin)
* Fixed issue with replay timestamps (@rjt-gupta)
* Fixed copying in mitmweb on macOS (@XZzYassin)

## 31 July 2018: mitmproxy 4.0.4

* Security: Protect mitmweb against DNS rebinding. (CVE-2018-14505, @atx)
* Reduce certificate lifetime to two years to be conformant with
  the current CA/Browser Forum Baseline Requirements. (@muffl0n)
  (https://cabforum.org/2017/03/17/ballot-193-825-day-certificate-lifetimes/)
* Update cryptography to version 2.3.

## 15 June 2018: mitmproxy 4.0.3

* Add support for IPv6 transparent mode on Windows (#3174)
* Add Docker images for ARMv7 - Raspberry Pi (#3190)
* Major overhaul of our release workflow - you probably won't notice it, but for us it's a big thing!
* Fix the Python version detection on Python 3.5, we now show a more intuitive error message (#3188)
* Fix application shutdown on Windows (#3172)
* Fix IPv6 scope suffixes in block addon (#3164)
* Fix options update when added (#3157)
* Fix "Edit Flow" button in mitmweb (#3136)

## 15 June 2018: mitmproxy 4.0.2

* Skipped!

## 17 May 2018: mitmproxy 4.0.1

### Bugfixes

* The previous release had a packaging issue, so we bumped it to v4.0.1 and re-released it.
* This contains no actual bugfixes or new features.

## 17 May 2018: mitmproxy 4.0

### Features

* mitmproxy now requires Python 3.6!
* Moved the core to asyncio - which gives us a very significant performance boost!
* Reduce memory consumption by using `SO_KEEPALIVE` (#3076)
* Export request as httpie command (#3031)
* Configure mitmproxy console keybindings with the keys.yaml file. See docs for more.

### Breaking Changes

* The --conf command-line flag is now --confdir, and specifies the mitmproxy configuration
    directory, instead of the options yaml file (which is at `config.yaml` under the configuration directory).
* `allow_remote` got replaced by `block_global` and `block_private` (#3100)
* No more custom events (#3093)
* The `cadir` option has been renamed to `confdir`
* We no longer magically capture print statements in addons and translate
    them to logs. Please use `ctx.log.info` explicitly.

### Bugfixes

* Correctly block connections from remote clients with IPv4-mapped IPv6 client addresses (#3099)
* Expand `~` in paths during the `cut` command (#3078)
* Remove socket listen backlog constraint
* Improve handling of user script exceptions (#3050, #2837)
* Ignore signal errors on windows
* Fix traceback for commands with un-terminated escape characters (#2810)
* Fix request replay when proxy is bound to local interface (#2647)
* Fix traceback when running scripts on a flow twice (#2838)
* Fix traceback when killing intercepted flow (#2879)
* And lots of typos, docs improvements, revamped examples, and general fixes!

## 05 April 2018: mitmproxy 3.0.4

* Fix an issue that caused mitmproxy to not retry HTTP requests on timeout.
* Various other fixes (@kira0204, @fenilgandhi, @tran-tien-dat, @smonami,
  @luzpaz, @fristonio, @kajojify, @Oliver-Fish, @hcbarry, @jplochocki, @MikeShi42,
  @ghillu, @emilstahl)

## 25 February 2018: mitmproxy 3.0.3

* Fix an issue that caused mitmproxy to lose keyboard control after spawning an external editor.

## 23 February 2018: mitmproxy 3.0.1

* Fix a quote-related issue affecting the mitmproxy console command prompt.

## 22 February 2018: mitmproxy 3.0

### Major Changes

* Commands: A consistent, typed mechanism that allows addons to expose actions
  to users.
* Options: A typed settings store for use by mitmproxy and addons.
* Shift most of mitmproxy's own functionality into addons.
* Major improvements to mitmproxy console, including an almost complete
  rewrite of the user interface, integration of commands, key bindings, and
  multi-pane layouts.
* Major Improvements to mitmproxy’s web interface, mitmweb. (Matthew Shao,
  Google Summer of Code 2017)
* Major Improvements to mitmproxy’s content views and protocol layers (Ujjwal
  Verma, Google Summer of Code 2017)
* Faster JavaScript and CSS beautifiers. (Ujjwal Verma)

### Minor Changes

* Vastly improved JavaScript test coverage (Matthew Shao)
* Options editor for mitmweb (Matthew Shao)
* Static web-based flow viewer (Matthew Shao)
* Request streaming for HTTP/1.x and HTTP/2 (Ujjwal Verma)
* Implement more robust content views using Kaitai Struct (Ujjwal Verma)
* Protobuf decoding now works without protoc being installed on the host
  system (Ujjwal Verma)
* PNG, GIF, and JPEG can now be parsed without Pillow, which simplifies
  mitmproxy installation and moves parsing from unsafe C to pure Python (Ujjwal Verma)
* Add parser for ICO files (Ujjwal Verma)
* Migrate WebSockets implementation to wsproto. This reduces code size and
  adds WebSocket compression support. (Ujjwal Verma)
* Add “split view” to split mitmproxy’s UI into two separate panes.
* Add key binding viewer and editor
* Add a command to spawn a preconfigured Chrome browser instance from
  mitmproxy
* Fully support mitmproxy under the Windows Subsystem for Linux (WSL), work
  around display errors
* Add XSS scanner addon (@ddworken)
* Add ability to toggle interception (@mattweidner)
* Numerous documentation improvements (@pauloromeira, @rst0git, @rgerganov,
  @fulldecent, @zhigang1992, @F1ashhimself, @vinaydargar, @jonathanrfisher1,
  @BasThomas, @LuD1161, @ayamamori, @TomTasche)
* Add filters for websocket flows (@s4chin)
* Make it possible to create a response to CONNECT requests in http_connect
  (@mengbiping)
* Redirect stdout in scripts to ctx.log.warn (@nikofil)
* Fix a crash when clearing the event log (@krsoninikhil)
* Store the generated certificate for each flow (@dlenski)
* Add --keep-host-header to retain the host header in reverse proxy mode
  (@krsoninikhil)
* Fix setting palette options (@JordanLoehr)
* Fix a crash with brotli encoding (@whackashoe)
* Provide certificate installation instructions on mitm.it (@ritiek)
* Fix a bug where we did not properly fall back to IPv4 when IPv6 is unavailable (@titeuf87)
* Fix transparent mode on IPv6-enabled macOS systems (@Ga-ryo)
* Fix handling of HTTP messages with multiple Content-Length headers (@surajt97)
* Fix IPv6 authority form parsing in CONNECT requests (@r1b)
* Fix event log display in mitmweb (@syahn)
* Remove private key from PKCS12 file in ~/.mitmproxy (@ograff).
* Add LDAP as a proxy authentication backend (@charlesdhdt)
* Use mypy to check the whole codebase (@iharsh234)
* Fix a crash when duplicating flows (@iharsh234)
* Fix testsuite when the path contains a “.” (@felixonmars)
* Store proxy authentication with flows (@lymanZerga11)
* Match ~d and ~u filters against pretty_host (@dequis)
* Update WBXML content view (@davidpshaw)
* Handle HEAD requests for mitm.it to support Chrome in transparent mode on
  iOS (@tomlabaude)
* Update dns spoofing example to use --keep-host-header (@krsoninikhil)
* Call error handler on HTTPException (@tarnacious)
* Make it possible to remove TLS from upstream HTTP connections
* Update to pyOpenSSL 17.5, cryptography 2.1.4, and OpenSSL 1.1.0g
* Make it possible to retroactively increase log verbosity.
* Make logging from addons thread-safe
* Tolerate imports in user scripts that match hook names
  (`from mitmproxy import log`)
* Update mitmweb to React 16, which brings performance improvements
* Fix a bug where reverting duplicated flows crashes mitmproxy
* Fix a bug where successive requests are sent to the wrong host after a
  request has been redirected.
* Fix a bug that binds outgoing connections to the wrong interface
* Fix a bug where custom certificates are ignored in reverse proxy mode
* Fix import of flows that have been created with mitmproxy 0.17
* Fix formatting of (IPv6) IP addresses in a number of places
* Fix replay for HTTP/2 flows
* Decouple mitmproxy version and flow file format version
* Fix a bug where “mitmdump -nr” does not exit automatically
* Fix a crash when exporting flows to curl
* Fix formatting of sticky cookies
* Improve script reloading reliability by polling the filesystem instead of using watchdog
* Fix a crash when refreshing Set-Cookie headers
* Add connection indicator to mitmweb to alert users when the proxy server stops running
* Add support for certificates with cyrillic domains
* Simplify output of mitmproxy --version
* Add Request.make to simplify request creation in scripts
* Pathoc: Include a host header on CONNECT requests
* Remove HTML outline contentview (#2572)
* Remove Python and Locust export (#2465)
* Remove emojis from tox.ini because flake8 cannot parse that. :(

## 28 April 2017: mitmproxy 2.0.2

* Fix mitmweb's Content-Security-Policy to work with Chrome 58+
* HTTP/2: actually use header normalization from hyper-h2

## 15 March 2017: mitmproxy 2.0.1

* bump cryptography dependency
* bump pyparsing dependency
* HTTP/2: use header normalization from hyper-h2

## 21 February 2017: mitmproxy 2.0

* HTTP/2 is now enabled by default.
* Image ContentView: Parse images with Kaitai Struct (kaitai.io) instead of Pillow.
  This simplifies installation, reduces binary size, and allows parsing in pure Python.
* Web: Add missing flow filters.
* Add transparent proxy support for OpenBSD.
* Check the mitmproxy CA for expiration and warn the user to regenerate it if necessary.
* Testing: Tremendous improvements, enforced 100% coverage for large parts of the
  codebase, increased overall coverage.
* Enforce individual coverage: one source file -> one test file with 100% coverage.
* A myriad of other small improvements throughout the project.
* Numerous bugfixes.

## 26 December 2016: mitmproxy 1.0

* All mitmproxy tools are now Python 3 only! We plan to support Python 3.5 and higher.
* Web-Based User Interface: Mitmproxy now officially has a web-based user interface
  called mitmweb. We consider it stable for all features currently exposed
  in the UI, but it still misses a lot of mitmproxy’s options.
* Windows Compatibility: With mitmweb, mitmproxy is now usable on Windows.
  We are also introducing an installer (kindly sponsored by BitRock) that
  simplifies setup.
* Configuration: The config file format is now a single YAML file. In most cases,
  converting to the new format should be trivial - please see the docs for
  more information.
* Console: Significant UI improvements - including sorting of flows by
  size, type and url, status bar improvements, much faster indentation for
  HTTP views, and more.
* HTTP/2: Significant improvements, but is temporarily disabled by default
  due to wide-spread protocol implementation errors on some large website
* WebSocket: The protocol implementation is now mature, and is enabled by
  default. Complete UI support is coming in the next release. Hooks for
  message interception and manipulation are available.
* A myriad of other small improvements throughout the project.

## 16 October 2016: mitmproxy 0.18

* Python 3 Compatibility for mitmproxy and pathod (Shadab Zafar, GSoC 2016)
* Major improvements to mitmweb (Clemens Brunner & Jason Hao, GSoC 2016)
* Internal Core Refactor: Separation of most features into isolated Addons
* Initial Support for WebSockets
* Improved HTTP/2 Support
* Reverse Proxy Mode now automatically adjusts host headers and TLS Server Name Indication
* Improved HAR export
* Improved export functionality for curl, python code, raw http etc.
* Flow URLs are now truncated in the console for better visibility
* New filters for TCP, HTTP and marked flows.
* Mitmproxy now handles comma-separated Cookie headers
* Merge mitmproxy and pathod documentation
* Mitmdump now sanitizes its console output to not include control characters
* Improved message body handling for HTTP messages:
  `.raw_content` provides the message body as seen on the wire
  `.content` provides the decompressed body (e.g. un-gzipped)
  `.text` provides the body decompressed and decoded body
* New HTTP Message getters/setters for cookies and form contents.
* Add ability to view only marked flows in mitmproxy
* Improved Script Reloader (Always use polling, watch for whole directory)
* Use tox for testing
* Unicode support for tnetstrings
* Add dumpfile converters for mitmproxy versions 0.11 and 0.12
* Numerous bugfixes

## 9 April 2016: mitmproxy 0.17

* Simplify repository and release structure. mitmproxy now comes as a single package, including netlib and pathod.
* Rename the Python package from libmproxy to mitmproxy.
* New option to add server certs to client chain (CVE-2016-2402, John Kozyrakis)
* Enable HTTP/2 by default (Thomas Kriechbaumer)
* Improved HAR extractor (Shadab Zafar)
* Add icon for OSX and Windows binaries
* Add content view for query parameters (Will Coster)
* Initial work on Python 3 compatibility
* locust.io export (Zohar Lorberbaum)
* Fix XSS vulnerability in HTTP errors (Will Coster)
* Numerous bugfixes and minor improvements

## 15 February 2016: mitmproxy 0.16

* Completely revised HTTP2 implementation based on hyper-h2 (Thomas Kriechbaumer)
* Export flows as cURL command, Python code or raw HTTP (Shadab Zafar)
* Fixed compatibility with the Android Emulator (Will Coster)
* Script Reloader: Inline scripts are reloaded automatically if modified (Matthew Shao)
* Inline script hooks for TCP mode (Michael J. Bazzinotti)
* Add default ciphers to support iOS9 App Transport Security (Jorge Villacorta)
* Basic Authentication for mitmweb (Guillem Anguera)
* Exempt connections from interception based on TLS Server Name Indication (David Weinstein)
* Provide Python Wheels for faster installation
* Numerous bugfixes and minor improvements

## 4 December 2015: mitmproxy 0.15

* Support for loading and converting older dumpfile formats (0.13 and up)
* Content views for inline script (@chrisczub)
* Better handling of empty header values (Benjamin Lee/@bltb)
* Fix a gnarly memory leak in mitmdump
* A number of bugfixes and small improvements

## 6 November 2015: mitmproxy 0.14

* Statistics: 399 commits, 13 contributors, 79 closed issues, 37 closed
  PRs, 103 days
* Docs: Greatly updated docs now hosted on ReadTheDocs!
  http://docs.mitmproxy.org
* Docs: Fixed Typos, updated URLs etc. (Nick Badger, Ben Lerner, Choongwoo
  Han, onlywade, Jurriaan Bremer)
* mitmdump: Colorized TTY output
* mitmdump: Use mitmproxy's content views for human-readable output (Chris
  Czub)
* mitmproxy and mitmdump: Support for displaying UTF8 contents
* mitmproxy: add command line switch to disable mouse interaction (Timothy
  Elliott)
* mitmproxy: bug fixes (Choongwoo Han, sethp-jive, FreeArtMan)
* mitmweb: bug fixes (Colin Bendell)
* libmproxy: Add ability to fall back to TCP passthrough for non-HTTP
  connections.
* libmproxy: Avoid double-connect in case of TLS Server Name Indication.
  This yields a massive speedup for TLS handshakes.
* libmproxy: Prevent unnecessary upstream connections (macmantrl)
* Inline Scripts: New API for HTTP Headers:
  http://docs.mitmproxy.org/en/latest/dev/models.html#netlib.http.Headers
* Inline Scripts: Properly handle exceptions in `done` hook
* Inline Scripts: Allow relative imports, provide `__file__`
* Examples: Add probabilistic TLS passthrough as an inline script
* netlib: Refactored HTTP protocol handling code
* netlib: ALPN support
* netlib: fixed a bug in the optional certificate verification.
* netlib: Initial Python 3.5 support (this is the first prerequisite for
  3.x support in mitmproxy)

## 24 July 2015: mitmproxy 0.13

* Upstream certificate validation. See the --verify-upstream-cert,
  --upstream-trusted-confdir and --upstream-trusted-ca parameters. Thanks to
  Kyle Morton (github.com/kyle-m) for his work on this.
* Add HTTP transparent proxy mode. This uses the host headers from HTTP
  traffic (rather than SNI and IP address information from the OS) to
  implement perform transparent proxying. Thanks to github.com/ijiro123 for
  this feature.
* Add ~src and ~dst REGEX filters, allowing matching on source and
  destination addresses in the form of <IP>:<Port>
* mitmproxy console: change g/G keyboard shortcuts to match less. Thanks to
  Jose Luis Honorato (github.com/jlhonora).
* mitmproxy console: Flow marking and unmarking. Marked flows are not
  deleted when the flow list is cleared. Thanks to Jake Drahos
  (github.com/drahosj).
* mitmproxy console: add marking of flows
* Remove the certforward feature. It was added to allow exploitation of
  #gotofail, which is no longer a common vulnerability. Permitting this
  hugely increased the complexity of packaging and distributing mitmproxy.

## 3 June 2015: mitmproxy 0.12.1

* mitmproxy console: mouse interaction - scroll in the flow list, click on
  flow to view, click to switch between tabs.
* Update our crypto defaults: SHA256, 2048 bit RSA, 4096 bit DH parameters.
* BUGFIX: crash under some circumstances when copying to clipboard.
* BUGFIX: occasional crash when deleting flows.

## 18 May 2015: mitmproxy 0.12

* mitmproxy console: Significant revamp of the UI. The major changes are
  listed below, and in addition almost every aspect of the UI has
  been tweaked, and performance has improved significantly.
* mitmproxy console: A new options screen has been created ("o" shortcut),
  and many options that were previously manipulated directly via a
  keybinding have been moved there.
* mitmproxy console: Big improvement in palettes. This includes improvements
  to all colour schemes. Palettes now set the terminal background colour by
  default, and a new --palette-transparent option has been added to disable
  this.
* mitmproxy console: g/G shortcuts throughout mitmproxy console to jump
  to the beginning/end of the current view.
* mitmproxy console: switch  palettes on the fly from the options screen.
* mitmproxy console: A cookie editor has been added for mitmproxy console
  at long last.
* mitmproxy console: Various components of requests and responses can be
  copied to the clipboard from mitmproxy - thanks to @marceloglezer.
* Support for creating new requests from scratch in mitmproxy console (@marceloglezer).
* SSLKEYLOGFILE environment variable to specify a logging location for TLS
  master keys. This can be used with tools like Wireshark to allow TLS
  decoding.
* Server facing SSL cipher suite specification (thanks to Jim Shaver).
* Official support for transparent proxying on FreeBSD - thanks to Mike C
  (http://github.com/mike-pt).
* Many other small bugfixes and improvemenets throughout the project.

## 29 Dec 2014: mitmproxy 0.11.2

* Configuration files - mitmproxy.conf, mitmdump.conf, common.conf in the
  .mitmproxy directory.
* Better handling of servers that reject connections that are not SNI.
* Many other small bugfixes and improvements.

## 15 November 2014: mitmproxy 0.11.1

* Bug fixes: connection leaks some crashes

## 7 November 2014: mitmproxy 0.11

* Performance improvements for mitmproxy console
* SOCKS5 proxy mode allows mitmproxy to act as a SOCKS5 proxy server
* Data streaming for response bodies exceeding a threshold
  (bradpeabody@gmail.com)
* Ignore hosts or IP addresses, forwarding both HTTP and HTTPS traffic
  untouched
* Finer-grained control of traffic replay, including options to ignore
  contents or parameters when matching flows (marcelo.glezer@gmail.com)
* Pass arguments to inline scripts
* Configurable size limit on HTTP request and response bodies
* Per-domain specification of interception certificates and keys (see
  --cert option)
* Certificate forwarding, relaying upstream SSL certificates verbatim (see
  --cert-forward)
* Search and highlighting for HTTP request and response bodies in
  mitmproxy console (pedro@worcel.com)
* Transparent proxy support on Windows
* Improved error messages and logging
* Support for FreeBSD in transparent mode, using pf (zbrdge@gmail.com)
* Content view mode for WBXML (davidshaw835@air-watch.com)
* Better documentation, with a new section on proxy modes
* Generic TCP proxy mode
* Countless bugfixes and other small improvements
* pathod: Hugely improved SSL support, including dynamic generation of certificates
  using the mitproxy cacert

## 7 November 2014: pathod 0.11

* Hugely improved SSL support, including dynamic generation of certificates
  using the mitproxy cacert
* pathoc -S dumps information on the remote SSL certificate chain
* Big improvements to fuzzing, including random spec selection and memoization to avoid repeating randomly generated patterns
* Reflected patterns, allowing you to embed a pathod server response specification in a pathoc request, resolving both on client side. This makes fuzzing proxies and other intermediate systems much better.

## 28 January 2014: mitmproxy 0.10

* Support for multiple scripts and multiple script arguments
* Easy certificate install through the in-proxy web app, which is now
  enabled by default
* Forward proxy mode, that forwards proxy requests to an upstream HTTP server
* Reverse proxy now works with SSL
* Search within a request/response using the "/" and "n" shortcut keys
* A view that beatifies CSS files if cssutils is available
* Bug fix, documentation improvements, and more.

## 25 August 2013: mitmproxy 0.9.2

* Improvements to the mitmproxywrapper.py helper script for OSX.
* Don't take minor version into account when checking for serialized file
  compatibility.
* Fix a bug causing resource exhaustion under some circumstances for SSL
  connections.
* Revamp the way we store interception certificates. We used to store these
  on disk, they're now in-memory. This fixes a race condition related to
  cert handling, and improves compatibility with Windows, where the rules
  governing permitted file names are weird, resulting in errors for some
  valid IDNA-encoded names.
* Display transfer rates for responses in the flow list.
* Many other small bugfixes and improvements.

## 25 August 2013: pathod 0.9.2

* Adapt to interface changes in netlib

## 16 June 2013: mitmproxy 0.9.1

* Use "correct" case for Content-Type headers added by mitmproxy.
* Make UTF environment detection more robust.
* Improved MIME-type detection for viewers.
* Always read files in binary mode (Windows compatibility fix).
* Some developer documentation.

## 15 May 2013: mitmproxy 0.9

* Upstream certs mode is now the default.
* Add a WSGI container that lets you host in-proxy web applications.
* Full transparent proxy support for Linux and OSX.
* Introduce netlib, a common codebase for mitmproxy and pathod
  (http://github.com/cortesi/netlib).
* Full support for SNI.
* Color palettes for mitmproxy, tailored for light and dark terminal
  backgrounds.
* Stream flows to file as responses arrive with the "W" shortcut in
  mitmproxy.
* Extend the filter language, including ~d domain match operator, ~a to
  match asset flows (js, images, css).
* Follow mode in mitmproxy ("F" shortcut) to "tail" flows as they arrive.
* --dummy-certs option to specify and preserve the dummy certificate
  directory.
* Server replay from the current captured buffer.
* Huge improvements in content views. We now have viewers for AMF, HTML,
  JSON, Javascript, images, XML, URL-encoded forms, as well as hexadecimal
  and raw views.
* Add Set Headers, analogous to replacement hooks. Defines headers that are set
  on flows, based on a matching pattern.
* A graphical editor for path components in mitmproxy.
* A small set of standard user-agent strings, which can be used easily in
  the header editor.
* Proxy authentication to limit access to mitmproxy
* pathod: Proxy mode. You can now configure clients to use pathod as an
  HTTP/S proxy.
* pathoc: Proxy support, including using CONNECT to tunnel directly to
  targets.
* pathoc: client certificate support.
* pathod: API improvements, bugfixes.

## 15 May 2013: pathod 0.9 (version synced with mitmproxy)

* Pathod proxy mode. You can now configure clients to use pathod as an
  HTTP/S proxy.
* Pathoc proxy support, including using CONNECT to tunnel directly to
  targets.
* Pathoc client certificate support.
* API improvements, bugfixes.

## 16 November 2012: pathod 0.3

A release focusing on shoring up our fuzzing capabilities, especially with
pathoc.

* pathoc -q and -r options, output full request and response text.
* pathod -q and -r options, add full request and response text to pathod's
  log buffer.
* pathoc and pathod -x option, makes -q and -r options log in hex dump
  format.
* pathoc -C option, specify response codes to ignore.
* pathoc -T option, instructs pathoc to ignore timeouts.
* pathoc -o option, a one-shot mode that exits after the first non-ignored
  response.
* pathoc and pathod -e option, which explains the resulting message by
  expanding random and generated portions, and logging a reproducible
  specification.
* Streamline the specification language. HTTP response message is now
  specified using the "r" mnemonic.
* Add a "u" mnemonic for specifying User-Agent strings. Add a set of
  standard user-agent strings accessible through shortcuts.
* Major internal refactoring and cleanup.
* Many bugfixes.

## 22 August 2012: pathod 0.2

* Add pathoc, a pathological HTTP client.
* Add libpathod.test, a truss for using pathod in unit tests.
* Add an injection operator to the specification language.
* Allow Python escape sequences in value literals.
* Allow execution of requests and responses from file, using the new + operator.
* Add daemonization to Pathod, and make it more robust for public-facing use.
* Let pathod pick an arbitrary open port if -p 0 is specified.
* Move from Tornado to netlib, the network library written for mitmproxy.
* Move the web application to Flask.
* Massively expand the documentation.

## 5 April 2012: mitmproxy 0.8

* Detailed tutorial for Android interception. Some features that land in
  this release have finally made reliable Android interception possible.
* Upstream-cert mode, which uses information from the upstream server to
  generate interception certificates.
* Replacement patterns that let you easily do global replacements in flows
  matching filter patterns. Can be specified on the command-line, or edited
  interactively.
* Much more sophisticated and usable pretty printing of request bodies.
  Support for auto-indentation of Javascript, inspection of image EXIF
  data, and more.
* Details view for flows, showing connection and SSL cert information (X
  keyboard shortcut).
* Server certificates are now stored and serialized in saved traffic for
  later analysis. This means that the 0.8 serialization format is NOT
  compatible with 0.7.
* Many other improvements, including bugfixes, and expanded scripting API,
  and more sophisticated certificate handling.

## 20 February 2012: mitmproxy 0.7

* New built-in key/value editor. This lets you interactively edit URL query
  strings, headers and URL-encoded form data.
* Extend script API to allow duplication and replay of flows.
* API for easy manipulation of URL-encoded forms and query strings.
* Add "D" shortcut in mitmproxy to duplicate a flow.
* Reverse proxy mode. In this mode mitmproxy acts as an HTTP server,
  forwarding all traffic to a specified upstream server.
* UI improvements - use unicode characters to make GUI more compact,
  improve spacing and layout throughout.
* Add support for filtering by HTTP method.
* Add the ability to specify an HTTP body size limit.
* Move to typed netstrings for serialization format - this makes 0.7
  backwards-incompatible with serialized data from 0.6!

* Significant improvements in speed and responsiveness of UI.
* Many minor bugfixes and improvements.

## 7 August 2011: mitmproxy 0.6

* New scripting API that allows much more flexible and fine-grained
  rewriting of traffic. See the docs for more info.
* Support for gzip and deflate content encodings. A new "z"
  keybinding in mitmproxy to let us quickly encode and decode content, plus
  automatic decoding for the "pretty" view mode.
* An event log, viewable with the "v" shortcut in mitmproxy, and the
  "-e" command-line flag in mitmdump.
* Huge performance improvements: mitmproxy interface, loading
  large numbers of flows from file.
* A new "replace" convenience method for all flow objects, that does a
  universal regex-based string replacement.
* Header management has been rewritten to maintain both case and order.
* Improved stability for SSL interception.
* Default expiry time on generated SSL certs has been dropped to avoid an
  OpenSSL overflow bug that caused certificates to expire in the distant
  past on some systems.
* A "pretty" view mode for JSON and form submission data.
* Expanded documentation and examples.
* Countless other small improvements and bugfixes.

## 27 June 2011: mitmproxy 0.5

* An -n option to start the tools without binding to a proxy port.
* Allow scripts, hooks, sticky cookies etc. to run on flows loaded from
  save files.
* Regularize command-line options for mitmproxy and mitmdump.
* Add an "SSL exception" to mitmproxy's license to remove possible
  distribution issues.
* Add a --cert-wait-time option to make mitmproxy pause after a new SSL
  certificate is generated. This can pave over small discrepancies in
  system time between the client and server.
* Handle viewing big request and response bodies more elegantly. Only
  render the first 100k of large documents, and try to avoid running the
  XML indenter on non-XML data.
* BUGFIX: Make the "revert" keyboard shortcut in mitmproxy work after a
  flow has been replayed.
* BUGFIX: Repair a problem that sometimes caused SSL connections to consume
  100% of CPU.

## 30 March 2011: mitmproxy 0.4

* Full serialization of HTTP conversations
* Client and server replay
* On-the-fly generation of dummy SSL certificates
* mitmdump has "grown up" into a powerful tcpdump-like tool for HTTP/S
* Dozens of improvements to the mitmproxy console interface
* Python scripting hooks for programmatic modification of traffic

## 01 March 2010: mitmproxy 0.2

* Big speed and responsiveness improvements, thanks to Thomas Roth
* Support urwid 0.9.9
* Terminal beeping based on filter expressions
* Filter expressions for terminal beeps, limits, interceptions and sticky
  cookies can now be passed on the command line.
* Save requests and responses to file
* Split off non-interactive dump functionality into a new tool called
  mitmdump
* "A" will now accept all intercepted connections
* Lots of bugfixes<|MERGE_RESOLUTION|>--- conflicted
+++ resolved
@@ -2,14 +2,13 @@
 
 ## Unreleased: mitmproxy next
 
-<<<<<<< HEAD
 * Update savehar addon to fix creating corrupt har files caused by empty response content
   ([#6459](https://github.com/mitmproxy/mitmproxy/pull/6459), @lain3d)
-=======
+
 * Update savehar addon to handle scenarios where "path" key in cookie
   attrs dict is missing.
   ([#6458](https://github.com/mitmproxy/mitmproxy/pull/6458), @pogzyb)
->>>>>>> a43847de
+
 
 ## 04 November 2023: mitmproxy 10.1.3
 
