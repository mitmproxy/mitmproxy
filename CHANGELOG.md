--- conflicted
+++ resolved
@@ -7,15 +7,12 @@
 
 ## Unreleased: mitmproxy next
 
-<<<<<<< HEAD
-- Show query parameters for empty-body requests in the mitmproxy console.
-  ([#7923](https://github.com/mitmproxy/mitmproxy/pull/7923), @lups2000)
-=======
 - Remove `bless` from hex editors to avoid issues with macOS
   ([#7937](https://github.com/mitmproxy/mitmproxy/pull/7937), @caiquejjx)
 - Fix various issues in infer_content_encoding
   ([#7928](https://github.com/mitmproxy/mitmproxy/pull/7928), @xu-cheng)
->>>>>>> 3d3460a9
+- Show query parameters for empty-body requests in the mitmproxy console.
+  ([#7923](https://github.com/mitmproxy/mitmproxy/pull/7923), @lups2000)
 
 ## 15 October 2025: mitmproxy 12.2.0
 
