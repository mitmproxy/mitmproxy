# Release History

<!--
✨ Please add a bullet point describing your change.                                                             ✨
✨ You do not need to add a pull request reference or author information, this will be done automatically by CI. ✨
-->

## Unreleased: mitmproxy next



## 21 January 2024: mitmproxy 10.2.2

* Fix a regression where clientplayback would break due to eager task execution.
  ([#6605](https://github.com/mitmproxy/mitmproxy/pull/6605), @mhils)
* Fix a regression where WebSocket connections would break due to eager task execution.
  ([#6609](https://github.com/mitmproxy/mitmproxy/pull/6609), @mhils)
* Fix bug where insecure HTTP requests are saved incorrectly when exporting to HAR files.
  ([#6578](https://github.com/mitmproxy/mitmproxy/pull/6578), @DaniElectra)
<<<<<<< HEAD
* Fix bug where failed CONNECT request URLs are saved to HAR files incorrectly.
  ([#6599](https://github.com/mitmproxy/mitmproxy/pull/6599), @basedBaba)
=======
* `allow_hosts`/`ignore_hosts` option now matches against the full `host:port` string.
  ([#6594](https://github.com/mitmproxy/mitmproxy/pull/6594), @LouisAsanaka)
>>>>>>> b89de734


## 06 January 2024: mitmproxy 10.2.1

* Fix a regression introduced in mitmproxy 10.2.0: WireGuard servers
  now bind to all interfaces again.
  ([#6587](https://github.com/mitmproxy/mitmproxy/pull/6587), @mhils)
* Remove stale reference to `ctx.log` in addon documentation.
  ([#6552](https://github.com/mitmproxy/mitmproxy/pull/6552), @brojonat)
* Fix a bug where a traceback is shown during shutdown.
  ([#6581](https://github.com/mitmproxy/mitmproxy/pull/6581), @mhils)


## 04 January 2024: mitmproxy 10.2.0

* *Local Redirect Mode* is now officially available on
  [macOS](https://mitmproxy.org/posts/local-redirect/macos/)
  and [Windows](https://mitmproxy.org/posts/local-redirect/windows/).
  See the linked blog posts for details. (@emanuele-em, @mhils)
* UDP streams are now backed by a new implementation in `mitmproxy_rs`.
  This represents a major API change as UDP traffic is now exposed as streams
  instead of a callback for each packet. (@mhils)
* Fix a regression from mitmproxy 10.1.6 where `ignore_hosts` would terminate requests
  instead of forwarding them.
  ([#6559](https://github.com/mitmproxy/mitmproxy/pull/6559), @mhils)
* `ignore_hosts` now waits for the entire HTTP headers if it suspects the connection to be HTTP.
  ([#6559](https://github.com/mitmproxy/mitmproxy/pull/6559), @mhils)


## 14 December 2023: mitmproxy 10.1.6

* Fix compatibility with Windows Schannel clients, which previously got
  confused by CA and leaf certificate sharing the same Subject Key Identifier.
  ([#6549](https://github.com/mitmproxy/mitmproxy/pull/6549), @driuba and @mhils)
* Change keybinding for exporting flow from "e" to "x" to avoid conflict with "edit" keybinding.
  ([#6225](https://github.com/mitmproxy/mitmproxy/issues/6225), @Llama1412)
* Fix bug where response flows from HAR files had incorrect `content-length` headers
  ([#6548](https://github.com/mitmproxy/mitmproxy/pull/6548), @zanieb)
* Improved handling for `allow_hosts`/`ignore_hosts` options in WireGuard mode (#5930).
  ([#6513](https://github.com/mitmproxy/mitmproxy/pull/6513), @dsphper)
* Fix a bug where TCP connections were not closed properly.
  ([#6543](https://github.com/mitmproxy/mitmproxy/pull/6543), @mhils)
* DNS resolution is now exempted from `ignore_hosts` in WireGuard Mode.
  ([#6513](https://github.com/mitmproxy/mitmproxy/pull/6513), @dsphper)
* Fix case sensitivity of URL added to blocklist
  ([#6493](https://github.com/mitmproxy/mitmproxy/pull/6493), @emanuele-em)
* Fix a bug where logging was stopped prematurely during shutdown.
  ([#6541](https://github.com/mitmproxy/mitmproxy/pull/6541), @mhils)
* For plaintext traffic, `ignore_hosts` now also takes HTTP/1 host headers into account.
  ([#6513](https://github.com/mitmproxy/mitmproxy/pull/6513), @dsphper)
* Fix empty cookie attributes being set to `Key=` instead of `Key`
  ([#5084](https://github.com/mitmproxy/mitmproxy/pull/5084), @Speedlulu)
* Scripts with relative paths are now loaded relative to the config file and not where the command is ran
  ([#4860](https://github.com/mitmproxy/mitmproxy/pull/4860), @Speedlulu)
* Fix `mitmweb` splitter becoming drag and drop.
  ([#6492](https://github.com/mitmproxy/mitmproxy/pull/6492), @xBZZZZ)
* Enhance documentation and add alert log messages when stream_large_bodies and modify_body are set
  ([#6514](https://github.com/mitmproxy/mitmproxy/pull/6514), @rosydawn6)
* Subject Alternative Names are now represented as `cryptography.x509.GeneralNames` instead of `list[str]`
  across the codebase. This fixes a regression introduced in mitmproxy 10.1.1 related to punycode domain encoding.
  ([#6537](https://github.com/mitmproxy/mitmproxy/pull/6537), @mhils)


## 14 November 2023: mitmproxy 10.1.5

* Remove stray `replay-extra` from CLI status bar.
  ([37d62ce](https://github.com/mitmproxy/mitmproxy/commit/37d62ce73ebd57780cff5ecf8b2ee57ec7d8ab30), @mhils)


## 13 November 2023: mitmproxy 10.1.4

* Fix a hang/freeze in the macOS distributions when doing TLS negotiation.
  ([#6480](https://github.com/mitmproxy/mitmproxy/pull/6480), @mhils)
* Update savehar addon to fix creating corrupt har files caused by empty response content
  ([#6459](https://github.com/mitmproxy/mitmproxy/pull/6459), @lain3d)
* Update savehar addon to handle scenarios where "path" key in cookie
  attrs dict is missing.
  ([#6458](https://github.com/mitmproxy/mitmproxy/pull/6458), @pogzyb)
* Add `server_replay_extra` option to serverplayback to define behaviour
  when replayable response is missing.
  ([#6465](https://github.com/mitmproxy/mitmproxy/pull/6465), @dkarandikar)


## 04 November 2023: mitmproxy 10.1.3

* Fix a bug introduced in mitmproxy 10.1.2 where mitmweb would fail to establish
  a WebSocket connection. Affected users may need to clear their browser cache
  or hard-reload mitmweb (Ctrl+Shift+R).
  ([#6454](https://github.com/mitmproxy/mitmproxy/pull/6454), @mhils)


## 03 November 2023: mitmproxy 10.1.2

* Add a raw hex stream contentview.
  ([#6389](https://github.com/mitmproxy/mitmproxy/pull/6389), @mhils)
* Add a contentview for DNS-over-HTTPS.
  ([#6389](https://github.com/mitmproxy/mitmproxy/pull/6389), @mhils)
* Replaced standalone mitmproxy binaries on macOS with an app bundle
  that contains the mitmproxy/mitmweb/mitmdump CLI tools.
  This change was necessary to support macOS code signing requirements.
  Homebrew remains the recommended installation method.
  ([#6447](https://github.com/mitmproxy/mitmproxy/pull/6447), @mhils)
* Fix certificate generation to work with strict mode OpenSSL 3.x clients
  ([#6410](https://github.com/mitmproxy/mitmproxy/pull/6410), @mmaxim)
* Fix path() documentation that the return value might include the query string
  ([#6412](https://github.com/mitmproxy/mitmproxy/pull/6412), @tddschn)
* mitmproxy now officially supports Python 3.12.
  ([#6434](https://github.com/mitmproxy/mitmproxy/pull/6434), @mhils)
* Fix root-relative URLs so that mitmweb can run in subdirectories.
  ([#6411](https://github.com/mitmproxy/mitmproxy/pull/6411), @davet2001)
* Add an optional parameter(ldap search filter key) to ProxyAuth-LDAP.
  ([#6428](https://github.com/mitmproxy/mitmproxy/pull/6428), @outlaws-bai)
* Fix a regression when using the proxyauth addon with clients that (rightfully) reuse connections.
  ([#6432](https://github.com/mitmproxy/mitmproxy/pull/6432), @mhils)


## 27 September 2023: mitmproxy 10.1.1

* Fix certificate generation for punycode domains.
  ([#6382](https://github.com/mitmproxy/mitmproxy/pull/6382), @mhils)
* Fix a bug that would crash mitmweb when opening options.
  ([#6386](https://github.com/mitmproxy/mitmproxy/pull/6386), @mhils)


## 24 September 2023: mitmproxy 10.1.0

* Add support for reading HAR files using the existing flow loading APIs, e.g. `mitmproxy -r example.har`.
  ([#6335](https://github.com/mitmproxy/mitmproxy/pull/6335), @stanleygvi)
* Add support for writing HAR files using the `save.har` command and the `hardump` option for mitmdump.
  ([#6368](https://github.com/mitmproxy/mitmproxy/pull/6368), @stanleygvi)
* Packaging changes:
  - `mitmproxy-rs` does not depend on a protobuf compiler being available anymore,
    we're now also providing a working source distribution for all platforms.
  - On macOS, `mitmproxy-rs` now depends on `mitmproxy-macos`. We only provide binary wheels for this package because
    it contains a code-signed system extension. Building from source requires a valid Apple Developer Id, see CI for
    details.
  - On Windows, `mitmproxy-rs` now depends on `mitmproxy-windows`. We only provide binary wheels for this package to
    simplify our deployment process, see CI for how to build from source.

  ([#6303](https://github.com/mitmproxy/mitmproxy/issues/6303), @mhils)
* Increase maximum dump file size accepted by mitmweb
  ([#6373](https://github.com/mitmproxy/mitmproxy/pull/6373), @t-wy)


## 04 August 2023: mitmproxy 10.0.0

* Add experimental support for HTTP/3 and QUIC.
  ([#5435](https://github.com/mitmproxy/mitmproxy/issues/5435), @meitinger)
* ASGI/WSGI apps can now listen on all ports for a specific hostname.
  This makes it simpler to accept both HTTP and HTTPS.
  ([#5725](https://github.com/mitmproxy/mitmproxy/pull/5725), @mhils)
* Add `replay.server.add` command for adding flows to server replay buffer
  ([#5851](https://github.com/mitmproxy/mitmproxy/pull/5851), @italankin)
* Remove string escaping in raw view.
  ([#5470](https://github.com/mitmproxy/mitmproxy/issues/5470), @stephenspol)
* Updating `Request.port` now also updates the Host header if present.
  This aligns with `Request.host`, which already does this.
  ([#5908](https://github.com/mitmproxy/mitmproxy/pull/5908), @sujaldev)
* Fix editing of multipart HTTP requests from the CLI.
  ([#5148](https://github.com/mitmproxy/mitmproxy/issues/5148), @mhils)
* Add documentation on using Magisk module for intercepting traffic in Android production builds.
  ([#5924](https://github.com/mitmproxy/mitmproxy/pull/5924), @Jurrie)
* Fix a bug where the direction indicator in the message stream view would be in the wrong direction.
  ([#5921](https://github.com/mitmproxy/mitmproxy/issues/5921), @konradh)
* Fix a bug where peername would be None in tls_passthrough script, which would make it not working.
  ([#5904](https://github.com/mitmproxy/mitmproxy/pull/5904), @truebit)
* the `esc` key can now be used to exit the current view
  ([#6087](https://github.com/mitmproxy/mitmproxy/pull/6087), @sujaldev)
* focus-follow shortcut will now work in flow view context too.
  ([#6088](https://github.com/mitmproxy/mitmproxy/pull/6088), @sujaldev)
* Fix a bug where a server connection timeout would cause requests to be issued with a wrong SNI in reverse proxy mode.
  ([#6148](https://github.com/mitmproxy/mitmproxy/pull/6148), @mhils)
* The `server_replay_nopop` option has been renamed to `server_replay_reuse` to avoid confusing double-negation.
  ([#6084](https://github.com/mitmproxy/mitmproxy/issues/6084), @prady0t, @Semnodime)
* Add zstd to valid gRPC encoding schemes.
  ([#6188](https://github.com/mitmproxy/mitmproxy/pull/6188), @tsaaristo)
* For reverse proxy directly accessed via IP address, the IP address is now included
  as a subject in the generated certificate.
  ([#6202](https://github.com/mitmproxy/mitmproxy/pull/6202), @mhils)
* Enable legacy SSL connect when connecting to server if the `ssl_insecure` flag is set.
  ([#6281](https://github.com/mitmproxy/mitmproxy/pull/6281), @DurandA)
* Change wording in the [http-reply-from-proxy.py example](https://github.com/mitmproxy/mitmproxy/blob/main/examples/addons/http-reply-from-proxy.py).
  ([#6117](https://github.com/mitmproxy/mitmproxy/pull/6117), @Semnodime)
* Added option to specify an elliptic curve for key exchange between mitmproxy <-> server
  ([#6170](https://github.com/mitmproxy/mitmproxy/pull/6170), @Mike-Ki-ASD)
* Add "Prettier" code linting tool to mitmweb.
  ([#5985](https://github.com/mitmproxy/mitmproxy/pull/5985), @alexgershberg)
* When logging exceptions, provide the entire exception object to log handlers
  ([#6295](https://github.com/mitmproxy/mitmproxy/pull/6295), @mhils)
* mitmproxy now requires Python 3.10 or above.
  ([#5954](https://github.com/mitmproxy/mitmproxy/pull/5954), @mhils)

### Breaking Changes

* The `onboarding_port` option has been removed. The onboarding app now responds
  to all requests for the hostname specified in `onboarding_host`.
* `connection.Client` and `connection.Server` now accept keyword arguments only.
  This is a breaking change for custom addons that use these classes directly.

## 02 November 2022: mitmproxy 9.0.1

* The precompiled binaries now ship with OpenSSL 3.0.7, which resolves CVE-2022-3602 and CVE-2022-3786.
* Performance and stability improvements for WireGuard mode.
  ([#5694](https://github.com/mitmproxy/mitmproxy/issues/5694), @mhils, @decathorpe)
* Fix a bug where the standalone Linux binaries would require libffi to be installed.
  ([#5699](https://github.com/mitmproxy/mitmproxy/issues/5699), @mhils)
* Hard exit when mitmproxy cannot write logs, fixes endless loop when parent process exits.
  ([#4669](https://github.com/mitmproxy/mitmproxy/issues/4669), @Prinzhorn)
* Fix a permission error affecting the Docker images.
  ([#5700](https://github.com/mitmproxy/mitmproxy/issues/5700), @mhils)


## 28 October 2022: mitmproxy 9.0.0

### Major Features

* Add Raw UDP support.
  ([#5414](https://github.com/mitmproxy/mitmproxy/pull/5414), @meitinger)
* Add WireGuard mode to enable transparent proxying via WireGuard.
  ([#5562](https://github.com/mitmproxy/mitmproxy/pull/5562), @decathorpe, @mhils)
* Add DTLS support.
  ([#5397](https://github.com/mitmproxy/mitmproxy/pull/5397), @kckeiks).
* Add a quick help bar to mitmproxy.
  ([#5381](https://github.com/mitmproxy/mitmproxy/pull/5381/), [#5652](https://github.com/mitmproxy/mitmproxy/pull/5652), @kckeiks, @mhils).

### Deprecations

* Deprecate `add_log` event hook. Users should use the builtin `logging` module instead.
  See [the docs](https://docs.mitmproxy.org/dev/addons-api-changelog/) for details and upgrade instructions.
  ([#5590](https://github.com/mitmproxy/mitmproxy/pull/5590), @mhils)
* Deprecate `mitmproxy.ctx.log` in favor of Python's builtin `logging` module.
  See [the docs](https://docs.mitmproxy.org/dev/addons-api-changelog/) for details and upgrade instructions.
  ([#5590](https://github.com/mitmproxy/mitmproxy/pull/5590), @mhils)

### Breaking Changes

 * The `mode` option is now a list of server specs instead of a single spec.
   The CLI interface is unaffected, but users may need to update their `config.yaml`.
   ([#5393](https://github.com/mitmproxy/mitmproxy/pull/5393), @mhils)

### Full Changelog

* Mitmproxy binaries now ship with Python 3.11.
  ([#5678](https://github.com/mitmproxy/mitmproxy/issues/5678), @mhils)
* One mitmproxy instance can now spawn multiple proxy servers.
  ([#5393](https://github.com/mitmproxy/mitmproxy/pull/5393), @mhils)
* Add syntax highlighting to JSON and msgpack content view.
  ([#5623](https://github.com/mitmproxy/mitmproxy/issues/5623), @SapiensAnatis)
* Add MQTT content view.
  ([#5588](https://github.com/mitmproxy/mitmproxy/pull/5588), @nikitastupin, @abbbe)
* Setting `connection_strategy` to `lazy` now also disables early
  upstream connections to fetch TLS certificate details.
  ([#5487](https://github.com/mitmproxy/mitmproxy/pull/5487), @mhils)
* Fix order of event hooks on startup.
  ([#5376](https://github.com/mitmproxy/mitmproxy/issues/5376), @meitinger)
* Include server information in bind/listen errors.
  ([#5495](https://github.com/mitmproxy/mitmproxy/pull/5495), @meitinger)
* Include information about lazy connection_strategy in related errors.
  ([#5465](https://github.com/mitmproxy/mitmproxy/pull/5465), @meitinger, @mhils)
* Fix `tls_version_server_min` and `tls_version_server_max` options.
  ([#5546](https://github.com/mitmproxy/mitmproxy/issues/5546), @mhils)
* Added Magisk module generation for Android onboarding.
  ([#5547](https://github.com/mitmproxy/mitmproxy/pull/5547), @jorants)
* Update Linux binary builder to Ubuntu 20.04, bumping the minimum glibc version to 2.31.
  ([#5547](https://github.com/mitmproxy/mitmproxy/pull/5547), @jorants)
* Add "Save filtered" button in mitmweb.
  ([#5531](https://github.com/mitmproxy/mitmproxy/pull/5531), @rnbwdsh, @mhils)
* Render application/prpc content as gRPC/Protocol Buffers
  ([#5568](https://github.com/mitmproxy/mitmproxy/pull/5568), @selfisekai)
* Mitmweb now supports `content_view_lines_cutoff`.
  ([#5548](https://github.com/mitmproxy/mitmproxy/pull/5548), @sanlengjingvv)
* Fix a mitmweb crash when scrolling down the flow list.
  ([#5507](https://github.com/mitmproxy/mitmproxy/pull/5507), @LIU-shuyi)
* Add HTTP/3 binary frame content view.
  ([#5582](https://github.com/mitmproxy/mitmproxy/pull/5582), @mhils)
* Fix mitmweb not properly opening a browser and being stuck on some Linux.
  ([#5522](https://github.com/mitmproxy/mitmproxy/issues/5522), @Prinzhorn)
* Fix race condition when updating mitmweb WebSocket connections that are closing.
  ([#5405](https://github.com/mitmproxy/mitmproxy/issues/5405), [#5686](https://github.com/mitmproxy/mitmproxy/issues/5686), @mhils)
* Fix mitmweb crash when using filters.
  ([#5658](https://github.com/mitmproxy/mitmproxy/issues/5658), [#5661](https://github.com/mitmproxy/mitmproxy/issues/5661), @LIU-shuyi, @mhils)
* Fix missing default port when starting a browser.
  ([#5687](https://github.com/mitmproxy/mitmproxy/issues/5687), @rbdixon)
* Add docs for transparent mode on Windows.
  ([#5402](https://github.com/mitmproxy/mitmproxy/issues/5402), @stephenspol)

## 28 June 2022: mitmproxy 8.1.1

* Support specifying the local address for outgoing connections
  ([#5364](https://github.com/mitmproxy/mitmproxy/discussions/5364), @meitinger)
* Fix a bug where an excess empty chunk has been sent for chunked HEAD request.
  ([#5372](https://github.com/mitmproxy/mitmproxy/discussions/5372), @jixunmoe)
* Drop pkg_resources dependency.
  ([#5401](https://github.com/mitmproxy/mitmproxy/issues/5401), @PavelICS)
* Fix huge (>65kb) http2 responses corrupted.
  ([#5428](https://github.com/mitmproxy/mitmproxy/issues/5428), @dhabensky)
* Remove overambitious assertions in the HTTP state machine,
  fix some error handling.
  ([#5383](https://github.com/mitmproxy/mitmproxy/issues/5383), @mhils)
* Use default_factory for parser_options.
  ([#5474](https://github.com/mitmproxy/mitmproxy/issues/5474), @rathann)

## 15 May 2022: mitmproxy 8.1.0

* DNS support
  ([#5232](https://github.com/mitmproxy/mitmproxy/pull/5232), @meitinger)
* Mitmproxy now requires Python 3.9 or above.
  ([#5233](https://github.com/mitmproxy/mitmproxy/issues/5233), @mhils)
* Fix a memory leak in mitmdump where flows were kept in memory.
  ([#4786](https://github.com/mitmproxy/mitmproxy/issues/4786), @mhils)
* Replayed flows retain their current position in the flow list.
  ([#5227](https://github.com/mitmproxy/mitmproxy/issues/5227), @mhils)
* Periodically send HTTP/2 ping frames to keep connections alive.
  ([#5046](https://github.com/mitmproxy/mitmproxy/issues/5046), @EndUser509)
* Console Performance Improvements
  ([#3427](https://github.com/mitmproxy/mitmproxy/issues/3427), @BkPHcgQL3V)
* Warn users if server side event responses are received without streaming.
  ([#4469](https://github.com/mitmproxy/mitmproxy/issues/4469), @mhils)
* Add flatpak support to the browser addon
  ([#5200](https://github.com/mitmproxy/mitmproxy/issues/5200), @pauloromeira)
* Add example addon to dump contents to files based on a filter expression
  ([#5190](https://github.com/mitmproxy/mitmproxy/issues/5190), @redraw)
* Fix a bug where the wrong SNI is sent to an upstream HTTPS proxy
  ([#5109](https://github.com/mitmproxy/mitmproxy/issues/5109), @mhils)
* Make sure that mitmproxy displays error messages on startup.
  ([#5225](https://github.com/mitmproxy/mitmproxy/issues/5225), @mhils)
* Add example addon for domain fronting.
  ([#5217](https://github.com/mitmproxy/mitmproxy/issues/5217), @randomstuff)
* Improve cut addon to better handle binary contents
  ([#3965](https://github.com/mitmproxy/mitmproxy/issues/3965), @mhils)
* Fix text truncation for full-width characters
  ([#4278](https://github.com/mitmproxy/mitmproxy/issues/4278), @kjy00302)
* Fix mitmweb export copy failed in non-secure domain.
  ([#5264](https://github.com/mitmproxy/mitmproxy/issues/5264), @Pactortester)
* Add example script for manipulating cookies.
  ([#5278](https://github.com/mitmproxy/mitmproxy/issues/5278), @WillahScott)
* When opening an external viewer for message contents, mailcap files are not considered anymore.
  This preempts the upcoming deprecation of Python's `mailcap` module.
  ([#5297](https://github.com/mitmproxy/mitmproxy/issues/5297), @KORraNpl)
* Fix hostname encoding for IDNA domains in upstream mode.
  ([#5316](https://github.com/mitmproxy/mitmproxy/issues/5316), @nneonneo)
* Fix hot reloading of contentviews.
  ([#5319](https://github.com/mitmproxy/mitmproxy/issues/5319), @nneonneo)
* Ignore HTTP/2 information responses instead of raising an error.
  ([#5332](https://github.com/mitmproxy/mitmproxy/issues/5332), @mhils)
* Improve performance and memory usage by reusing OpenSSL contexts.
  ([#5339](https://github.com/mitmproxy/mitmproxy/issues/5339), @mhils)
* Fix handling of multiple Cookie headers when proxying HTTP/2 to HTTP/1
  ([#5337](https://github.com/mitmproxy/mitmproxy/issues/5337), @rinsuki)
* Improve http_manipulate_cookies.py example.
  ([#5578](https://github.com/mitmproxy/mitmproxy/issues/5578), @insilications)

## 19 March 2022: mitmproxy 8.0.0

### Major Changes

* Major improvements to the web interface (@gorogoroumaru)
* Event hooks can now be async (@nneonneo, [#5106](https://github.com/mitmproxy/mitmproxy/issues/5106))
* New [`tls_{established,failed}_{client,server}` event hooks](https://docs.mitmproxy.org/dev/api/events.html#TLSEvents)
  to record negotiation success/failure (@mhils, [#4790](https://github.com/mitmproxy/mitmproxy/pull/4790))

### Security Fixes

* [CVE-2022-24766](https://github.com/mitmproxy/mitmproxy/security/advisories/GHSA-gcx2-gvj7-pxv3):
  Fix request smuggling vulnerability reported by @zeyu2001 (@mhils)

### Full Changelog

* Support proxy authentication for SOCKS v5 mode (@starplanet)
* Make it possible to ignore connections in the tls_clienthello event hook (@mhils)
* fix some responses not being decoded properly if the encoding was uppercase (#4735, @Mattwmaster58)
* Trigger event hooks for flows with semantically invalid requests, for example invalid content-length headers (@mhils)
* Improve error message on TLS version mismatch (@mhils)
* Windows: Switch to Python's default asyncio event loop, which increases the number of sockets
  that can be processed simultaneously (@mhils)
* Add `client_replay_concurrency` option, which allows more than one client replay request to be in-flight at a time. (@rbdixon)
* New content view which handles gRPC/protobuf. Allows to apply custom definitions to visualize different field decodings.
  Includes example addon which applies custom definitions for selected gRPC traffic (@mame82)
* Fix a crash caused when editing string option (#4852, @rbdixon)
* Base container image bumped to Debian 11 Bullseye (@Kriechi)
* Upstream replays don't do CONNECT on plaintext HTTP requests (#4876, @HoffmannP)
* Remove workarounds for old pyOpenSSL versions (#4831, @KarlParkinson)
* Add fonts to asset filter (~a) (#4928, @elespike)
* Fix bug that crashed when using `view.flows.resolve` (#4916, @rbdixon)
* Fix a bug where `running()` is invoked twice on startup (#3584, @mhils)
* Correct documentation example for User-Agent header modification (#4997, @jamesyale)
* Fix random connection stalls (#5040, @EndUser509)
* Add `n` new flow keybind to mitmweb (#5061, @ianklatzco)
* Fix compatibility with BoringSSL (@pmoulton)
* Added `WebSocketMessage.injected` flag (@Prinzhorn)
* Add example addon for saving streamed data to individual files (@EndUser509)
* Change connection event hooks to be blocking.
  Processing will only resume once the event hook has finished. (@Prinzhorn)
* Reintroduce `Flow.live`, which signals if a flow belongs to a currently active connection. (#4207, @mhils)
* Speculative fix for some rare HTTP/2 connection stalls (#5158, @EndUser509)
* Add ability to specify custom ports with LDAP authentication (#5068, @demonoidvk)
* Add support for rotating saved streams every hour or day (@EndUser509)
* Console Improvements on Windows (@mhils)
* Fix processing of `--set` options (#5067, @marwinxxii)
* Lowercase user-added header names and emit a log message to notify the user when using HTTP/2 (#4746, @mhils)
* Exit early if there are errors on startup (#4544, @mhils)
* Fixed encoding guessing: only search for meta tags in HTML bodies (##4566, @Prinzhorn)
* Binaries are now built with Python 3.10 (@mhils)

## 28 September 2021: mitmproxy 7.0.4

* Do not add a Content-Length header for chunked HTTP/1 messages (@matthewhughes934)

## 16 September 2021: mitmproxy 7.0.3

* [CVE-2021-39214](https://github.com/mitmproxy/mitmproxy/security/advisories/GHSA-22gh-3r9q-xf38):
  Fix request smuggling vulnerabilities reported by @chinchila (@mhils)
* Expose TLS 1.0 as possible minimum version on older pyOpenSSL releases (@mhils)
* Fix compatibility with Python 3.10 (@mhils)

## 4 August 2021: mitmproxy 7.0.2

* Fix a WebSocket crash introduced in 7.0.1 (@mhils)

## 3 August 2021: mitmproxy 7.0.1

* Performance: Re-use OpenSSL contexts to enable TLS session resumption (@mhils)
* Disable HTTP/2 CONNECT for Secure Web Proxies to fix compatibility with Firefox (@mhils)
* Use local IP address as certificate subject if no other info is available (@mhils)
* Make it possible to return multiple chunks for HTTP stream modification (@mhils)
* Don't send WebSocket CONTINUATION frames when the peer does not send any (@Pilphe)
* Fix HTTP stream modify example. (@mhils)
* Fix a crash caused by no-op assignments to `Server.address` (@SaladDais)
* Fix a crash when encountering invalid certificates (@mhils)
* Fix a crash when pressing the Home/End keys in some screens (@rbdixon)
* Fix a crash when reading corrupted flow dumps (@mhils)
* Fix multiple crashes on flow export (@mhils)
* Fix a bug where ASGI apps did not see the request body (@mhils)
* Minor documentation improvements (@mhils)

## 16 July 2021: mitmproxy 7.0

### New Proxy Core (@mhils, [blog post](https://www.mitmproxy.org/posts/releases/mitmproxy7/))

Mitmproxy has a completely new proxy core, fixing many longstanding issues:

* **Secure Web Proxy:** Mitmproxy now supports TLS-over-TLS to already encrypt the connection to the proxy.
* **Server-Side Greetings:** Mitmproxy now supports proxying raw TCP connections, including ones that start
  with a server-side greeting (e.g. SMTP).
* **HTTP/1 – HTTP/2 Interoperability:** mitmproxy can now accept an HTTP/2 connection from the client,
  and forward it to an HTTP/1 server.
* **HTTP/2 Redirects:** The request destination can now be changed on HTTP/2 flows.
* **Connection Strategy:** Users can now specify if they want mitmproxy to eagerly connect upstream
  or wait as long as possible. Eager connections are required to detect protocols with server-side
  greetings, lazy connections enable the replay of responses without connecting to an upstream server.
* **Timeout Handling:** Mitmproxy will now clean up idle connections and also abort requests if the client disconnects
  in the meantime.
* **Host Header-based Proxying:** If the request destination is unknown, mitmproxy now falls back to proxying
  based on the Host header. This means that requests can often be redirected to mitmproxy using
  DNS spoofing only.
* **Internals:** All protocol logic is now separated from I/O (["sans-io"](https://sans-io.readthedocs.io/)).
  This greatly improves testing capabilities, prevents a wide array of race conditions, and increases
  proper isolation between layers.

### Additional Changes

* mitmproxy's command line interface now supports Windows (@mhils)
* The `clientconnect`, `clientdisconnect`, `serverconnect`, `serverdisconnect`, and `log`
  events have been replaced with new events, see addon documentation for details (@mhils)
* Contentviews now implement `render_priority` instead of `should_render`, allowing more specialization (@mhils)
* Addition of block_list option to block requests with a set status code (@ericbeland)
* Make mitmweb columns configurable and customizable (@gorogoroumaru)
* Automatic JSON view mode when `+json` suffix in content type (@kam800)
* Use pyca/cryptography to generate certificates, not pyOpenSSL (@mhils)
* Remove the legacy protocol stack (@Kriechi)
* Remove all deprecated pathod and pathoc tools and modules (@Kriechi)
* In reverse proxy mode, mitmproxy now does not assume TLS if no scheme
  is given but a custom port is provided (@mhils)
* Remove the following options: `http2_priority`, `relax_http_form_validation`, `upstream_bind_address`,
  `spoof_source_address`, and `stream_websockets`. If you depended on one of them please let us know.
  mitmproxy never phones home, which means we don't know how prominently these options were used. (@mhils)
* Fix IDNA host 'Bad HTTP request line' error (@grahamrobbins)
* Pressing `?` now exits console help view (@abitrolly)
* `--modify-headers` now works correctly when modifying a header that is also part of the filter expression (@Prinzhorn)
* Fix SNI-related reproducibility issues when exporting to curl/httpie commands. (@dkasak)
* Add option `export_preserve_original_ip` to force exported command to connect to IP from original request.
  Only supports curl at the moment. (@dkasak)
* Major proxy protocol testing (@r00t-)
* Switch Docker image release to be based on Debian (@PeterDaveHello)
* Multiple Browsers: The `browser.start` command may be executed more than once to start additional
  browser sessions. (@rbdixon)
* Improve readability of SHA256 fingerprint. (@wrekone)
* Metadata and Replay Flow Filters: Flows may be filtered based on metadata and replay status. (@rbdixon)
* Flow control: don't read connection data faster than it can be forwarded. (@hazcod)
* Docker images for ARM64 architecture (@hazcod, @mhils)
* Fix parsing of certificate issuer/subject with escaped special characters (@Prinzhorn)
* Customize markers with emoji, and filters: The `flow.mark` command may be used to mark a flow with either the default
  "red ball" marker, a single character, or an emoji like `:grapes:`. Use the `~marker` filter to filter on marker
  characters. (@rbdixon)
* New `flow.comment` command to add a comment to the flow. Add `~comment <regex>` filter syntax to search flow comments.
  (@rbdixon)
* Fix multipart forms losing `boundary` values on edit. (@roytu)
* `Transfer-Encoding: chunked` HTTP message bodies are now retained if they are below the stream_large_bodies limit.
  (@mhils)
* `json()` method for HTTP Request and Response instances will return decoded JSON body. (@rbdixon)
* Support for HTTP/2 Push Promises has been dropped. (@mhils)
* Make it possible to set sequence options from the command line. (@Yopi)

## 15 December 2020: mitmproxy 6.0.2

* Fix reading of saved flows in mitmweb.

## 13 December 2020: mitmproxy 6.0.1

* Fix flow serialization in mitmweb.

## 13 December 2020: mitmproxy 6.0

* Mitmproxy now requires Python 3.8 or above.
* Deprecation of pathod and pathoc tools and modules. Future releases will not contain them! (@Kriechi)
* SSLKEYLOGFILE now supports TLS 1.3 secrets (@mhils)
* Fix query parameters in asgiapp addon (@jpstotz)
* Fix command history failing on file I/O errors (@Kriechi)
* Add example addon to suppress unwanted error messages sent by mitmproxy. (@anneborcherding)
* Updated imports and styles for web scanner helper addons. (@anneborcherding)
* Inform when underscore-formatted options are used in client arg. (@jrblixt)
* ASGIApp now ignores loaded HTTP flows from somewhere. (@linw1995)
* Binaries are now built with Python 3.9 (@mhils)
* Fixed the web UI showing blank page on clicking details tab when server address is missing (@samhita-sopho)
* Tests: Replace asynctest with stdlib mock (@felixonmars)
* MapLocal now keeps its configuration when other options are set. (@mhils)
* Host headers with non-standard ports are now properly updated in reverse proxy mode. (@mhils)
* Fix missing host header when replaying HTTP/2 flows (@Granitosaurus)

## 01 November 2020: mitmproxy 5.3

### Full Changelog

* Support for Python 3.9 (@mhils)
* Add MsgPack content viewer (@tasn)
* Use `@charset` to decode CSS files if available (@Prinzhorn)
* Fix links to anticache docs in mitmweb and use HTTPS for links to documentation (@rugk)
* Updated typing for WebsocketMessage.content (@Prinzhorn)
* Add option `console_strip_trailing_newlines`, and no longer strip trailing newlines by default (@capt8bit)
* Prevent transparent mode from connecting to itself in the basic cases (@Prinzhorn)
* Display HTTP trailers in mitmweb (@sanlengjingvv)
* Revamp onboarding app (@mhils)
* Add ASGI support for embedded apps (@mhils)
* Updated raw exports to not remove headers (@wchasekelley)
* Fix file unlinking before external viewer finishes loading (@wchasekelley)
* Add --cert-passphrase command line argument (@mirosyn)
* Add interactive tutorials to the documentation (@mplattner)
* Support `deflateRaw` for `Content-Encoding`'s (@kjoconnor)
* Fix broken requests without body on HTTP/2 (@Kriechi)
* Add support for sending (but not parsing) HTTP Trailers to the HTTP/1.1 protocol (@bburky)
* Add support to echo http trailers in dumper addon (@shiv6146)
* Fix OpenSSL requiring different CN for root and leaf certificates (@mhils)
* ... and various other fixes, documentation improvements, dependency version bumps, etc.

## 18 July 2020: mitmproxy 5.2

* Add Filter message to mitmdump (@sarthak212)
* Display TCP flows at flow list (@Jessonsotoventura, @nikitastupin, @mhils)
* Colorize JSON Contentview (@sarthak212)
* Fix console crash when entering regex escape character in half-open string (@sarthak212)
* Integrate contentviews to TCP flow details (@nikitastupin)
* Added add-ons that enhance the performance of web application scanners (@anneborcherding)
* Increase WebSocket message timestamp precision (@JustAnotherArchivist)
* Fix HTTP reason value on HTTP/2 reponses (@rbdixon)
* mitmweb: support wslview to open a web browser (@G-Rath)
* Fix dev version detection with parent git repo (@JustAnotherArchivist)
* Restructure examples and supported addons (@mhils)
* Certificate generation: mark SAN as critical if no CN is set (@mhils)
* Simplify Replacements with new ModifyBody addon (@mplattner)
* Rename SetHeaders addon to ModifyHeaders (@mplattner)
* mitmweb: "New -> File" menu option has been renamed to "Clear All" (@yogeshojha)
* Add new MapRemote addon to rewrite URLs of requests (@mplattner)
* Add support for HTTP Trailers to the HTTP/2 protocol (@sanlengjingvv and @Kriechi)
* Fix certificate runtime error during expire cleanup (@gorogoroumaru)
* Fixed the DNS Rebind Protection for secure support of IPv6 addresses (@tunnelpr0)
* WebSockets: match the HTTP-WebSocket flow for the ~websocket filter (@Kriechi)
* Fix deadlock caused by the "replay.client.stop" command (@gorogoroumaru)
* Add new MapLocal addon to serve local files instead of remote resources (@mplattner and @mhils)
* Add minimal TCP interception and modification (@nikitastupin)
* Add new CheckSSLPinning addon to check SSL-Pinning on client (@su-vikas)
* Add a JSON dump script: write data into a file or send to an endpoint as JSON (@emedvedev)
* Fix console output formatting (@sarthak212)
* Add example for proxy authentication using selenium (@anneborcherding and @weichweich)

## 13 April 2020: mitmproxy 5.1.1

* Fixed Docker images not starting due to missing shell

## 13 April 2020: mitmproxy 5.1

### Major Changes

* Initial Support for TLS 1.3

### Full Changelog

* Reduce leaf certificate validity to one year due to upcoming browser changes (@mhils)
* Rename mitmweb's `web_iface` option to `web_host` for consistency (@oxr463)
* Sending a SIGTERM now exits mitmproxy without prompt, SIGINT still asks (@ThinkChaos)
* Don't force host header on outgoing requests (@mhils)
* Additional documentation and examples for WebSockets (@Kriechi)
* Gracefully handle hyphens in domain names (@matosconsulting)
* Fix header replacement count (@naivekun)
* Emit serverconnect event only after a connection has been established (@Prinzhorn)
* Fix ValueError in table mode of server replay flow (@ylmrx)
* HTTP/2: send all stream reset types to other connection (@rohfle)
* HTTP/2: fix WINDOW_UPDATE swallowed on closed streams (@Kriechi)
* Fix wrong behavior of --allow-hosts options (@BlownSnail)
* Additional and updated documentation for examples, WebSockets, Getting Started (@Kriechi)

## 27 December 2019: mitmproxy 5.0.1

* Fixed precompiled Linux binaries to not crash in table mode
* Display webp images in mitmweb (@cixtor)

## 16 December 2019: mitmproxy 5.0

### Major Changes

* Added new Table UI (@Jessonsotoventura)
* Added EKU extension to certificates. This fixes support for macOS Catalina (@vin01)

### Security Fixes

* Fixed command injection vulnerabilities when exporting flows as curl/httpie commands (@cript0nauta)
* Do not echo unsanitized user input in HTTP error responses (@fimad)

### Full Changelog

* Moved to GitHub CI for Continuous Integration, dropping support for old Linux and macOS releases. (#3728)
* Vastly improved command parsing, in particular for setting flow filters (@typoon)
* Added a new flow export for raw responses (@mckeimic)
* URLs are now edited in an external editor (@Jessonsotoventura)
* mitmproxy now has a command history (@typoon)
* Added terminal like keyboard shortcuts for the command bar (ctrl+w, ctrl+a, ctrl+f, ...) (@typoon)
* Fixed issue with improper handling of non-ascii characters in URLs (@rjt-gupta)
* Filtering can now use unicode characters (@rjt-gupta)
* Fixed issue with user keybindings not being able to override default keybindings
* Improved installation instructions
* Added support for IPV6-only environments (@sethb157)
* Fixed bug with server replay (@rjt-gupta)
* Fixed issue with duplicate error responses (@ccssrryy)
* Users can now set a specific external editor using $MITMPROXY_EDITOR (@rjt-gupta)
* Config file can now be called `config.yml` or `config.yaml` (@ylmrx)
* Fixed crash on `view.focus.[next|prev]` (@ylmrx)
* Updated documentation to help using mitmproxy certificate on Android (@jannst)
* Added support to parse IPv6 entries from `pfctl` on MacOS. (@tomlabaude)
* Fixed instructions on how to build the documentation (@jannst)
* Added a new `--allow-hosts` option (@pierlon)
* Added support for zstd content-encoding (@tsaaristo)
* Fixed issue where the replay server would corrupt the Date header (@tonyb486)
* Improve speed for WebSocket interception (@MathieuBordere)
* Fixed issue with parsing JPEG files. (@lusceu)
* Improve example code style (@BoboTiG)
* Fixed issue converting void responses to HAR (@worldmind)
* Color coded http status codes in mitmweb (@arun-94)
* Added organization to generated certificates (@Abcdefghijklmnopqrstuvwxyzxyz)
* Errors are now displayed on sys.stderr (@JessicaFavin)
* Fixed issue with replay timestamps (@rjt-gupta)
* Fixed copying in mitmweb on macOS (@XZzYassin)

## 31 July 2018: mitmproxy 4.0.4

* Security: Protect mitmweb against DNS rebinding. (CVE-2018-14505, @atx)
* Reduce certificate lifetime to two years to be conformant with
  the current CA/Browser Forum Baseline Requirements. (@muffl0n)
  (https://cabforum.org/2017/03/17/ballot-193-825-day-certificate-lifetimes/)
* Update cryptography to version 2.3.

## 15 June 2018: mitmproxy 4.0.3

* Add support for IPv6 transparent mode on Windows (#3174)
* Add Docker images for ARMv7 - Raspberry Pi (#3190)
* Major overhaul of our release workflow - you probably won't notice it, but for us it's a big thing!
* Fix the Python version detection on Python 3.5, we now show a more intuitive error message (#3188)
* Fix application shutdown on Windows (#3172)
* Fix IPv6 scope suffixes in block addon (#3164)
* Fix options update when added (#3157)
* Fix "Edit Flow" button in mitmweb (#3136)

## 15 June 2018: mitmproxy 4.0.2

* Skipped!

## 17 May 2018: mitmproxy 4.0.1

### Bugfixes

* The previous release had a packaging issue, so we bumped it to v4.0.1 and re-released it.
* This contains no actual bugfixes or new features.

## 17 May 2018: mitmproxy 4.0

### Features

* mitmproxy now requires Python 3.6!
* Moved the core to asyncio - which gives us a very significant performance boost!
* Reduce memory consumption by using `SO_KEEPALIVE` (#3076)
* Export request as httpie command (#3031)
* Configure mitmproxy console keybindings with the keys.yaml file. See docs for more.

### Breaking Changes

* The --conf command-line flag is now --confdir, and specifies the mitmproxy configuration
    directory, instead of the options yaml file (which is at `config.yaml` under the configuration directory).
* `allow_remote` got replaced by `block_global` and `block_private` (#3100)
* No more custom events (#3093)
* The `cadir` option has been renamed to `confdir`
* We no longer magically capture print statements in addons and translate
    them to logs. Please use `ctx.log.info` explicitly.

### Bugfixes

* Correctly block connections from remote clients with IPv4-mapped IPv6 client addresses (#3099)
* Expand `~` in paths during the `cut` command (#3078)
* Remove socket listen backlog constraint
* Improve handling of user script exceptions (#3050, #2837)
* Ignore signal errors on windows
* Fix traceback for commands with un-terminated escape characters (#2810)
* Fix request replay when proxy is bound to local interface (#2647)
* Fix traceback when running scripts on a flow twice (#2838)
* Fix traceback when killing intercepted flow (#2879)
* And lots of typos, docs improvements, revamped examples, and general fixes!

## 05 April 2018: mitmproxy 3.0.4

* Fix an issue that caused mitmproxy to not retry HTTP requests on timeout.
* Various other fixes (@kira0204, @fenilgandhi, @tran-tien-dat, @smonami,
  @luzpaz, @fristonio, @kajojify, @Oliver-Fish, @hcbarry, @jplochocki, @MikeShi42,
  @ghillu, @emilstahl)

## 25 February 2018: mitmproxy 3.0.3

* Fix an issue that caused mitmproxy to lose keyboard control after spawning an external editor.

## 23 February 2018: mitmproxy 3.0.1

* Fix a quote-related issue affecting the mitmproxy console command prompt.

## 22 February 2018: mitmproxy 3.0

### Major Changes

* Commands: A consistent, typed mechanism that allows addons to expose actions
  to users.
* Options: A typed settings store for use by mitmproxy and addons.
* Shift most of mitmproxy's own functionality into addons.
* Major improvements to mitmproxy console, including an almost complete
  rewrite of the user interface, integration of commands, key bindings, and
  multi-pane layouts.
* Major Improvements to mitmproxy’s web interface, mitmweb. (Matthew Shao,
  Google Summer of Code 2017)
* Major Improvements to mitmproxy’s content views and protocol layers (Ujjwal
  Verma, Google Summer of Code 2017)
* Faster JavaScript and CSS beautifiers. (Ujjwal Verma)

### Minor Changes

* Vastly improved JavaScript test coverage (Matthew Shao)
* Options editor for mitmweb (Matthew Shao)
* Static web-based flow viewer (Matthew Shao)
* Request streaming for HTTP/1.x and HTTP/2 (Ujjwal Verma)
* Implement more robust content views using Kaitai Struct (Ujjwal Verma)
* Protobuf decoding now works without protoc being installed on the host
  system (Ujjwal Verma)
* PNG, GIF, and JPEG can now be parsed without Pillow, which simplifies
  mitmproxy installation and moves parsing from unsafe C to pure Python (Ujjwal Verma)
* Add parser for ICO files (Ujjwal Verma)
* Migrate WebSockets implementation to wsproto. This reduces code size and
  adds WebSocket compression support. (Ujjwal Verma)
* Add “split view” to split mitmproxy’s UI into two separate panes.
* Add key binding viewer and editor
* Add a command to spawn a preconfigured Chrome browser instance from
  mitmproxy
* Fully support mitmproxy under the Windows Subsystem for Linux (WSL), work
  around display errors
* Add XSS scanner addon (@ddworken)
* Add ability to toggle interception (@mattweidner)
* Numerous documentation improvements (@pauloromeira, @rst0git, @rgerganov,
  @fulldecent, @zhigang1992, @F1ashhimself, @vinaydargar, @jonathanrfisher1,
  @BasThomas, @LuD1161, @ayamamori, @TomTasche)
* Add filters for websocket flows (@s4chin)
* Make it possible to create a response to CONNECT requests in http_connect
  (@mengbiping)
* Redirect stdout in scripts to ctx.log.warn (@nikofil)
* Fix a crash when clearing the event log (@krsoninikhil)
* Store the generated certificate for each flow (@dlenski)
* Add --keep-host-header to retain the host header in reverse proxy mode
  (@krsoninikhil)
* Fix setting palette options (@JordanLoehr)
* Fix a crash with brotli encoding (@whackashoe)
* Provide certificate installation instructions on mitm.it (@ritiek)
* Fix a bug where we did not properly fall back to IPv4 when IPv6 is unavailable (@titeuf87)
* Fix transparent mode on IPv6-enabled macOS systems (@Ga-ryo)
* Fix handling of HTTP messages with multiple Content-Length headers (@surajt97)
* Fix IPv6 authority form parsing in CONNECT requests (@r1b)
* Fix event log display in mitmweb (@syahn)
* Remove private key from PKCS12 file in ~/.mitmproxy (@ograff).
* Add LDAP as a proxy authentication backend (@charlesdhdt)
* Use mypy to check the whole codebase (@iharsh234)
* Fix a crash when duplicating flows (@iharsh234)
* Fix testsuite when the path contains a “.” (@felixonmars)
* Store proxy authentication with flows (@lymanZerga11)
* Match ~d and ~u filters against pretty_host (@dequis)
* Update WBXML content view (@davidpshaw)
* Handle HEAD requests for mitm.it to support Chrome in transparent mode on
  iOS (@tomlabaude)
* Update dns spoofing example to use --keep-host-header (@krsoninikhil)
* Call error handler on HTTPException (@tarnacious)
* Make it possible to remove TLS from upstream HTTP connections
* Update to pyOpenSSL 17.5, cryptography 2.1.4, and OpenSSL 1.1.0g
* Make it possible to retroactively increase log verbosity.
* Make logging from addons thread-safe
* Tolerate imports in user scripts that match hook names
  (`from mitmproxy import log`)
* Update mitmweb to React 16, which brings performance improvements
* Fix a bug where reverting duplicated flows crashes mitmproxy
* Fix a bug where successive requests are sent to the wrong host after a
  request has been redirected.
* Fix a bug that binds outgoing connections to the wrong interface
* Fix a bug where custom certificates are ignored in reverse proxy mode
* Fix import of flows that have been created with mitmproxy 0.17
* Fix formatting of (IPv6) IP addresses in a number of places
* Fix replay for HTTP/2 flows
* Decouple mitmproxy version and flow file format version
* Fix a bug where “mitmdump -nr” does not exit automatically
* Fix a crash when exporting flows to curl
* Fix formatting of sticky cookies
* Improve script reloading reliability by polling the filesystem instead of using watchdog
* Fix a crash when refreshing Set-Cookie headers
* Add connection indicator to mitmweb to alert users when the proxy server stops running
* Add support for certificates with cyrillic domains
* Simplify output of mitmproxy --version
* Add Request.make to simplify request creation in scripts
* Pathoc: Include a host header on CONNECT requests
* Remove HTML outline contentview (#2572)
* Remove Python and Locust export (#2465)
* Remove emojis from tox.ini because flake8 cannot parse that. :(

## 28 April 2017: mitmproxy 2.0.2

* Fix mitmweb's Content-Security-Policy to work with Chrome 58+
* HTTP/2: actually use header normalization from hyper-h2

## 15 March 2017: mitmproxy 2.0.1

* bump cryptography dependency
* bump pyparsing dependency
* HTTP/2: use header normalization from hyper-h2

## 21 February 2017: mitmproxy 2.0

* HTTP/2 is now enabled by default.
* Image ContentView: Parse images with Kaitai Struct (kaitai.io) instead of Pillow.
  This simplifies installation, reduces binary size, and allows parsing in pure Python.
* Web: Add missing flow filters.
* Add transparent proxy support for OpenBSD.
* Check the mitmproxy CA for expiration and warn the user to regenerate it if necessary.
* Testing: Tremendous improvements, enforced 100% coverage for large parts of the
  codebase, increased overall coverage.
* Enforce individual coverage: one source file -> one test file with 100% coverage.
* A myriad of other small improvements throughout the project.
* Numerous bugfixes.

## 26 December 2016: mitmproxy 1.0

* All mitmproxy tools are now Python 3 only! We plan to support Python 3.5 and higher.
* Web-Based User Interface: Mitmproxy now officially has a web-based user interface
  called mitmweb. We consider it stable for all features currently exposed
  in the UI, but it still misses a lot of mitmproxy’s options.
* Windows Compatibility: With mitmweb, mitmproxy is now usable on Windows.
  We are also introducing an installer (kindly sponsored by BitRock) that
  simplifies setup.
* Configuration: The config file format is now a single YAML file. In most cases,
  converting to the new format should be trivial - please see the docs for
  more information.
* Console: Significant UI improvements - including sorting of flows by
  size, type and url, status bar improvements, much faster indentation for
  HTTP views, and more.
* HTTP/2: Significant improvements, but is temporarily disabled by default
  due to wide-spread protocol implementation errors on some large website
* WebSocket: The protocol implementation is now mature, and is enabled by
  default. Complete UI support is coming in the next release. Hooks for
  message interception and manipulation are available.
* A myriad of other small improvements throughout the project.

## 16 October 2016: mitmproxy 0.18

* Python 3 Compatibility for mitmproxy and pathod (Shadab Zafar, GSoC 2016)
* Major improvements to mitmweb (Clemens Brunner & Jason Hao, GSoC 2016)
* Internal Core Refactor: Separation of most features into isolated Addons
* Initial Support for WebSockets
* Improved HTTP/2 Support
* Reverse Proxy Mode now automatically adjusts host headers and TLS Server Name Indication
* Improved HAR export
* Improved export functionality for curl, python code, raw http etc.
* Flow URLs are now truncated in the console for better visibility
* New filters for TCP, HTTP and marked flows.
* Mitmproxy now handles comma-separated Cookie headers
* Merge mitmproxy and pathod documentation
* Mitmdump now sanitizes its console output to not include control characters
* Improved message body handling for HTTP messages:
  `.raw_content` provides the message body as seen on the wire
  `.content` provides the decompressed body (e.g. un-gzipped)
  `.text` provides the body decompressed and decoded body
* New HTTP Message getters/setters for cookies and form contents.
* Add ability to view only marked flows in mitmproxy
* Improved Script Reloader (Always use polling, watch for whole directory)
* Use tox for testing
* Unicode support for tnetstrings
* Add dumpfile converters for mitmproxy versions 0.11 and 0.12
* Numerous bugfixes

## 9 April 2016: mitmproxy 0.17

* Simplify repository and release structure. mitmproxy now comes as a single package, including netlib and pathod.
* Rename the Python package from libmproxy to mitmproxy.
* New option to add server certs to client chain (CVE-2016-2402, John Kozyrakis)
* Enable HTTP/2 by default (Thomas Kriechbaumer)
* Improved HAR extractor (Shadab Zafar)
* Add icon for OSX and Windows binaries
* Add content view for query parameters (Will Coster)
* Initial work on Python 3 compatibility
* locust.io export (Zohar Lorberbaum)
* Fix XSS vulnerability in HTTP errors (Will Coster)
* Numerous bugfixes and minor improvements

## 15 February 2016: mitmproxy 0.16

* Completely revised HTTP2 implementation based on hyper-h2 (Thomas Kriechbaumer)
* Export flows as cURL command, Python code or raw HTTP (Shadab Zafar)
* Fixed compatibility with the Android Emulator (Will Coster)
* Script Reloader: Inline scripts are reloaded automatically if modified (Matthew Shao)
* Inline script hooks for TCP mode (Michael J. Bazzinotti)
* Add default ciphers to support iOS9 App Transport Security (Jorge Villacorta)
* Basic Authentication for mitmweb (Guillem Anguera)
* Exempt connections from interception based on TLS Server Name Indication (David Weinstein)
* Provide Python Wheels for faster installation
* Numerous bugfixes and minor improvements

## 4 December 2015: mitmproxy 0.15

* Support for loading and converting older dumpfile formats (0.13 and up)
* Content views for inline script (@chrisczub)
* Better handling of empty header values (Benjamin Lee/@bltb)
* Fix a gnarly memory leak in mitmdump
* A number of bugfixes and small improvements

## 6 November 2015: mitmproxy 0.14

* Statistics: 399 commits, 13 contributors, 79 closed issues, 37 closed
  PRs, 103 days
* Docs: Greatly updated docs now hosted on ReadTheDocs!
  http://docs.mitmproxy.org
* Docs: Fixed Typos, updated URLs etc. (Nick Badger, Ben Lerner, Choongwoo
  Han, onlywade, Jurriaan Bremer)
* mitmdump: Colorized TTY output
* mitmdump: Use mitmproxy's content views for human-readable output (Chris
  Czub)
* mitmproxy and mitmdump: Support for displaying UTF8 contents
* mitmproxy: add command line switch to disable mouse interaction (Timothy
  Elliott)
* mitmproxy: bug fixes (Choongwoo Han, sethp-jive, FreeArtMan)
* mitmweb: bug fixes (Colin Bendell)
* libmproxy: Add ability to fall back to TCP passthrough for non-HTTP
  connections.
* libmproxy: Avoid double-connect in case of TLS Server Name Indication.
  This yields a massive speedup for TLS handshakes.
* libmproxy: Prevent unnecessary upstream connections (macmantrl)
* Inline Scripts: New API for HTTP Headers:
  http://docs.mitmproxy.org/en/latest/dev/models.html#netlib.http.Headers
* Inline Scripts: Properly handle exceptions in `done` hook
* Inline Scripts: Allow relative imports, provide `__file__`
* Examples: Add probabilistic TLS passthrough as an inline script
* netlib: Refactored HTTP protocol handling code
* netlib: ALPN support
* netlib: fixed a bug in the optional certificate verification.
* netlib: Initial Python 3.5 support (this is the first prerequisite for
  3.x support in mitmproxy)

## 24 July 2015: mitmproxy 0.13

* Upstream certificate validation. See the --verify-upstream-cert,
  --upstream-trusted-confdir and --upstream-trusted-ca parameters. Thanks to
  Kyle Morton (github.com/kyle-m) for his work on this.
* Add HTTP transparent proxy mode. This uses the host headers from HTTP
  traffic (rather than SNI and IP address information from the OS) to
  implement perform transparent proxying. Thanks to github.com/ijiro123 for
  this feature.
* Add ~src and ~dst REGEX filters, allowing matching on source and
  destination addresses in the form of <IP>:<Port>
* mitmproxy console: change g/G keyboard shortcuts to match less. Thanks to
  Jose Luis Honorato (github.com/jlhonora).
* mitmproxy console: Flow marking and unmarking. Marked flows are not
  deleted when the flow list is cleared. Thanks to Jake Drahos
  (github.com/drahosj).
* mitmproxy console: add marking of flows
* Remove the certforward feature. It was added to allow exploitation of
  #gotofail, which is no longer a common vulnerability. Permitting this
  hugely increased the complexity of packaging and distributing mitmproxy.

## 3 June 2015: mitmproxy 0.12.1

* mitmproxy console: mouse interaction - scroll in the flow list, click on
  flow to view, click to switch between tabs.
* Update our crypto defaults: SHA256, 2048 bit RSA, 4096 bit DH parameters.
* BUGFIX: crash under some circumstances when copying to clipboard.
* BUGFIX: occasional crash when deleting flows.

## 18 May 2015: mitmproxy 0.12

* mitmproxy console: Significant revamp of the UI. The major changes are
  listed below, and in addition almost every aspect of the UI has
  been tweaked, and performance has improved significantly.
* mitmproxy console: A new options screen has been created ("o" shortcut),
  and many options that were previously manipulated directly via a
  keybinding have been moved there.
* mitmproxy console: Big improvement in palettes. This includes improvements
  to all colour schemes. Palettes now set the terminal background colour by
  default, and a new --palette-transparent option has been added to disable
  this.
* mitmproxy console: g/G shortcuts throughout mitmproxy console to jump
  to the beginning/end of the current view.
* mitmproxy console: switch  palettes on the fly from the options screen.
* mitmproxy console: A cookie editor has been added for mitmproxy console
  at long last.
* mitmproxy console: Various components of requests and responses can be
  copied to the clipboard from mitmproxy - thanks to @marceloglezer.
* Support for creating new requests from scratch in mitmproxy console (@marceloglezer).
* SSLKEYLOGFILE environment variable to specify a logging location for TLS
  master keys. This can be used with tools like Wireshark to allow TLS
  decoding.
* Server facing SSL cipher suite specification (thanks to Jim Shaver).
* Official support for transparent proxying on FreeBSD - thanks to Mike C
  (http://github.com/mike-pt).
* Many other small bugfixes and improvemenets throughout the project.

## 29 Dec 2014: mitmproxy 0.11.2

* Configuration files - mitmproxy.conf, mitmdump.conf, common.conf in the
  .mitmproxy directory.
* Better handling of servers that reject connections that are not SNI.
* Many other small bugfixes and improvements.

## 15 November 2014: mitmproxy 0.11.1

* Bug fixes: connection leaks some crashes

## 7 November 2014: mitmproxy 0.11

* Performance improvements for mitmproxy console
* SOCKS5 proxy mode allows mitmproxy to act as a SOCKS5 proxy server
* Data streaming for response bodies exceeding a threshold
  (bradpeabody@gmail.com)
* Ignore hosts or IP addresses, forwarding both HTTP and HTTPS traffic
  untouched
* Finer-grained control of traffic replay, including options to ignore
  contents or parameters when matching flows (marcelo.glezer@gmail.com)
* Pass arguments to inline scripts
* Configurable size limit on HTTP request and response bodies
* Per-domain specification of interception certificates and keys (see
  --cert option)
* Certificate forwarding, relaying upstream SSL certificates verbatim (see
  --cert-forward)
* Search and highlighting for HTTP request and response bodies in
  mitmproxy console (pedro@worcel.com)
* Transparent proxy support on Windows
* Improved error messages and logging
* Support for FreeBSD in transparent mode, using pf (zbrdge@gmail.com)
* Content view mode for WBXML (davidshaw835@air-watch.com)
* Better documentation, with a new section on proxy modes
* Generic TCP proxy mode
* Countless bugfixes and other small improvements
* pathod: Hugely improved SSL support, including dynamic generation of certificates
  using the mitproxy cacert

## 7 November 2014: pathod 0.11

* Hugely improved SSL support, including dynamic generation of certificates
  using the mitproxy cacert
* pathoc -S dumps information on the remote SSL certificate chain
* Big improvements to fuzzing, including random spec selection and memoization to avoid repeating randomly generated patterns
* Reflected patterns, allowing you to embed a pathod server response specification in a pathoc request, resolving both on client side. This makes fuzzing proxies and other intermediate systems much better.

## 28 January 2014: mitmproxy 0.10

* Support for multiple scripts and multiple script arguments
* Easy certificate install through the in-proxy web app, which is now
  enabled by default
* Forward proxy mode, that forwards proxy requests to an upstream HTTP server
* Reverse proxy now works with SSL
* Search within a request/response using the "/" and "n" shortcut keys
* A view that beatifies CSS files if cssutils is available
* Bug fix, documentation improvements, and more.

## 25 August 2013: mitmproxy 0.9.2

* Improvements to the mitmproxywrapper.py helper script for OSX.
* Don't take minor version into account when checking for serialized file
  compatibility.
* Fix a bug causing resource exhaustion under some circumstances for SSL
  connections.
* Revamp the way we store interception certificates. We used to store these
  on disk, they're now in-memory. This fixes a race condition related to
  cert handling, and improves compatibility with Windows, where the rules
  governing permitted file names are weird, resulting in errors for some
  valid IDNA-encoded names.
* Display transfer rates for responses in the flow list.
* Many other small bugfixes and improvements.

## 25 August 2013: pathod 0.9.2

* Adapt to interface changes in netlib

## 16 June 2013: mitmproxy 0.9.1

* Use "correct" case for Content-Type headers added by mitmproxy.
* Make UTF environment detection more robust.
* Improved MIME-type detection for viewers.
* Always read files in binary mode (Windows compatibility fix).
* Some developer documentation.

## 15 May 2013: mitmproxy 0.9

* Upstream certs mode is now the default.
* Add a WSGI container that lets you host in-proxy web applications.
* Full transparent proxy support for Linux and OSX.
* Introduce netlib, a common codebase for mitmproxy and pathod
  (http://github.com/cortesi/netlib).
* Full support for SNI.
* Color palettes for mitmproxy, tailored for light and dark terminal
  backgrounds.
* Stream flows to file as responses arrive with the "W" shortcut in
  mitmproxy.
* Extend the filter language, including ~d domain match operator, ~a to
  match asset flows (js, images, css).
* Follow mode in mitmproxy ("F" shortcut) to "tail" flows as they arrive.
* --dummy-certs option to specify and preserve the dummy certificate
  directory.
* Server replay from the current captured buffer.
* Huge improvements in content views. We now have viewers for AMF, HTML,
  JSON, Javascript, images, XML, URL-encoded forms, as well as hexadecimal
  and raw views.
* Add Set Headers, analogous to replacement hooks. Defines headers that are set
  on flows, based on a matching pattern.
* A graphical editor for path components in mitmproxy.
* A small set of standard user-agent strings, which can be used easily in
  the header editor.
* Proxy authentication to limit access to mitmproxy
* pathod: Proxy mode. You can now configure clients to use pathod as an
  HTTP/S proxy.
* pathoc: Proxy support, including using CONNECT to tunnel directly to
  targets.
* pathoc: client certificate support.
* pathod: API improvements, bugfixes.

## 15 May 2013: pathod 0.9 (version synced with mitmproxy)

* Pathod proxy mode. You can now configure clients to use pathod as an
  HTTP/S proxy.
* Pathoc proxy support, including using CONNECT to tunnel directly to
  targets.
* Pathoc client certificate support.
* API improvements, bugfixes.

## 16 November 2012: pathod 0.3

A release focusing on shoring up our fuzzing capabilities, especially with
pathoc.

* pathoc -q and -r options, output full request and response text.
* pathod -q and -r options, add full request and response text to pathod's
  log buffer.
* pathoc and pathod -x option, makes -q and -r options log in hex dump
  format.
* pathoc -C option, specify response codes to ignore.
* pathoc -T option, instructs pathoc to ignore timeouts.
* pathoc -o option, a one-shot mode that exits after the first non-ignored
  response.
* pathoc and pathod -e option, which explains the resulting message by
  expanding random and generated portions, and logging a reproducible
  specification.
* Streamline the specification language. HTTP response message is now
  specified using the "r" mnemonic.
* Add a "u" mnemonic for specifying User-Agent strings. Add a set of
  standard user-agent strings accessible through shortcuts.
* Major internal refactoring and cleanup.
* Many bugfixes.

## 22 August 2012: pathod 0.2

* Add pathoc, a pathological HTTP client.
* Add libpathod.test, a truss for using pathod in unit tests.
* Add an injection operator to the specification language.
* Allow Python escape sequences in value literals.
* Allow execution of requests and responses from file, using the new + operator.
* Add daemonization to Pathod, and make it more robust for public-facing use.
* Let pathod pick an arbitrary open port if -p 0 is specified.
* Move from Tornado to netlib, the network library written for mitmproxy.
* Move the web application to Flask.
* Massively expand the documentation.

## 5 April 2012: mitmproxy 0.8

* Detailed tutorial for Android interception. Some features that land in
  this release have finally made reliable Android interception possible.
* Upstream-cert mode, which uses information from the upstream server to
  generate interception certificates.
* Replacement patterns that let you easily do global replacements in flows
  matching filter patterns. Can be specified on the command-line, or edited
  interactively.
* Much more sophisticated and usable pretty printing of request bodies.
  Support for auto-indentation of Javascript, inspection of image EXIF
  data, and more.
* Details view for flows, showing connection and SSL cert information (X
  keyboard shortcut).
* Server certificates are now stored and serialized in saved traffic for
  later analysis. This means that the 0.8 serialization format is NOT
  compatible with 0.7.
* Many other improvements, including bugfixes, and expanded scripting API,
  and more sophisticated certificate handling.

## 20 February 2012: mitmproxy 0.7

* New built-in key/value editor. This lets you interactively edit URL query
  strings, headers and URL-encoded form data.
* Extend script API to allow duplication and replay of flows.
* API for easy manipulation of URL-encoded forms and query strings.
* Add "D" shortcut in mitmproxy to duplicate a flow.
* Reverse proxy mode. In this mode mitmproxy acts as an HTTP server,
  forwarding all traffic to a specified upstream server.
* UI improvements - use unicode characters to make GUI more compact,
  improve spacing and layout throughout.
* Add support for filtering by HTTP method.
* Add the ability to specify an HTTP body size limit.
* Move to typed netstrings for serialization format - this makes 0.7
  backwards-incompatible with serialized data from 0.6!

* Significant improvements in speed and responsiveness of UI.
* Many minor bugfixes and improvements.

## 7 August 2011: mitmproxy 0.6

* New scripting API that allows much more flexible and fine-grained
  rewriting of traffic. See the docs for more info.
* Support for gzip and deflate content encodings. A new "z"
  keybinding in mitmproxy to let us quickly encode and decode content, plus
  automatic decoding for the "pretty" view mode.
* An event log, viewable with the "v" shortcut in mitmproxy, and the
  "-e" command-line flag in mitmdump.
* Huge performance improvements: mitmproxy interface, loading
  large numbers of flows from file.
* A new "replace" convenience method for all flow objects, that does a
  universal regex-based string replacement.
* Header management has been rewritten to maintain both case and order.
* Improved stability for SSL interception.
* Default expiry time on generated SSL certs has been dropped to avoid an
  OpenSSL overflow bug that caused certificates to expire in the distant
  past on some systems.
* A "pretty" view mode for JSON and form submission data.
* Expanded documentation and examples.
* Countless other small improvements and bugfixes.

## 27 June 2011: mitmproxy 0.5

* An -n option to start the tools without binding to a proxy port.
* Allow scripts, hooks, sticky cookies etc. to run on flows loaded from
  save files.
* Regularize command-line options for mitmproxy and mitmdump.
* Add an "SSL exception" to mitmproxy's license to remove possible
  distribution issues.
* Add a --cert-wait-time option to make mitmproxy pause after a new SSL
  certificate is generated. This can pave over small discrepancies in
  system time between the client and server.
* Handle viewing big request and response bodies more elegantly. Only
  render the first 100k of large documents, and try to avoid running the
  XML indenter on non-XML data.
* BUGFIX: Make the "revert" keyboard shortcut in mitmproxy work after a
  flow has been replayed.
* BUGFIX: Repair a problem that sometimes caused SSL connections to consume
  100% of CPU.

## 30 March 2011: mitmproxy 0.4

* Full serialization of HTTP conversations
* Client and server replay
* On-the-fly generation of dummy SSL certificates
* mitmdump has "grown up" into a powerful tcpdump-like tool for HTTP/S
* Dozens of improvements to the mitmproxy console interface
* Python scripting hooks for programmatic modification of traffic

## 01 March 2010: mitmproxy 0.2

* Big speed and responsiveness improvements, thanks to Thomas Roth
* Support urwid 0.9.9
* Terminal beeping based on filter expressions
* Filter expressions for terminal beeps, limits, interceptions and sticky
  cookies can now be passed on the command line.
* Save requests and responses to file
* Split off non-interactive dump functionality into a new tool called
  mitmdump
* "A" will now accept all intercepted connections
* Lots of bugfixes<|MERGE_RESOLUTION|>--- conflicted
+++ resolved
@@ -17,13 +17,10 @@
   ([#6609](https://github.com/mitmproxy/mitmproxy/pull/6609), @mhils)
 * Fix bug where insecure HTTP requests are saved incorrectly when exporting to HAR files.
   ([#6578](https://github.com/mitmproxy/mitmproxy/pull/6578), @DaniElectra)
-<<<<<<< HEAD
+* `allow_hosts`/`ignore_hosts` option now matches against the full `host:port` string.
+  ([#6594](https://github.com/mitmproxy/mitmproxy/pull/6594), @LouisAsanaka)
 * Fix bug where failed CONNECT request URLs are saved to HAR files incorrectly.
   ([#6599](https://github.com/mitmproxy/mitmproxy/pull/6599), @basedBaba)
-=======
-* `allow_hosts`/`ignore_hosts` option now matches against the full `host:port` string.
-  ([#6594](https://github.com/mitmproxy/mitmproxy/pull/6594), @LouisAsanaka)
->>>>>>> b89de734
 
 
 ## 06 January 2024: mitmproxy 10.2.1
