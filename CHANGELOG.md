# Release History

<!--
✨ Please add a bullet point describing your change.                                                             ✨
✨ You do not need to add a pull request reference or author information, this will be done automatically by CI. ✨
-->

## Unreleased: mitmproxy next

<<<<<<< HEAD
- Copy request/response data to the clipboard in mitmweb
  ([#7352](https://github.com/mitmproxy/mitmproxy/pull/7352), @lups2000)
=======
- Security Hardening: mitmweb's `xsrf_token` cookie is now `HttpOnly; SameSite=Strict`.
  ([#7491](https://github.com/mitmproxy/mitmproxy/pull/7491), @mhils)
- We now provide standalone binaries for Linux arm64.
  ([#7484](https://github.com/mitmproxy/mitmproxy/pull/7484), @mhils)
- Standalone binaries are now compiled with Python 3.13.
  ([#7485](https://github.com/mitmproxy/mitmproxy/pull/7485), @mhils)
>>>>>>> b761cb46

## 12 January 2025: mitmproxy 11.1.0

- **Local Capture Mode** is now available on Linux as well.
  ([#7440](https://github.com/mitmproxy/mitmproxy/pull/7440), @mhils)
- mitmproxy now requires Python 3.12 or above.
  ([#7440](https://github.com/mitmproxy/mitmproxy/pull/7440), @mhils)
- Add cache-busting for mitmweb's front end code.
  ([#7386](https://github.com/mitmproxy/mitmproxy/pull/7386), @mhils)
- Clicking the URL in mitmweb now places the cursor at the current position instead of selecting the entire URL.
  ([#7385](https://github.com/mitmproxy/mitmproxy/pull/7385), @lups2000)
- Add missing status codes
  ([#7455](https://github.com/mitmproxy/mitmproxy/pull/7455), @jwadolowski)
- Remove filter expression lowercasing in block_list addon
  ([#7456](https://github.com/mitmproxy/mitmproxy/pull/7456), @jwadolowski)
- Remove check for status codes in the blocklist add-on.
  ([#7453](https://github.com/mitmproxy/mitmproxy/pull/7453), @lups2000, @AdityaPatadiya)
- Prompt user before clearing screen
  ([#7445](https://github.com/mitmproxy/mitmproxy/pull/7445), @errorxyz)

## 05 December 2024: mitmproxy 11.0.2

- Stop sorting keys in JSON contentview
  ([#7346](https://github.com/mitmproxy/mitmproxy/pull/7346), @injust)
- Fix a bug where a custom CA would raise an error.
  ([#7355](https://github.com/mitmproxy/mitmproxy/pull/7355), @nneonneo)
- Fix a bug where the mitmproxy UI would crash on negative durations.
  ([#7358](https://github.com/mitmproxy/mitmproxy/pull/7358), @mhils)
- Allow technically invalid HTTP transfer encodings in requests if `validate_inbound_headers` is disabled.
  ([#7361](https://github.com/mitmproxy/mitmproxy/pull/7361), [#7373](https://github.com/mitmproxy/mitmproxy/pull/7373), @mhils)
- Fix a bug in windows management in mitmproxy TUI whereby the help window does not appear if "?" is pressed within the overlay
  ([#6500](https://github.com/mitmproxy/mitmproxy/pull/6500), @emanuele-em)

## 24 November 2024: mitmproxy 11.0.1

- Tighten HTTP detection heuristic to better support custom TCP-based protocols.
  ([#7228](https://github.com/mitmproxy/mitmproxy/pull/7228), @fatanugraha)
- Implement stricter validation of HTTP headers to harden against request smuggling attacks.
  ([#7345](https://github.com/mitmproxy/mitmproxy/issues/7345), @mhils)
- Increase HTTP/2 default flow control window size, fixing performance issues.
  ([#7317](https://github.com/mitmproxy/mitmproxy/pull/7317), @sujaldev)
- Fix a bug where mitmproxy would incorrectly report that TLS 1.0 and 1.1 are not supported
  with the current OpenSSL build.
  ([#7241](https://github.com/mitmproxy/mitmproxy/pull/7241), @mhils)
- Docker: Update image to Python 3.13 on Debian Bookworm.
  ([#7242](https://github.com/mitmproxy/mitmproxy/pull/7242), @mhils)
- Add a `tun` proxy mode that creates a virtual network device on Linux for transparent proxying.
  ([#7278](https://github.com/mitmproxy/mitmproxy/pull/7278), @mhils)
- `browser.start` command now supports Firefox.
  ([#7239](https://github.com/mitmproxy/mitmproxy/pull/7239), @sujaldev)
- Fix interaction of the `modify_headers` and `stream_large_bodies` options.
  This may break users of `modify_headers` that rely on filters referencing the message body.
  We expect this to be uncommon, but please make yourself heard if that's not the case.
  ([#7286](https://github.com/mitmproxy/mitmproxy/pull/7286), @lukant)
- Fix a crash when handling corrupted compressed body in savehar addon and its tests.
  ([#7320](https://github.com/mitmproxy/mitmproxy/pull/7320), @8192bytes)
- Remove dependency on `protobuf` library as it was no longer being used.
  ([#7327](https://github.com/mitmproxy/mitmproxy/pull/7327), @matthew16550)

## 02 October 2024: mitmproxy 11.0.0

- mitmproxy now supports transparent HTTP/3 proxying.
  ([#7202](https://github.com/mitmproxy/mitmproxy/pull/7202), @errorxyz, @meitinger, @mhils)
- Add HTTP3 support in HTTPS reverse-proxy mode.
  ([#7114](https://github.com/mitmproxy/mitmproxy/pull/7114), @errorxyz)
- mitmproxy now officially supports Python 3.13.
  ([#6934](https://github.com/mitmproxy/mitmproxy/pull/6934), @mhils)
- Tighten HTTP detection heuristic to better support custom TCP-based protocols.
  ([#7087](https://github.com/mitmproxy/mitmproxy/pull/7087))
- Add `show_ignored_hosts` option to display ignored flows in the UI.
  This option is implemented as a temporary workaround and will be removed in the future.
  ([#6720](https://github.com/mitmproxy/mitmproxy/pull/6720), @NicolaiSoeborg)
- Fix slow tnetstring parsing in case of very large tnetstring.
  ([#7121](https://github.com/mitmproxy/mitmproxy/pull/7121), @mik1904)
- Add `getaddrinfo`-based fallback for DNS resolution if we are unable to
  determine the operating system's name servers.
  ([#7122](https://github.com/mitmproxy/mitmproxy/pull/7122), @mhils)
- Improve the error message when users specify the `certs` option without a matching private key.
  ([#7073](https://github.com/mitmproxy/mitmproxy/pull/7073), @mhils)
- Fix a bug where intermediate certificates would not be transmitted when using QUIC.
  ([#7073](https://github.com/mitmproxy/mitmproxy/pull/7073), @mhils)
- Fix a bug where fragmented QUIC client hellos were not handled properly.
  ([#7067](https://github.com/mitmproxy/mitmproxy/pull/7067), @errorxyz)
- Emit a warning when users configure a TLS version that is not supported by the
  current OpenSSL build.
  ([#7139](https://github.com/mitmproxy/mitmproxy/pull/7139), @mhils)
- Fix a bug where mitmproxy would crash when receiving `STOP_SENDING` QUIC frames.
  ([#7119](https://github.com/mitmproxy/mitmproxy/pull/7119), @mhils)
- Fix error when unmarking all flows.
  ([#7192](https://github.com/mitmproxy/mitmproxy/pull/7192), @bburky)
- Add addon to update the alt-svc header in reverse mode.
  ([#7093](https://github.com/mitmproxy/mitmproxy/pull/7093), @errorxyz)
- Do not send unnecessary empty data frames when streaming HTTP/2.
  ([#7196](https://github.com/mitmproxy/mitmproxy/pull/7196), @rubu)
- Fix a bug where mitmproxy would ignore Ctrl+C/SIGTERM on OpenBSD.
  ([#7130](https://github.com/mitmproxy/mitmproxy/pull/7130), @catap)
- Fix of measurement unit in HAR import, duration is in milliseconds.
  ([#7179](https://github.com/mitmproxy/mitmproxy/pull/7179), @dstd)
- `Connection.tls_version` now is `QUICv1` instead of `QUIC` for QUIC.
  ([#7201](https://github.com/mitmproxy/mitmproxy/pull/7201), @mhils)
- Add support for full mTLS with client certs between client and mitmproxy.
  ([#7175](https://github.com/mitmproxy/mitmproxy/pull/7175), @Kriechi)
- Update documentation adding a list of all possibile web_columns.
  ([#7205](https://github.com/mitmproxy/mitmproxy/pull/7205), @lups2000, @Abhishek-Bohora)

## 02 August 2024: mitmproxy 10.4.2

- Fix a crash on startup when mitmproxy is unable to determine the OS' DNS servers
  ([#7066](https://github.com/mitmproxy/mitmproxy/pull/7066), @errorxyz)

## 29 July 2024: mitmproxy 10.4.1

- Fix a bug where macOS local mode would not start up on macOS.
  ([#7045](https://github.com/mitmproxy/mitmproxy/pull/7045), @mhils)
- Fix UDP error handling when we learn that the remote has disconnected.
  ([#7045](https://github.com/mitmproxy/mitmproxy/pull/7045), @mhils)
- Container images are now published to both Docker Hub and GitHub Container Registry.
  ([#7061](https://github.com/mitmproxy/mitmproxy/pull/7061), @mhils)

## 25 July 2024: mitmproxy 10.4.0

* Add support for DNS over TCP.
  ([#6935](https://github.com/mitmproxy/mitmproxy/pull/6935), @errorxyz)
* Add first MVP new Capture Tab in mitmweb
  ([#6999](https://github.com/mitmproxy/mitmproxy/pull/6999), @lups2000)
* Add `HttpConnectedHook` and `HttpConnectErrorHook`.
  ([#6930](https://github.com/mitmproxy/mitmproxy/pull/6930), @errorxyz)
* Fix non-linear growth in processing time for large HTTP bodies.
  ([#6952](https://github.com/mitmproxy/mitmproxy/pull/6952), @jackfromeast)
* Fix a bug where connections would be incorrectly ignored with `allow_hosts`.
  ([#7002](https://github.com/mitmproxy/mitmproxy/pull/7002), @JarLob, @mhils)
* Fix zstd decompression to read across frames.
  ([#6921](https://github.com/mitmproxy/mitmproxy/pull/6921), @zendai)
* Handle certificates we cannot parse more gracefully.
  ([#6994](https://github.com/mitmproxy/mitmproxy/pull/6994), @mhils)
* Parse compressed domain names in ResourceRecord data.
  ([#6954](https://github.com/mitmproxy/mitmproxy/pull/6954), @errorxyz)
* Fix a bug where mitmweb's flow list would not stay at the bottom.
  ([#7008](https://github.com/mitmproxy/mitmproxy/pull/7008), @mhils)
* Fix a bug where SSH connections would be incorrectly handled as HTTP.
  ([#7041](https://github.com/mitmproxy/mitmproxy/pull/7041), @mhils)
* Skip UTF-8 byte-order marks (BOM) when loading HAR files.
  ([#6897](https://github.com/mitmproxy/mitmproxy/pull/6897), @dstd)
* Allow `typing.Sequence[str]` to be an editable option.
  ([#7001](https://github.com/mitmproxy/mitmproxy/pull/7001), @errorxyz)
* Add Host header to CONNECT requests.
  ([#7021](https://github.com/mitmproxy/mitmproxy/pull/7021), @petsneakers)
* Support all query types in DNS mode.
  ([#6975](https://github.com/mitmproxy/mitmproxy/pull/6975), @errorxyz)
* Fix a bug where mitmproxy would crash for pipelined HTTP flows.
  ([#7031](https://github.com/mitmproxy/mitmproxy/pull/7031), @gdiepen, @mhils)
* Add an optional "index" column for mitmweb.
  ([#7039](https://github.com/mitmproxy/mitmproxy/pull/7039), @mhils)

## 12 June 2024: mitmproxy 10.3.1

* Release tags are now prefixed with `v` again.
  ([#6810](https://github.com/mitmproxy/mitmproxy/pull/6810), @mhils)
* Fix a bug where mitmproxy would not exit when `-n` is passed.
  ([#6819](https://github.com/mitmproxy/mitmproxy/pull/6819), @mhils)
* Set the `unbuffered` (stdout/stderr) flag for the `mitmdump` PyInstaller build.
  ([#6821](https://github.com/mitmproxy/mitmproxy/pull/6821), @Prinzhorn)
* Fix a bug where client replay would not work with proxyauth.
  ([#6866](https://github.com/mitmproxy/mitmproxy/pull/6866), @mhils)
* Fix slowdown when sending large amounts of data over HTTP/2.
  ([#6875](https://github.com/mitmproxy/mitmproxy/pull/6875), @aib)
* Add an option to strip HTTPS records from DNS responses to block encrypted ClientHellos.
  ([#6876](https://github.com/mitmproxy/mitmproxy/pull/6876), @errorxyz)
* Add an API to parse HTTPS records from DNS RDATA.
  ([#6884](https://github.com/mitmproxy/mitmproxy/pull/6884), @errorxyz)
* Fix flow export in mitmweb for Safari
  ([#6917](https://github.com/mitmproxy/mitmproxy/pull/6917), @mhils, @canyesilyurt)
* Releases now come with a Sigstore attestations file to demonstrate build provenance.
  ([f05c050](https://github.com/mitmproxy/mitmproxy/commit/f05c050f615b9ab9963707944c893bc94e738525), @mhils)

## 17 April 2024: mitmproxy 10.3.0

* Add support for editing non text files in a hex editor
  ([#6768](https://github.com/mitmproxy/mitmproxy/pull/6768), @wnyyyy)
* Add `server_connect_error` hook that is triggered when connection establishment fails.
  ([#6806](https://github.com/mitmproxy/mitmproxy/pull/6806), @haanhvu, @spacewasp, @mhils)
* Add section in mitmweb for rendering, adding and removing a comment
  ([#6709](https://github.com/mitmproxy/mitmproxy/pull/6709), @lups2000)
* Fix multipart form content view being unusable.
  ([#6653](https://github.com/mitmproxy/mitmproxy/pull/6653), @DaniElectra)
* Documentation Improvements on CA Certificate Generation
  ([#5370](https://github.com/mitmproxy/mitmproxy/pull/5370), @zioalex)
* Make it possible to read flows from stdin with mitmweb.
  ([#6732](https://github.com/mitmproxy/mitmproxy/pull/6732), @jaywor1)
* Update aioquic dependency to >= 1.0.0, < 2.0.0.
  ([#6747](https://github.com/mitmproxy/mitmproxy/pull/6747), @jlaine)
* Fix a bug where async `client_connected` handlers would crash mitmproxy.
  ([#6749](https://github.com/mitmproxy/mitmproxy/pull/6749), @mhils)
* Add button to close flow details panel
  ([#6734](https://github.com/mitmproxy/mitmproxy/pull/6734), @lups2000)
* Ignore SIGPIPE signals when there is lots of traffic.
  Socket errors are handled directly and do not require extra signals
  that generate noise.
  ([#6764](https://github.com/mitmproxy/mitmproxy/pull/6764), @changsin)
* Add primitive websocket interception and modification
  ([#6766](https://github.com/mitmproxy/mitmproxy/pull/6766), @errorxyz)
* Add support for exporting websocket messages when using "raw" export.
  ([#6767](https://github.com/mitmproxy/mitmproxy/pull/6767), @txrp0x9)
* The "save body" feature now also includes WebSocket messages.
  ([#6767](https://github.com/mitmproxy/mitmproxy/pull/6767), @txrp0x9)
* Fix compatibility with older cryptography versions and silence a DeprecationWarning on Python <3.11.
  ([#6790](https://github.com/mitmproxy/mitmproxy/pull/6790), @mhils)
* Fix a bug when proxying unicode domains.
  ([#6796](https://github.com/mitmproxy/mitmproxy/pull/6796), @mhils)


## 07 March 2024: mitmproxy 10.2.4

* Fix a bug where errors during startup would not be displayed when running mitmproxy.
  ([#6719](https://github.com/mitmproxy/mitmproxy/pull/6719), @mhils)
* Use newer cryptography APIs to avoid CryptographyDeprecationWarnings.
  This bumps the minimum required version to cryptography 42.0.
  ([#6718](https://github.com/mitmproxy/mitmproxy/pull/6718), @mhils)


## 06 March 2024: mitmproxy 10.2.3

* Fix a regression where `allow_hosts`/`ignore_hosts` would break with IPv6 connections.
  ([#6614](https://github.com/mitmproxy/mitmproxy/pull/6614), @dqxpb)
* Fix bug where failed CONNECT request URLs are saved to HAR files incorrectly.
  ([#6599](https://github.com/mitmproxy/mitmproxy/pull/6599), @basedBaba)
* Add an arm64 variant for the precompiled macOS app.
  ([#6633](https://github.com/mitmproxy/mitmproxy/pull/6633), @mhils)
* Fix duplicate answers being returned in DNS queries.
  ([#6648](https://github.com/mitmproxymitmproxy/pull/6648), @sujaldev)
* Fix bug where wireguard config is generated with incorrect endpoint when two or more NICs are active.
  ([#6659](https://github.com/mitmproxy/mitmproxy/pull/6659), @basedBaba)
* Fix a regression when leaf cert creation would fail with intermediate CAs in `ca_file`.
  ([#6666](https://github.com/mitmproxy/mitmproxy/pull/6666), @manselmi)
* Add `content_view_lines_cutoff` option to mitmdump
  ([#6692](https://github.com/mitmproxy/mitmproxy/pull/6692), @errorxyz)
* Allow runtime modifications of HTTP flow filters for server replays
  ([#6695](https://github.com/mitmproxy/mitmproxy/pull/6695), @errorxyz)
* Fix bug view options menu in case of overflow
  ([#6697](https://github.com/mitmproxy/mitmproxy/pull/6697), @lups2000)
* Allow --allow-hosts and --ignore-hosts to work together
  ([#6711](https://github.com/mitmproxy/mitmproxy/pull/6711), @dstd)


## 21 January 2024: mitmproxy 10.2.2

* Fix a regression where clientplayback would break due to eager task execution.
  ([#6605](https://github.com/mitmproxy/mitmproxy/pull/6605), @mhils)
* Fix a regression where WebSocket connections would break due to eager task execution.
  ([#6609](https://github.com/mitmproxy/mitmproxy/pull/6609), @mhils)
* Fix bug where insecure HTTP requests are saved incorrectly when exporting to HAR files.
  ([#6578](https://github.com/mitmproxy/mitmproxy/pull/6578), @DaniElectra)
* `allow_hosts`/`ignore_hosts` option now matches against the full `host:port` string.
  ([#6594](https://github.com/mitmproxy/mitmproxy/pull/6594), @LouisAsanaka)


## 06 January 2024: mitmproxy 10.2.1

* Fix a regression introduced in mitmproxy 10.2.0: WireGuard servers
  now bind to all interfaces again.
  ([#6587](https://github.com/mitmproxy/mitmproxy/pull/6587), @mhils)
* Remove stale reference to `ctx.log` in addon documentation.
  ([#6552](https://github.com/mitmproxy/mitmproxy/pull/6552), @brojonat)
* Fix a bug where a traceback is shown during shutdown.
  ([#6581](https://github.com/mitmproxy/mitmproxy/pull/6581), @mhils)


## 04 January 2024: mitmproxy 10.2.0

* *Local Redirect Mode* is now officially available on
  [macOS](https://mitmproxy.org/posts/local-redirect/macos/)
  and [Windows](https://mitmproxy.org/posts/local-redirect/windows/).
  See the linked blog posts for details. (@emanuele-em, @mhils)
* UDP streams are now backed by a new implementation in `mitmproxy_rs`.
  This represents a major API change as UDP traffic is now exposed as streams
  instead of a callback for each packet. (@mhils)
* Fix a regression from mitmproxy 10.1.6 where `ignore_hosts` would terminate requests
  instead of forwarding them.
  ([#6559](https://github.com/mitmproxy/mitmproxy/pull/6559), @mhils)
* `ignore_hosts` now waits for the entire HTTP headers if it suspects the connection to be HTTP.
  ([#6559](https://github.com/mitmproxy/mitmproxy/pull/6559), @mhils)


## 14 December 2023: mitmproxy 10.1.6

* Fix compatibility with Windows Schannel clients, which previously got
  confused by CA and leaf certificate sharing the same Subject Key Identifier.
  ([#6549](https://github.com/mitmproxy/mitmproxy/pull/6549), @driuba and @mhils)
* Change keybinding for exporting flow from "e" to "x" to avoid conflict with "edit" keybinding.
  ([#6225](https://github.com/mitmproxy/mitmproxy/issues/6225), @Llama1412)
* Fix bug where response flows from HAR files had incorrect `content-length` headers
  ([#6548](https://github.com/mitmproxy/mitmproxy/pull/6548), @zanieb)
* Improved handling for `allow_hosts`/`ignore_hosts` options in WireGuard mode (#5930).
  ([#6513](https://github.com/mitmproxy/mitmproxy/pull/6513), @dsphper)
* Fix a bug where TCP connections were not closed properly.
  ([#6543](https://github.com/mitmproxy/mitmproxy/pull/6543), @mhils)
* DNS resolution is now exempted from `ignore_hosts` in WireGuard Mode.
  ([#6513](https://github.com/mitmproxy/mitmproxy/pull/6513), @dsphper)
* Fix case sensitivity of URL added to blocklist
  ([#6493](https://github.com/mitmproxy/mitmproxy/pull/6493), @emanuele-em)
* Fix a bug where logging was stopped prematurely during shutdown.
  ([#6541](https://github.com/mitmproxy/mitmproxy/pull/6541), @mhils)
* For plaintext traffic, `ignore_hosts` now also takes HTTP/1 host headers into account.
  ([#6513](https://github.com/mitmproxy/mitmproxy/pull/6513), @dsphper)
* Fix empty cookie attributes being set to `Key=` instead of `Key`
  ([#5084](https://github.com/mitmproxy/mitmproxy/pull/5084), @Speedlulu)
* Scripts with relative paths are now loaded relative to the config file and not where the command is ran
  ([#4860](https://github.com/mitmproxy/mitmproxy/pull/4860), @Speedlulu)
* Fix `mitmweb` splitter becoming drag and drop.
  ([#6492](https://github.com/mitmproxy/mitmproxy/pull/6492), @xBZZZZ)
* Enhance documentation and add alert log messages when stream_large_bodies and modify_body are set
  ([#6514](https://github.com/mitmproxy/mitmproxy/pull/6514), @rosydawn6)

### Breaking Changes

* Subject Alternative Names are now represented as `cryptography.x509.GeneralNames` instead of `list[str]`
  across the codebase. This fixes a regression introduced in mitmproxy 10.1.1 related to punycode domain encoding.
  ([#6537](https://github.com/mitmproxy/mitmproxy/pull/6537), @mhils)


## 14 November 2023: mitmproxy 10.1.5

* Remove stray `replay-extra` from CLI status bar.
  ([37d62ce](https://github.com/mitmproxy/mitmproxy/commit/37d62ce73ebd57780cff5ecf8b2ee57ec7d8ab30), @mhils)


## 13 November 2023: mitmproxy 10.1.4

* Fix a hang/freeze in the macOS distributions when doing TLS negotiation.
  ([#6480](https://github.com/mitmproxy/mitmproxy/pull/6480), @mhils)
* Update savehar addon to fix creating corrupt har files caused by empty response content
  ([#6459](https://github.com/mitmproxy/mitmproxy/pull/6459), @lain3d)
* Update savehar addon to handle scenarios where "path" key in cookie
  attrs dict is missing.
  ([#6458](https://github.com/mitmproxy/mitmproxy/pull/6458), @pogzyb)
* Add `server_replay_extra` option to serverplayback to define behaviour
  when replayable response is missing.
  ([#6465](https://github.com/mitmproxy/mitmproxy/pull/6465), @dkarandikar)


## 04 November 2023: mitmproxy 10.1.3

* Fix a bug introduced in mitmproxy 10.1.2 where mitmweb would fail to establish
  a WebSocket connection. Affected users may need to clear their browser cache
  or hard-reload mitmweb (Ctrl+Shift+R).
  ([#6454](https://github.com/mitmproxy/mitmproxy/pull/6454), @mhils)


## 03 November 2023: mitmproxy 10.1.2

* Add a raw hex stream contentview.
  ([#6389](https://github.com/mitmproxy/mitmproxy/pull/6389), @mhils)
* Add a contentview for DNS-over-HTTPS.
  ([#6389](https://github.com/mitmproxy/mitmproxy/pull/6389), @mhils)
* Replaced standalone mitmproxy binaries on macOS with an app bundle
  that contains the mitmproxy/mitmweb/mitmdump CLI tools.
  This change was necessary to support macOS code signing requirements.
  Homebrew remains the recommended installation method.
  ([#6447](https://github.com/mitmproxy/mitmproxy/pull/6447), @mhils)
* Fix certificate generation to work with strict mode OpenSSL 3.x clients
  ([#6410](https://github.com/mitmproxy/mitmproxy/pull/6410), @mmaxim)
* Fix path() documentation that the return value might include the query string
  ([#6412](https://github.com/mitmproxy/mitmproxy/pull/6412), @tddschn)
* mitmproxy now officially supports Python 3.12.
  ([#6434](https://github.com/mitmproxy/mitmproxy/pull/6434), @mhils)
* Fix root-relative URLs so that mitmweb can run in subdirectories.
  ([#6411](https://github.com/mitmproxy/mitmproxy/pull/6411), @davet2001)
* Add an optional parameter(ldap search filter key) to ProxyAuth-LDAP.
  ([#6428](https://github.com/mitmproxy/mitmproxy/pull/6428), @outlaws-bai)
* Fix a regression when using the proxyauth addon with clients that (rightfully) reuse connections.
  ([#6432](https://github.com/mitmproxy/mitmproxy/pull/6432), @mhils)


## 27 September 2023: mitmproxy 10.1.1

* Fix certificate generation for punycode domains.
  ([#6382](https://github.com/mitmproxy/mitmproxy/pull/6382), @mhils)
* Fix a bug that would crash mitmweb when opening options.
  ([#6386](https://github.com/mitmproxy/mitmproxy/pull/6386), @mhils)


## 24 September 2023: mitmproxy 10.1.0

* Add support for reading HAR files using the existing flow loading APIs, e.g. `mitmproxy -r example.har`.
  ([#6335](https://github.com/mitmproxy/mitmproxy/pull/6335), @stanleygvi)
* Add support for writing HAR files using the `save.har` command and the `hardump` option for mitmdump.
  ([#6368](https://github.com/mitmproxy/mitmproxy/pull/6368), @stanleygvi)
* Packaging changes:
  - `mitmproxy-rs` does not depend on a protobuf compiler being available anymore,
    we're now also providing a working source distribution for all platforms.
  - On macOS, `mitmproxy-rs` now depends on `mitmproxy-macos`. We only provide binary wheels for this package because
    it contains a code-signed system extension. Building from source requires a valid Apple Developer Id, see CI for
    details.
  - On Windows, `mitmproxy-rs` now depends on `mitmproxy-windows`. We only provide binary wheels for this package to
    simplify our deployment process, see CI for how to build from source.

  ([#6303](https://github.com/mitmproxy/mitmproxy/issues/6303), @mhils)
* Increase maximum dump file size accepted by mitmweb
  ([#6373](https://github.com/mitmproxy/mitmproxy/pull/6373), @t-wy)


## 04 August 2023: mitmproxy 10.0.0

* Add experimental support for HTTP/3 and QUIC.
  ([#5435](https://github.com/mitmproxy/mitmproxy/issues/5435), @meitinger)
* ASGI/WSGI apps can now listen on all ports for a specific hostname.
  This makes it simpler to accept both HTTP and HTTPS.
  ([#5725](https://github.com/mitmproxy/mitmproxy/pull/5725), @mhils)
* Add `replay.server.add` command for adding flows to server replay buffer
  ([#5851](https://github.com/mitmproxy/mitmproxy/pull/5851), @italankin)
* Remove string escaping in raw view.
  ([#5470](https://github.com/mitmproxy/mitmproxy/issues/5470), @stephenspol)
* Updating `Request.port` now also updates the Host header if present.
  This aligns with `Request.host`, which already does this.
  ([#5908](https://github.com/mitmproxy/mitmproxy/pull/5908), @sujaldev)
* Fix editing of multipart HTTP requests from the CLI.
  ([#5148](https://github.com/mitmproxy/mitmproxy/issues/5148), @mhils)
* Add documentation on using Magisk module for intercepting traffic in Android production builds.
  ([#5924](https://github.com/mitmproxy/mitmproxy/pull/5924), @Jurrie)
* Fix a bug where the direction indicator in the message stream view would be in the wrong direction.
  ([#5921](https://github.com/mitmproxy/mitmproxy/issues/5921), @konradh)
* Fix a bug where peername would be None in tls_passthrough script, which would make it not working.
  ([#5904](https://github.com/mitmproxy/mitmproxy/pull/5904), @truebit)
* the `esc` key can now be used to exit the current view
  ([#6087](https://github.com/mitmproxy/mitmproxy/pull/6087), @sujaldev)
* focus-follow shortcut will now work in flow view context too.
  ([#6088](https://github.com/mitmproxy/mitmproxy/pull/6088), @sujaldev)
* Fix a bug where a server connection timeout would cause requests to be issued with a wrong SNI in reverse proxy mode.
  ([#6148](https://github.com/mitmproxy/mitmproxy/pull/6148), @mhils)
* The `server_replay_nopop` option has been renamed to `server_replay_reuse` to avoid confusing double-negation.
  ([#6084](https://github.com/mitmproxy/mitmproxy/issues/6084), @prady0t, @Semnodime)
* Add zstd to valid gRPC encoding schemes.
  ([#6188](https://github.com/mitmproxy/mitmproxy/pull/6188), @tsaaristo)
* For reverse proxy directly accessed via IP address, the IP address is now included
  as a subject in the generated certificate.
  ([#6202](https://github.com/mitmproxy/mitmproxy/pull/6202), @mhils)
* Enable legacy SSL connect when connecting to server if the `ssl_insecure` flag is set.
  ([#6281](https://github.com/mitmproxy/mitmproxy/pull/6281), @DurandA)
* Change wording in the [http-reply-from-proxy.py example](https://github.com/mitmproxy/mitmproxy/blob/main/examples/addons/http-reply-from-proxy.py).
  ([#6117](https://github.com/mitmproxy/mitmproxy/pull/6117), @Semnodime)
* Added option to specify an elliptic curve for key exchange between mitmproxy <-> server
  ([#6170](https://github.com/mitmproxy/mitmproxy/pull/6170), @Mike-Ki-ASD)
* Add "Prettier" code linting tool to mitmweb.
  ([#5985](https://github.com/mitmproxy/mitmproxy/pull/5985), @alexgershberg)
* When logging exceptions, provide the entire exception object to log handlers
  ([#6295](https://github.com/mitmproxy/mitmproxy/pull/6295), @mhils)
* mitmproxy now requires Python 3.10 or above.
  ([#5954](https://github.com/mitmproxy/mitmproxy/pull/5954), @mhils)

### Breaking Changes

* The `onboarding_port` option has been removed. The onboarding app now responds
  to all requests for the hostname specified in `onboarding_host`.
* `connection.Client` and `connection.Server` now accept keyword arguments only.
  This is a breaking change for custom addons that use these classes directly.

## 02 November 2022: mitmproxy 9.0.1

* The precompiled binaries now ship with OpenSSL 3.0.7, which resolves CVE-2022-3602 and CVE-2022-3786.
* Performance and stability improvements for WireGuard mode.
  ([#5694](https://github.com/mitmproxy/mitmproxy/issues/5694), @mhils, @decathorpe)
* Fix a bug where the standalone Linux binaries would require libffi to be installed.
  ([#5699](https://github.com/mitmproxy/mitmproxy/issues/5699), @mhils)
* Hard exit when mitmproxy cannot write logs, fixes endless loop when parent process exits.
  ([#4669](https://github.com/mitmproxy/mitmproxy/issues/4669), @Prinzhorn)
* Fix a permission error affecting the Docker images.
  ([#5700](https://github.com/mitmproxy/mitmproxy/issues/5700), @mhils)


## 28 October 2022: mitmproxy 9.0.0

### Major Features

* Add Raw UDP support.
  ([#5414](https://github.com/mitmproxy/mitmproxy/pull/5414), @meitinger)
* Add WireGuard mode to enable transparent proxying via WireGuard.
  ([#5562](https://github.com/mitmproxy/mitmproxy/pull/5562), @decathorpe, @mhils)
* Add DTLS support.
  ([#5397](https://github.com/mitmproxy/mitmproxy/pull/5397), @kckeiks).
* Add a quick help bar to mitmproxy.
  ([#5381](https://github.com/mitmproxy/mitmproxy/pull/5381/), [#5652](https://github.com/mitmproxy/mitmproxy/pull/5652), @kckeiks, @mhils).

### Deprecations

* Deprecate `add_log` event hook. Users should use the builtin `logging` module instead.
  See [the docs](https://docs.mitmproxy.org/dev/addons-api-changelog/) for details and upgrade instructions.
  ([#5590](https://github.com/mitmproxy/mitmproxy/pull/5590), @mhils)
* Deprecate `mitmproxy.ctx.log` in favor of Python's builtin `logging` module.
  See [the docs](https://docs.mitmproxy.org/dev/addons-api-changelog/) for details and upgrade instructions.
  ([#5590](https://github.com/mitmproxy/mitmproxy/pull/5590), @mhils)

### Breaking Changes

 * The `mode` option is now a list of server specs instead of a single spec.
   The CLI interface is unaffected, but users may need to update their `config.yaml`.
   ([#5393](https://github.com/mitmproxy/mitmproxy/pull/5393), @mhils)

### Full Changelog

* Mitmproxy binaries now ship with Python 3.11.
  ([#5678](https://github.com/mitmproxy/mitmproxy/issues/5678), @mhils)
* One mitmproxy instance can now spawn multiple proxy servers.
  ([#5393](https://github.com/mitmproxy/mitmproxy/pull/5393), @mhils)
* Add syntax highlighting to JSON and msgpack content view.
  ([#5623](https://github.com/mitmproxy/mitmproxy/issues/5623), @SapiensAnatis)
* Add MQTT content view.
  ([#5588](https://github.com/mitmproxy/mitmproxy/pull/5588), @nikitastupin, @abbbe)
* Setting `connection_strategy` to `lazy` now also disables early
  upstream connections to fetch TLS certificate details.
  ([#5487](https://github.com/mitmproxy/mitmproxy/pull/5487), @mhils)
* Fix order of event hooks on startup.
  ([#5376](https://github.com/mitmproxy/mitmproxy/issues/5376), @meitinger)
* Include server information in bind/listen errors.
  ([#5495](https://github.com/mitmproxy/mitmproxy/pull/5495), @meitinger)
* Include information about lazy connection_strategy in related errors.
  ([#5465](https://github.com/mitmproxy/mitmproxy/pull/5465), @meitinger, @mhils)
* Fix `tls_version_server_min` and `tls_version_server_max` options.
  ([#5546](https://github.com/mitmproxy/mitmproxy/issues/5546), @mhils)
* Added Magisk module generation for Android onboarding.
  ([#5547](https://github.com/mitmproxy/mitmproxy/pull/5547), @jorants)
* Update Linux binary builder to Ubuntu 20.04, bumping the minimum glibc version to 2.31.
  ([#5547](https://github.com/mitmproxy/mitmproxy/pull/5547), @jorants)
* Add "Save filtered" button in mitmweb.
  ([#5531](https://github.com/mitmproxy/mitmproxy/pull/5531), @rnbwdsh, @mhils)
* Render application/prpc content as gRPC/Protocol Buffers
  ([#5568](https://github.com/mitmproxy/mitmproxy/pull/5568), @selfisekai)
* Mitmweb now supports `content_view_lines_cutoff`.
  ([#5548](https://github.com/mitmproxy/mitmproxy/pull/5548), @sanlengjingvv)
* Fix a mitmweb crash when scrolling down the flow list.
  ([#5507](https://github.com/mitmproxy/mitmproxy/pull/5507), @LIU-shuyi)
* Add HTTP/3 binary frame content view.
  ([#5582](https://github.com/mitmproxy/mitmproxy/pull/5582), @mhils)
* Fix mitmweb not properly opening a browser and being stuck on some Linux.
  ([#5522](https://github.com/mitmproxy/mitmproxy/issues/5522), @Prinzhorn)
* Fix race condition when updating mitmweb WebSocket connections that are closing.
  ([#5405](https://github.com/mitmproxy/mitmproxy/issues/5405), [#5686](https://github.com/mitmproxy/mitmproxy/issues/5686), @mhils)
* Fix mitmweb crash when using filters.
  ([#5658](https://github.com/mitmproxy/mitmproxy/issues/5658), [#5661](https://github.com/mitmproxy/mitmproxy/issues/5661), @LIU-shuyi, @mhils)
* Fix missing default port when starting a browser.
  ([#5687](https://github.com/mitmproxy/mitmproxy/issues/5687), @rbdixon)
* Add docs for transparent mode on Windows.
  ([#5402](https://github.com/mitmproxy/mitmproxy/issues/5402), @stephenspol)

## 28 June 2022: mitmproxy 8.1.1

* Support specifying the local address for outgoing connections
  ([#5364](https://github.com/mitmproxy/mitmproxy/discussions/5364), @meitinger)
* Fix a bug where an excess empty chunk has been sent for chunked HEAD request.
  ([#5372](https://github.com/mitmproxy/mitmproxy/discussions/5372), @jixunmoe)
* Drop pkg_resources dependency.
  ([#5401](https://github.com/mitmproxy/mitmproxy/issues/5401), @PavelICS)
* Fix huge (>65kb) http2 responses corrupted.
  ([#5428](https://github.com/mitmproxy/mitmproxy/issues/5428), @dhabensky)
* Remove overambitious assertions in the HTTP state machine,
  fix some error handling.
  ([#5383](https://github.com/mitmproxy/mitmproxy/issues/5383), @mhils)
* Use default_factory for parser_options.
  ([#5474](https://github.com/mitmproxy/mitmproxy/issues/5474), @rathann)

## 15 May 2022: mitmproxy 8.1.0

* DNS support
  ([#5232](https://github.com/mitmproxy/mitmproxy/pull/5232), @meitinger)
* Mitmproxy now requires Python 3.9 or above.
  ([#5233](https://github.com/mitmproxy/mitmproxy/issues/5233), @mhils)
* Fix a memory leak in mitmdump where flows were kept in memory.
  ([#4786](https://github.com/mitmproxy/mitmproxy/issues/4786), @mhils)
* Replayed flows retain their current position in the flow list.
  ([#5227](https://github.com/mitmproxy/mitmproxy/issues/5227), @mhils)
* Periodically send HTTP/2 ping frames to keep connections alive.
  ([#5046](https://github.com/mitmproxy/mitmproxy/issues/5046), @EndUser509)
* Console Performance Improvements
  ([#3427](https://github.com/mitmproxy/mitmproxy/issues/3427), @BkPHcgQL3V)
* Warn users if server side event responses are received without streaming.
  ([#4469](https://github.com/mitmproxy/mitmproxy/issues/4469), @mhils)
* Add flatpak support to the browser addon
  ([#5200](https://github.com/mitmproxy/mitmproxy/issues/5200), @pauloromeira)
* Add example addon to dump contents to files based on a filter expression
  ([#5190](https://github.com/mitmproxy/mitmproxy/issues/5190), @redraw)
* Fix a bug where the wrong SNI is sent to an upstream HTTPS proxy
  ([#5109](https://github.com/mitmproxy/mitmproxy/issues/5109), @mhils)
* Make sure that mitmproxy displays error messages on startup.
  ([#5225](https://github.com/mitmproxy/mitmproxy/issues/5225), @mhils)
* Add example addon for domain fronting.
  ([#5217](https://github.com/mitmproxy/mitmproxy/issues/5217), @randomstuff)
* Improve cut addon to better handle binary contents
  ([#3965](https://github.com/mitmproxy/mitmproxy/issues/3965), @mhils)
* Fix text truncation for full-width characters
  ([#4278](https://github.com/mitmproxy/mitmproxy/issues/4278), @kjy00302)
* Fix mitmweb export copy failed in non-secure domain.
  ([#5264](https://github.com/mitmproxy/mitmproxy/issues/5264), @Pactortester)
* Add example script for manipulating cookies.
  ([#5278](https://github.com/mitmproxy/mitmproxy/issues/5278), @WillahScott)
* When opening an external viewer for message contents, mailcap files are not considered anymore.
  This preempts the upcoming deprecation of Python's `mailcap` module.
  ([#5297](https://github.com/mitmproxy/mitmproxy/issues/5297), @KORraNpl)
* Fix hostname encoding for IDNA domains in upstream mode.
  ([#5316](https://github.com/mitmproxy/mitmproxy/issues/5316), @nneonneo)
* Fix hot reloading of contentviews.
  ([#5319](https://github.com/mitmproxy/mitmproxy/issues/5319), @nneonneo)
* Ignore HTTP/2 information responses instead of raising an error.
  ([#5332](https://github.com/mitmproxy/mitmproxy/issues/5332), @mhils)
* Improve performance and memory usage by reusing OpenSSL contexts.
  ([#5339](https://github.com/mitmproxy/mitmproxy/issues/5339), @mhils)
* Fix handling of multiple Cookie headers when proxying HTTP/2 to HTTP/1
  ([#5337](https://github.com/mitmproxy/mitmproxy/issues/5337), @rinsuki)
* Improve http_manipulate_cookies.py example.
  ([#5578](https://github.com/mitmproxy/mitmproxy/issues/5578), @insilications)

## 19 March 2022: mitmproxy 8.0.0

### Major Changes

* Major improvements to the web interface (@gorogoroumaru)
* Event hooks can now be async (@nneonneo, [#5106](https://github.com/mitmproxy/mitmproxy/issues/5106))
* New [`tls_{established,failed}_{client,server}` event hooks](https://docs.mitmproxy.org/dev/api/events.html#TLSEvents)
  to record negotiation success/failure (@mhils, [#4790](https://github.com/mitmproxy/mitmproxy/pull/4790))

### Security Fixes

* [CVE-2022-24766](https://github.com/mitmproxy/mitmproxy/security/advisories/GHSA-gcx2-gvj7-pxv3):
  Fix request smuggling vulnerability reported by @zeyu2001 (@mhils)

### Full Changelog

* Support proxy authentication for SOCKS v5 mode (@starplanet)
* Make it possible to ignore connections in the tls_clienthello event hook (@mhils)
* fix some responses not being decoded properly if the encoding was uppercase (#4735, @Mattwmaster58)
* Trigger event hooks for flows with semantically invalid requests, for example invalid content-length headers (@mhils)
* Improve error message on TLS version mismatch (@mhils)
* Windows: Switch to Python's default asyncio event loop, which increases the number of sockets
  that can be processed simultaneously (@mhils)
* Add `client_replay_concurrency` option, which allows more than one client replay request to be in-flight at a time. (@rbdixon)
* New content view which handles gRPC/protobuf. Allows to apply custom definitions to visualize different field decodings.
  Includes example addon which applies custom definitions for selected gRPC traffic (@mame82)
* Fix a crash caused when editing string option (#4852, @rbdixon)
* Base container image bumped to Debian 11 Bullseye (@Kriechi)
* Upstream replays don't do CONNECT on plaintext HTTP requests (#4876, @HoffmannP)
* Remove workarounds for old pyOpenSSL versions (#4831, @KarlParkinson)
* Add fonts to asset filter (~a) (#4928, @elespike)
* Fix bug that crashed when using `view.flows.resolve` (#4916, @rbdixon)
* Fix a bug where `running()` is invoked twice on startup (#3584, @mhils)
* Correct documentation example for User-Agent header modification (#4997, @jamesyale)
* Fix random connection stalls (#5040, @EndUser509)
* Add `n` new flow keybind to mitmweb (#5061, @ianklatzco)
* Fix compatibility with BoringSSL (@pmoulton)
* Added `WebSocketMessage.injected` flag (@Prinzhorn)
* Add example addon for saving streamed data to individual files (@EndUser509)
* Change connection event hooks to be blocking.
  Processing will only resume once the event hook has finished. (@Prinzhorn)
* Reintroduce `Flow.live`, which signals if a flow belongs to a currently active connection. (#4207, @mhils)
* Speculative fix for some rare HTTP/2 connection stalls (#5158, @EndUser509)
* Add ability to specify custom ports with LDAP authentication (#5068, @demonoidvk)
* Add support for rotating saved streams every hour or day (@EndUser509)
* Console Improvements on Windows (@mhils)
* Fix processing of `--set` options (#5067, @marwinxxii)
* Lowercase user-added header names and emit a log message to notify the user when using HTTP/2 (#4746, @mhils)
* Exit early if there are errors on startup (#4544, @mhils)
* Fixed encoding guessing: only search for meta tags in HTML bodies (##4566, @Prinzhorn)
* Binaries are now built with Python 3.10 (@mhils)

## 28 September 2021: mitmproxy 7.0.4

* Do not add a Content-Length header for chunked HTTP/1 messages (@matthewhughes934)

## 16 September 2021: mitmproxy 7.0.3

* [CVE-2021-39214](https://github.com/mitmproxy/mitmproxy/security/advisories/GHSA-22gh-3r9q-xf38):
  Fix request smuggling vulnerabilities reported by @chinchila (@mhils)
* Expose TLS 1.0 as possible minimum version on older pyOpenSSL releases (@mhils)
* Fix compatibility with Python 3.10 (@mhils)

## 4 August 2021: mitmproxy 7.0.2

* Fix a WebSocket crash introduced in 7.0.1 (@mhils)

## 3 August 2021: mitmproxy 7.0.1

* Performance: Re-use OpenSSL contexts to enable TLS session resumption (@mhils)
* Disable HTTP/2 CONNECT for Secure Web Proxies to fix compatibility with Firefox (@mhils)
* Use local IP address as certificate subject if no other info is available (@mhils)
* Make it possible to return multiple chunks for HTTP stream modification (@mhils)
* Don't send WebSocket CONTINUATION frames when the peer does not send any (@Pilphe)
* Fix HTTP stream modify example. (@mhils)
* Fix a crash caused by no-op assignments to `Server.address` (@SaladDais)
* Fix a crash when encountering invalid certificates (@mhils)
* Fix a crash when pressing the Home/End keys in some screens (@rbdixon)
* Fix a crash when reading corrupted flow dumps (@mhils)
* Fix multiple crashes on flow export (@mhils)
* Fix a bug where ASGI apps did not see the request body (@mhils)
* Minor documentation improvements (@mhils)

## 16 July 2021: mitmproxy 7.0

### New Proxy Core (@mhils, [blog post](https://www.mitmproxy.org/posts/releases/mitmproxy7/))

Mitmproxy has a completely new proxy core, fixing many longstanding issues:

* **Secure Web Proxy:** Mitmproxy now supports TLS-over-TLS to already encrypt the connection to the proxy.
* **Server-Side Greetings:** Mitmproxy now supports proxying raw TCP connections, including ones that start
  with a server-side greeting (e.g. SMTP).
* **HTTP/1 – HTTP/2 Interoperability:** mitmproxy can now accept an HTTP/2 connection from the client,
  and forward it to an HTTP/1 server.
* **HTTP/2 Redirects:** The request destination can now be changed on HTTP/2 flows.
* **Connection Strategy:** Users can now specify if they want mitmproxy to eagerly connect upstream
  or wait as long as possible. Eager connections are required to detect protocols with server-side
  greetings, lazy connections enable the replay of responses without connecting to an upstream server.
* **Timeout Handling:** Mitmproxy will now clean up idle connections and also abort requests if the client disconnects
  in the meantime.
* **Host Header-based Proxying:** If the request destination is unknown, mitmproxy now falls back to proxying
  based on the Host header. This means that requests can often be redirected to mitmproxy using
  DNS spoofing only.
* **Internals:** All protocol logic is now separated from I/O (["sans-io"](https://sans-io.readthedocs.io/)).
  This greatly improves testing capabilities, prevents a wide array of race conditions, and increases
  proper isolation between layers.

### Additional Changes

* mitmproxy's command line interface now supports Windows (@mhils)
* The `clientconnect`, `clientdisconnect`, `serverconnect`, `serverdisconnect`, and `log`
  events have been replaced with new events, see addon documentation for details (@mhils)
* Contentviews now implement `render_priority` instead of `should_render`, allowing more specialization (@mhils)
* Addition of block_list option to block requests with a set status code (@ericbeland)
* Make mitmweb columns configurable and customizable (@gorogoroumaru)
* Automatic JSON view mode when `+json` suffix in content type (@kam800)
* Use pyca/cryptography to generate certificates, not pyOpenSSL (@mhils)
* Remove the legacy protocol stack (@Kriechi)
* Remove all deprecated pathod and pathoc tools and modules (@Kriechi)
* In reverse proxy mode, mitmproxy now does not assume TLS if no scheme
  is given but a custom port is provided (@mhils)
* Remove the following options: `http2_priority`, `relax_http_form_validation`, `upstream_bind_address`,
  `spoof_source_address`, and `stream_websockets`. If you depended on one of them please let us know.
  mitmproxy never phones home, which means we don't know how prominently these options were used. (@mhils)
* Fix IDNA host 'Bad HTTP request line' error (@grahamrobbins)
* Pressing `?` now exits console help view (@abitrolly)
* `--modify-headers` now works correctly when modifying a header that is also part of the filter expression (@Prinzhorn)
* Fix SNI-related reproducibility issues when exporting to curl/httpie commands. (@dkasak)
* Add option `export_preserve_original_ip` to force exported command to connect to IP from original request.
  Only supports curl at the moment. (@dkasak)
* Major proxy protocol testing (@r00t-)
* Switch Docker image release to be based on Debian (@PeterDaveHello)
* Multiple Browsers: The `browser.start` command may be executed more than once to start additional
  browser sessions. (@rbdixon)
* Improve readability of SHA256 fingerprint. (@wrekone)
* Metadata and Replay Flow Filters: Flows may be filtered based on metadata and replay status. (@rbdixon)
* Flow control: don't read connection data faster than it can be forwarded. (@hazcod)
* Docker images for ARM64 architecture (@hazcod, @mhils)
* Fix parsing of certificate issuer/subject with escaped special characters (@Prinzhorn)
* Customize markers with emoji, and filters: The `flow.mark` command may be used to mark a flow with either the default
  "red ball" marker, a single character, or an emoji like `:grapes:`. Use the `~marker` filter to filter on marker
  characters. (@rbdixon)
* New `flow.comment` command to add a comment to the flow. Add `~comment <regex>` filter syntax to search flow comments.
  (@rbdixon)
* Fix multipart forms losing `boundary` values on edit. (@roytu)
* `Transfer-Encoding: chunked` HTTP message bodies are now retained if they are below the stream_large_bodies limit.
  (@mhils)
* `json()` method for HTTP Request and Response instances will return decoded JSON body. (@rbdixon)
* Support for HTTP/2 Push Promises has been dropped. (@mhils)
* Make it possible to set sequence options from the command line. (@Yopi)

## 15 December 2020: mitmproxy 6.0.2

* Fix reading of saved flows in mitmweb.

## 13 December 2020: mitmproxy 6.0.1

* Fix flow serialization in mitmweb.

## 13 December 2020: mitmproxy 6.0

* Mitmproxy now requires Python 3.8 or above.
* Deprecation of pathod and pathoc tools and modules. Future releases will not contain them! (@Kriechi)
* SSLKEYLOGFILE now supports TLS 1.3 secrets (@mhils)
* Fix query parameters in asgiapp addon (@jpstotz)
* Fix command history failing on file I/O errors (@Kriechi)
* Add example addon to suppress unwanted error messages sent by mitmproxy. (@anneborcherding)
* Updated imports and styles for web scanner helper addons. (@anneborcherding)
* Inform when underscore-formatted options are used in client arg. (@jrblixt)
* ASGIApp now ignores loaded HTTP flows from somewhere. (@linw1995)
* Binaries are now built with Python 3.9 (@mhils)
* Fixed the web UI showing blank page on clicking details tab when server address is missing (@samhita-sopho)
* Tests: Replace asynctest with stdlib mock (@felixonmars)
* MapLocal now keeps its configuration when other options are set. (@mhils)
* Host headers with non-standard ports are now properly updated in reverse proxy mode. (@mhils)
* Fix missing host header when replaying HTTP/2 flows (@Granitosaurus)

## 01 November 2020: mitmproxy 5.3

### Full Changelog

* Support for Python 3.9 (@mhils)
* Add MsgPack content viewer (@tasn)
* Use `@charset` to decode CSS files if available (@Prinzhorn)
* Fix links to anticache docs in mitmweb and use HTTPS for links to documentation (@rugk)
* Updated typing for WebsocketMessage.content (@Prinzhorn)
* Add option `console_strip_trailing_newlines`, and no longer strip trailing newlines by default (@capt8bit)
* Prevent transparent mode from connecting to itself in the basic cases (@Prinzhorn)
* Display HTTP trailers in mitmweb (@sanlengjingvv)
* Revamp onboarding app (@mhils)
* Add ASGI support for embedded apps (@mhils)
* Updated raw exports to not remove headers (@wchasekelley)
* Fix file unlinking before external viewer finishes loading (@wchasekelley)
* Add --cert-passphrase command line argument (@mirosyn)
* Add interactive tutorials to the documentation (@mplattner)
* Support `deflateRaw` for `Content-Encoding`'s (@kjoconnor)
* Fix broken requests without body on HTTP/2 (@Kriechi)
* Add support for sending (but not parsing) HTTP Trailers to the HTTP/1.1 protocol (@bburky)
* Add support to echo http trailers in dumper addon (@shiv6146)
* Fix OpenSSL requiring different CN for root and leaf certificates (@mhils)
* ... and various other fixes, documentation improvements, dependency version bumps, etc.

## 18 July 2020: mitmproxy 5.2

* Add Filter message to mitmdump (@sarthak212)
* Display TCP flows at flow list (@Jessonsotoventura, @nikitastupin, @mhils)
* Colorize JSON Contentview (@sarthak212)
* Fix console crash when entering regex escape character in half-open string (@sarthak212)
* Integrate contentviews to TCP flow details (@nikitastupin)
* Added add-ons that enhance the performance of web application scanners (@anneborcherding)
* Increase WebSocket message timestamp precision (@JustAnotherArchivist)
* Fix HTTP reason value on HTTP/2 reponses (@rbdixon)
* mitmweb: support wslview to open a web browser (@G-Rath)
* Fix dev version detection with parent git repo (@JustAnotherArchivist)
* Restructure examples and supported addons (@mhils)
* Certificate generation: mark SAN as critical if no CN is set (@mhils)
* Simplify Replacements with new ModifyBody addon (@mplattner)
* Rename SetHeaders addon to ModifyHeaders (@mplattner)
* mitmweb: "New -> File" menu option has been renamed to "Clear All" (@yogeshojha)
* Add new MapRemote addon to rewrite URLs of requests (@mplattner)
* Add support for HTTP Trailers to the HTTP/2 protocol (@sanlengjingvv and @Kriechi)
* Fix certificate runtime error during expire cleanup (@gorogoroumaru)
* Fixed the DNS Rebind Protection for secure support of IPv6 addresses (@tunnelpr0)
* WebSockets: match the HTTP-WebSocket flow for the ~websocket filter (@Kriechi)
* Fix deadlock caused by the "replay.client.stop" command (@gorogoroumaru)
* Add new MapLocal addon to serve local files instead of remote resources (@mplattner and @mhils)
* Add minimal TCP interception and modification (@nikitastupin)
* Add new CheckSSLPinning addon to check SSL-Pinning on client (@su-vikas)
* Add a JSON dump script: write data into a file or send to an endpoint as JSON (@emedvedev)
* Fix console output formatting (@sarthak212)
* Add example for proxy authentication using selenium (@anneborcherding and @weichweich)

## 13 April 2020: mitmproxy 5.1.1

* Fixed Docker images not starting due to missing shell

## 13 April 2020: mitmproxy 5.1

### Major Changes

* Initial Support for TLS 1.3

### Full Changelog

* Reduce leaf certificate validity to one year due to upcoming browser changes (@mhils)
* Rename mitmweb's `web_iface` option to `web_host` for consistency (@oxr463)
* Sending a SIGTERM now exits mitmproxy without prompt, SIGINT still asks (@ThinkChaos)
* Don't force host header on outgoing requests (@mhils)
* Additional documentation and examples for WebSockets (@Kriechi)
* Gracefully handle hyphens in domain names (@matosconsulting)
* Fix header replacement count (@naivekun)
* Emit serverconnect event only after a connection has been established (@Prinzhorn)
* Fix ValueError in table mode of server replay flow (@ylmrx)
* HTTP/2: send all stream reset types to other connection (@rohfle)
* HTTP/2: fix WINDOW_UPDATE swallowed on closed streams (@Kriechi)
* Fix wrong behavior of --allow-hosts options (@BlownSnail)
* Additional and updated documentation for examples, WebSockets, Getting Started (@Kriechi)

## 27 December 2019: mitmproxy 5.0.1

* Fixed precompiled Linux binaries to not crash in table mode
* Display webp images in mitmweb (@cixtor)

## 16 December 2019: mitmproxy 5.0

### Major Changes

* Added new Table UI (@Jessonsotoventura)
* Added EKU extension to certificates. This fixes support for macOS Catalina (@vin01)

### Security Fixes

* Fixed command injection vulnerabilities when exporting flows as curl/httpie commands (@cript0nauta)
* Do not echo unsanitized user input in HTTP error responses (@fimad)

### Full Changelog

* Moved to GitHub CI for Continuous Integration, dropping support for old Linux and macOS releases. (#3728)
* Vastly improved command parsing, in particular for setting flow filters (@typoon)
* Added a new flow export for raw responses (@mckeimic)
* URLs are now edited in an external editor (@Jessonsotoventura)
* mitmproxy now has a command history (@typoon)
* Added terminal like keyboard shortcuts for the command bar (ctrl+w, ctrl+a, ctrl+f, ...) (@typoon)
* Fixed issue with improper handling of non-ascii characters in URLs (@rjt-gupta)
* Filtering can now use unicode characters (@rjt-gupta)
* Fixed issue with user keybindings not being able to override default keybindings
* Improved installation instructions
* Added support for IPV6-only environments (@sethb157)
* Fixed bug with server replay (@rjt-gupta)
* Fixed issue with duplicate error responses (@ccssrryy)
* Users can now set a specific external editor using $MITMPROXY_EDITOR (@rjt-gupta)
* Config file can now be called `config.yml` or `config.yaml` (@ylmrx)
* Fixed crash on `view.focus.[next|prev]` (@ylmrx)
* Updated documentation to help using mitmproxy certificate on Android (@jannst)
* Added support to parse IPv6 entries from `pfctl` on MacOS. (@tomlabaude)
* Fixed instructions on how to build the documentation (@jannst)
* Added a new `--allow-hosts` option (@pierlon)
* Added support for zstd content-encoding (@tsaaristo)
* Fixed issue where the replay server would corrupt the Date header (@tonyb486)
* Improve speed for WebSocket interception (@MathieuBordere)
* Fixed issue with parsing JPEG files. (@lusceu)
* Improve example code style (@BoboTiG)
* Fixed issue converting void responses to HAR (@worldmind)
* Color coded http status codes in mitmweb (@arun-94)
* Added organization to generated certificates (@Abcdefghijklmnopqrstuvwxyzxyz)
* Errors are now displayed on sys.stderr (@JessicaFavin)
* Fixed issue with replay timestamps (@rjt-gupta)
* Fixed copying in mitmweb on macOS (@XZzYassin)

## 31 July 2018: mitmproxy 4.0.4

* Security: Protect mitmweb against DNS rebinding. (CVE-2018-14505, @atx)
* Reduce certificate lifetime to two years to be conformant with
  the current CA/Browser Forum Baseline Requirements. (@muffl0n)
  (https://cabforum.org/2017/03/17/ballot-193-825-day-certificate-lifetimes/)
* Update cryptography to version 2.3.

## 15 June 2018: mitmproxy 4.0.3

* Add support for IPv6 transparent mode on Windows (#3174)
* Add Docker images for ARMv7 - Raspberry Pi (#3190)
* Major overhaul of our release workflow - you probably won't notice it, but for us it's a big thing!
* Fix the Python version detection on Python 3.5, we now show a more intuitive error message (#3188)
* Fix application shutdown on Windows (#3172)
* Fix IPv6 scope suffixes in block addon (#3164)
* Fix options update when added (#3157)
* Fix "Edit Flow" button in mitmweb (#3136)

## 15 June 2018: mitmproxy 4.0.2

* Skipped!

## 17 May 2018: mitmproxy 4.0.1

### Bugfixes

* The previous release had a packaging issue, so we bumped it to v4.0.1 and re-released it.
* This contains no actual bugfixes or new features.

## 17 May 2018: mitmproxy 4.0

### Features

* mitmproxy now requires Python 3.6!
* Moved the core to asyncio - which gives us a very significant performance boost!
* Reduce memory consumption by using `SO_KEEPALIVE` (#3076)
* Export request as httpie command (#3031)
* Configure mitmproxy console keybindings with the keys.yaml file. See docs for more.

### Breaking Changes

* The --conf command-line flag is now --confdir, and specifies the mitmproxy configuration
    directory, instead of the options yaml file (which is at `config.yaml` under the configuration directory).
* `allow_remote` got replaced by `block_global` and `block_private` (#3100)
* No more custom events (#3093)
* The `cadir` option has been renamed to `confdir`
* We no longer magically capture print statements in addons and translate
    them to logs. Please use `ctx.log.info` explicitly.

### Bugfixes

* Correctly block connections from remote clients with IPv4-mapped IPv6 client addresses (#3099)
* Expand `~` in paths during the `cut` command (#3078)
* Remove socket listen backlog constraint
* Improve handling of user script exceptions (#3050, #2837)
* Ignore signal errors on windows
* Fix traceback for commands with un-terminated escape characters (#2810)
* Fix request replay when proxy is bound to local interface (#2647)
* Fix traceback when running scripts on a flow twice (#2838)
* Fix traceback when killing intercepted flow (#2879)
* And lots of typos, docs improvements, revamped examples, and general fixes!

## 05 April 2018: mitmproxy 3.0.4

* Fix an issue that caused mitmproxy to not retry HTTP requests on timeout.
* Various other fixes (@kira0204, @fenilgandhi, @tran-tien-dat, @smonami,
  @luzpaz, @fristonio, @kajojify, @Oliver-Fish, @hcbarry, @jplochocki, @MikeShi42,
  @ghillu, @emilstahl)

## 25 February 2018: mitmproxy 3.0.3

* Fix an issue that caused mitmproxy to lose keyboard control after spawning an external editor.

## 23 February 2018: mitmproxy 3.0.1

* Fix a quote-related issue affecting the mitmproxy console command prompt.

## 22 February 2018: mitmproxy 3.0

### Major Changes

* Commands: A consistent, typed mechanism that allows addons to expose actions
  to users.
* Options: A typed settings store for use by mitmproxy and addons.
* Shift most of mitmproxy's own functionality into addons.
* Major improvements to mitmproxy console, including an almost complete
  rewrite of the user interface, integration of commands, key bindings, and
  multi-pane layouts.
* Major Improvements to mitmproxy’s web interface, mitmweb. (Matthew Shao,
  Google Summer of Code 2017)
* Major Improvements to mitmproxy’s content views and protocol layers (Ujjwal
  Verma, Google Summer of Code 2017)
* Faster JavaScript and CSS beautifiers. (Ujjwal Verma)

### Minor Changes

* Vastly improved JavaScript test coverage (Matthew Shao)
* Options editor for mitmweb (Matthew Shao)
* Static web-based flow viewer (Matthew Shao)
* Request streaming for HTTP/1.x and HTTP/2 (Ujjwal Verma)
* Implement more robust content views using Kaitai Struct (Ujjwal Verma)
* Protobuf decoding now works without protoc being installed on the host
  system (Ujjwal Verma)
* PNG, GIF, and JPEG can now be parsed without Pillow, which simplifies
  mitmproxy installation and moves parsing from unsafe C to pure Python (Ujjwal Verma)
* Add parser for ICO files (Ujjwal Verma)
* Migrate WebSockets implementation to wsproto. This reduces code size and
  adds WebSocket compression support. (Ujjwal Verma)
* Add “split view” to split mitmproxy’s UI into two separate panes.
* Add key binding viewer and editor
* Add a command to spawn a preconfigured Chrome browser instance from
  mitmproxy
* Fully support mitmproxy under the Windows Subsystem for Linux (WSL), work
  around display errors
* Add XSS scanner addon (@ddworken)
* Add ability to toggle interception (@mattweidner)
* Numerous documentation improvements (@pauloromeira, @rst0git, @rgerganov,
  @fulldecent, @zhigang1992, @F1ashhimself, @vinaydargar, @jonathanrfisher1,
  @BasThomas, @LuD1161, @ayamamori, @TomTasche)
* Add filters for websocket flows (@s4chin)
* Make it possible to create a response to CONNECT requests in http_connect
  (@mengbiping)
* Redirect stdout in scripts to ctx.log.warn (@nikofil)
* Fix a crash when clearing the event log (@krsoninikhil)
* Store the generated certificate for each flow (@dlenski)
* Add --keep-host-header to retain the host header in reverse proxy mode
  (@krsoninikhil)
* Fix setting palette options (@JordanLoehr)
* Fix a crash with brotli encoding (@whackashoe)
* Provide certificate installation instructions on mitm.it (@ritiek)
* Fix a bug where we did not properly fall back to IPv4 when IPv6 is unavailable (@titeuf87)
* Fix transparent mode on IPv6-enabled macOS systems (@Ga-ryo)
* Fix handling of HTTP messages with multiple Content-Length headers (@surajt97)
* Fix IPv6 authority form parsing in CONNECT requests (@r1b)
* Fix event log display in mitmweb (@syahn)
* Remove private key from PKCS12 file in ~/.mitmproxy (@ograff).
* Add LDAP as a proxy authentication backend (@charlesdhdt)
* Use mypy to check the whole codebase (@iharsh234)
* Fix a crash when duplicating flows (@iharsh234)
* Fix testsuite when the path contains a “.” (@felixonmars)
* Store proxy authentication with flows (@lymanZerga11)
* Match ~d and ~u filters against pretty_host (@dequis)
* Update WBXML content view (@davidpshaw)
* Handle HEAD requests for mitm.it to support Chrome in transparent mode on
  iOS (@tomlabaude)
* Update dns spoofing example to use --keep-host-header (@krsoninikhil)
* Call error handler on HTTPException (@tarnacious)
* Make it possible to remove TLS from upstream HTTP connections
* Update to pyOpenSSL 17.5, cryptography 2.1.4, and OpenSSL 1.1.0g
* Make it possible to retroactively increase log verbosity.
* Make logging from addons thread-safe
* Tolerate imports in user scripts that match hook names
  (`from mitmproxy import log`)
* Update mitmweb to React 16, which brings performance improvements
* Fix a bug where reverting duplicated flows crashes mitmproxy
* Fix a bug where successive requests are sent to the wrong host after a
  request has been redirected.
* Fix a bug that binds outgoing connections to the wrong interface
* Fix a bug where custom certificates are ignored in reverse proxy mode
* Fix import of flows that have been created with mitmproxy 0.17
* Fix formatting of (IPv6) IP addresses in a number of places
* Fix replay for HTTP/2 flows
* Decouple mitmproxy version and flow file format version
* Fix a bug where “mitmdump -nr” does not exit automatically
* Fix a crash when exporting flows to curl
* Fix formatting of sticky cookies
* Improve script reloading reliability by polling the filesystem instead of using watchdog
* Fix a crash when refreshing Set-Cookie headers
* Add connection indicator to mitmweb to alert users when the proxy server stops running
* Add support for certificates with cyrillic domains
* Simplify output of mitmproxy --version
* Add Request.make to simplify request creation in scripts
* Pathoc: Include a host header on CONNECT requests
* Remove HTML outline contentview (#2572)
* Remove Python and Locust export (#2465)
* Remove emojis from tox.ini because flake8 cannot parse that. :(

## 28 April 2017: mitmproxy 2.0.2

* Fix mitmweb's Content-Security-Policy to work with Chrome 58+
* HTTP/2: actually use header normalization from hyper-h2

## 15 March 2017: mitmproxy 2.0.1

* bump cryptography dependency
* bump pyparsing dependency
* HTTP/2: use header normalization from hyper-h2

## 21 February 2017: mitmproxy 2.0

* HTTP/2 is now enabled by default.
* Image ContentView: Parse images with Kaitai Struct (kaitai.io) instead of Pillow.
  This simplifies installation, reduces binary size, and allows parsing in pure Python.
* Web: Add missing flow filters.
* Add transparent proxy support for OpenBSD.
* Check the mitmproxy CA for expiration and warn the user to regenerate it if necessary.
* Testing: Tremendous improvements, enforced 100% coverage for large parts of the
  codebase, increased overall coverage.
* Enforce individual coverage: one source file -> one test file with 100% coverage.
* A myriad of other small improvements throughout the project.
* Numerous bugfixes.

## 26 December 2016: mitmproxy 1.0

* All mitmproxy tools are now Python 3 only! We plan to support Python 3.5 and higher.
* Web-Based User Interface: Mitmproxy now officially has a web-based user interface
  called mitmweb. We consider it stable for all features currently exposed
  in the UI, but it still misses a lot of mitmproxy’s options.
* Windows Compatibility: With mitmweb, mitmproxy is now usable on Windows.
  We are also introducing an installer (kindly sponsored by BitRock) that
  simplifies setup.
* Configuration: The config file format is now a single YAML file. In most cases,
  converting to the new format should be trivial - please see the docs for
  more information.
* Console: Significant UI improvements - including sorting of flows by
  size, type and url, status bar improvements, much faster indentation for
  HTTP views, and more.
* HTTP/2: Significant improvements, but is temporarily disabled by default
  due to wide-spread protocol implementation errors on some large website
* WebSocket: The protocol implementation is now mature, and is enabled by
  default. Complete UI support is coming in the next release. Hooks for
  message interception and manipulation are available.
* A myriad of other small improvements throughout the project.

## 16 October 2016: mitmproxy 0.18

* Python 3 Compatibility for mitmproxy and pathod (Shadab Zafar, GSoC 2016)
* Major improvements to mitmweb (Clemens Brunner & Jason Hao, GSoC 2016)
* Internal Core Refactor: Separation of most features into isolated Addons
* Initial Support for WebSockets
* Improved HTTP/2 Support
* Reverse Proxy Mode now automatically adjusts host headers and TLS Server Name Indication
* Improved HAR export
* Improved export functionality for curl, python code, raw http etc.
* Flow URLs are now truncated in the console for better visibility
* New filters for TCP, HTTP and marked flows.
* Mitmproxy now handles comma-separated Cookie headers
* Merge mitmproxy and pathod documentation
* Mitmdump now sanitizes its console output to not include control characters
* Improved message body handling for HTTP messages:
  `.raw_content` provides the message body as seen on the wire
  `.content` provides the decompressed body (e.g. un-gzipped)
  `.text` provides the body decompressed and decoded body
* New HTTP Message getters/setters for cookies and form contents.
* Add ability to view only marked flows in mitmproxy
* Improved Script Reloader (Always use polling, watch for whole directory)
* Use tox for testing
* Unicode support for tnetstrings
* Add dumpfile converters for mitmproxy versions 0.11 and 0.12
* Numerous bugfixes

## 9 April 2016: mitmproxy 0.17

* Simplify repository and release structure. mitmproxy now comes as a single package, including netlib and pathod.
* Rename the Python package from libmproxy to mitmproxy.
* New option to add server certs to client chain (CVE-2016-2402, John Kozyrakis)
* Enable HTTP/2 by default (Thomas Kriechbaumer)
* Improved HAR extractor (Shadab Zafar)
* Add icon for OSX and Windows binaries
* Add content view for query parameters (Will Coster)
* Initial work on Python 3 compatibility
* locust.io export (Zohar Lorberbaum)
* Fix XSS vulnerability in HTTP errors (Will Coster)
* Numerous bugfixes and minor improvements

## 15 February 2016: mitmproxy 0.16

* Completely revised HTTP2 implementation based on hyper-h2 (Thomas Kriechbaumer)
* Export flows as cURL command, Python code or raw HTTP (Shadab Zafar)
* Fixed compatibility with the Android Emulator (Will Coster)
* Script Reloader: Inline scripts are reloaded automatically if modified (Matthew Shao)
* Inline script hooks for TCP mode (Michael J. Bazzinotti)
* Add default ciphers to support iOS9 App Transport Security (Jorge Villacorta)
* Basic Authentication for mitmweb (Guillem Anguera)
* Exempt connections from interception based on TLS Server Name Indication (David Weinstein)
* Provide Python Wheels for faster installation
* Numerous bugfixes and minor improvements

## 4 December 2015: mitmproxy 0.15

* Support for loading and converting older dumpfile formats (0.13 and up)
* Content views for inline script (@chrisczub)
* Better handling of empty header values (Benjamin Lee/@bltb)
* Fix a gnarly memory leak in mitmdump
* A number of bugfixes and small improvements

## 6 November 2015: mitmproxy 0.14

* Statistics: 399 commits, 13 contributors, 79 closed issues, 37 closed
  PRs, 103 days
* Docs: Greatly updated docs now hosted on ReadTheDocs!
  http://docs.mitmproxy.org
* Docs: Fixed Typos, updated URLs etc. (Nick Badger, Ben Lerner, Choongwoo
  Han, onlywade, Jurriaan Bremer)
* mitmdump: Colorized TTY output
* mitmdump: Use mitmproxy's content views for human-readable output (Chris
  Czub)
* mitmproxy and mitmdump: Support for displaying UTF8 contents
* mitmproxy: add command line switch to disable mouse interaction (Timothy
  Elliott)
* mitmproxy: bug fixes (Choongwoo Han, sethp-jive, FreeArtMan)
* mitmweb: bug fixes (Colin Bendell)
* libmproxy: Add ability to fall back to TCP passthrough for non-HTTP
  connections.
* libmproxy: Avoid double-connect in case of TLS Server Name Indication.
  This yields a massive speedup for TLS handshakes.
* libmproxy: Prevent unnecessary upstream connections (macmantrl)
* Inline Scripts: New API for HTTP Headers:
  http://docs.mitmproxy.org/en/latest/dev/models.html#netlib.http.Headers
* Inline Scripts: Properly handle exceptions in `done` hook
* Inline Scripts: Allow relative imports, provide `__file__`
* Examples: Add probabilistic TLS passthrough as an inline script
* netlib: Refactored HTTP protocol handling code
* netlib: ALPN support
* netlib: fixed a bug in the optional certificate verification.
* netlib: Initial Python 3.5 support (this is the first prerequisite for
  3.x support in mitmproxy)

## 24 July 2015: mitmproxy 0.13

* Upstream certificate validation. See the --verify-upstream-cert,
  --upstream-trusted-confdir and --upstream-trusted-ca parameters. Thanks to
  Kyle Morton (github.com/kyle-m) for his work on this.
* Add HTTP transparent proxy mode. This uses the host headers from HTTP
  traffic (rather than SNI and IP address information from the OS) to
  implement perform transparent proxying. Thanks to github.com/ijiro123 for
  this feature.
* Add ~src and ~dst REGEX filters, allowing matching on source and
  destination addresses in the form of <IP>:<Port>
* mitmproxy console: change g/G keyboard shortcuts to match less. Thanks to
  Jose Luis Honorato (github.com/jlhonora).
* mitmproxy console: Flow marking and unmarking. Marked flows are not
  deleted when the flow list is cleared. Thanks to Jake Drahos
  (github.com/drahosj).
* mitmproxy console: add marking of flows
* Remove the certforward feature. It was added to allow exploitation of
  #gotofail, which is no longer a common vulnerability. Permitting this
  hugely increased the complexity of packaging and distributing mitmproxy.

## 3 June 2015: mitmproxy 0.12.1

* mitmproxy console: mouse interaction - scroll in the flow list, click on
  flow to view, click to switch between tabs.
* Update our crypto defaults: SHA256, 2048 bit RSA, 4096 bit DH parameters.
* BUGFIX: crash under some circumstances when copying to clipboard.
* BUGFIX: occasional crash when deleting flows.

## 18 May 2015: mitmproxy 0.12

* mitmproxy console: Significant revamp of the UI. The major changes are
  listed below, and in addition almost every aspect of the UI has
  been tweaked, and performance has improved significantly.
* mitmproxy console: A new options screen has been created ("o" shortcut),
  and many options that were previously manipulated directly via a
  keybinding have been moved there.
* mitmproxy console: Big improvement in palettes. This includes improvements
  to all colour schemes. Palettes now set the terminal background colour by
  default, and a new --palette-transparent option has been added to disable
  this.
* mitmproxy console: g/G shortcuts throughout mitmproxy console to jump
  to the beginning/end of the current view.
* mitmproxy console: switch  palettes on the fly from the options screen.
* mitmproxy console: A cookie editor has been added for mitmproxy console
  at long last.
* mitmproxy console: Various components of requests and responses can be
  copied to the clipboard from mitmproxy - thanks to @marceloglezer.
* Support for creating new requests from scratch in mitmproxy console (@marceloglezer).
* SSLKEYLOGFILE environment variable to specify a logging location for TLS
  master keys. This can be used with tools like Wireshark to allow TLS
  decoding.
* Server facing SSL cipher suite specification (thanks to Jim Shaver).
* Official support for transparent proxying on FreeBSD - thanks to Mike C
  (http://github.com/mike-pt).
* Many other small bugfixes and improvemenets throughout the project.

## 29 Dec 2014: mitmproxy 0.11.2

* Configuration files - mitmproxy.conf, mitmdump.conf, common.conf in the
  .mitmproxy directory.
* Better handling of servers that reject connections that are not SNI.
* Many other small bugfixes and improvements.

## 15 November 2014: mitmproxy 0.11.1

* Bug fixes: connection leaks some crashes

## 7 November 2014: mitmproxy 0.11

* Performance improvements for mitmproxy console
* SOCKS5 proxy mode allows mitmproxy to act as a SOCKS5 proxy server
* Data streaming for response bodies exceeding a threshold
  (bradpeabody@gmail.com)
* Ignore hosts or IP addresses, forwarding both HTTP and HTTPS traffic
  untouched
* Finer-grained control of traffic replay, including options to ignore
  contents or parameters when matching flows (marcelo.glezer@gmail.com)
* Pass arguments to inline scripts
* Configurable size limit on HTTP request and response bodies
* Per-domain specification of interception certificates and keys (see
  --cert option)
* Certificate forwarding, relaying upstream SSL certificates verbatim (see
  --cert-forward)
* Search and highlighting for HTTP request and response bodies in
  mitmproxy console (pedro@worcel.com)
* Transparent proxy support on Windows
* Improved error messages and logging
* Support for FreeBSD in transparent mode, using pf (zbrdge@gmail.com)
* Content view mode for WBXML (davidshaw835@air-watch.com)
* Better documentation, with a new section on proxy modes
* Generic TCP proxy mode
* Countless bugfixes and other small improvements
* pathod: Hugely improved SSL support, including dynamic generation of certificates
  using the mitproxy cacert

## 7 November 2014: pathod 0.11

* Hugely improved SSL support, including dynamic generation of certificates
  using the mitproxy cacert
* pathoc -S dumps information on the remote SSL certificate chain
* Big improvements to fuzzing, including random spec selection and memoization to avoid repeating randomly generated patterns
* Reflected patterns, allowing you to embed a pathod server response specification in a pathoc request, resolving both on client side. This makes fuzzing proxies and other intermediate systems much better.

## 28 January 2014: mitmproxy 0.10

* Support for multiple scripts and multiple script arguments
* Easy certificate install through the in-proxy web app, which is now
  enabled by default
* Forward proxy mode, that forwards proxy requests to an upstream HTTP server
* Reverse proxy now works with SSL
* Search within a request/response using the "/" and "n" shortcut keys
* A view that beatifies CSS files if cssutils is available
* Bug fix, documentation improvements, and more.

## 25 August 2013: mitmproxy 0.9.2

* Improvements to the mitmproxywrapper.py helper script for OSX.
* Don't take minor version into account when checking for serialized file
  compatibility.
* Fix a bug causing resource exhaustion under some circumstances for SSL
  connections.
* Revamp the way we store interception certificates. We used to store these
  on disk, they're now in-memory. This fixes a race condition related to
  cert handling, and improves compatibility with Windows, where the rules
  governing permitted file names are weird, resulting in errors for some
  valid IDNA-encoded names.
* Display transfer rates for responses in the flow list.
* Many other small bugfixes and improvements.

## 25 August 2013: pathod 0.9.2

* Adapt to interface changes in netlib

## 16 June 2013: mitmproxy 0.9.1

* Use "correct" case for Content-Type headers added by mitmproxy.
* Make UTF environment detection more robust.
* Improved MIME-type detection for viewers.
* Always read files in binary mode (Windows compatibility fix).
* Some developer documentation.

## 15 May 2013: mitmproxy 0.9

* Upstream certs mode is now the default.
* Add a WSGI container that lets you host in-proxy web applications.
* Full transparent proxy support for Linux and OSX.
* Introduce netlib, a common codebase for mitmproxy and pathod
  (http://github.com/cortesi/netlib).
* Full support for SNI.
* Color palettes for mitmproxy, tailored for light and dark terminal
  backgrounds.
* Stream flows to file as responses arrive with the "W" shortcut in
  mitmproxy.
* Extend the filter language, including ~d domain match operator, ~a to
  match asset flows (js, images, css).
* Follow mode in mitmproxy ("F" shortcut) to "tail" flows as they arrive.
* --dummy-certs option to specify and preserve the dummy certificate
  directory.
* Server replay from the current captured buffer.
* Huge improvements in content views. We now have viewers for AMF, HTML,
  JSON, Javascript, images, XML, URL-encoded forms, as well as hexadecimal
  and raw views.
* Add Set Headers, analogous to replacement hooks. Defines headers that are set
  on flows, based on a matching pattern.
* A graphical editor for path components in mitmproxy.
* A small set of standard user-agent strings, which can be used easily in
  the header editor.
* Proxy authentication to limit access to mitmproxy
* pathod: Proxy mode. You can now configure clients to use pathod as an
  HTTP/S proxy.
* pathoc: Proxy support, including using CONNECT to tunnel directly to
  targets.
* pathoc: client certificate support.
* pathod: API improvements, bugfixes.

## 15 May 2013: pathod 0.9 (version synced with mitmproxy)

* Pathod proxy mode. You can now configure clients to use pathod as an
  HTTP/S proxy.
* Pathoc proxy support, including using CONNECT to tunnel directly to
  targets.
* Pathoc client certificate support.
* API improvements, bugfixes.

## 16 November 2012: pathod 0.3

A release focusing on shoring up our fuzzing capabilities, especially with
pathoc.

* pathoc -q and -r options, output full request and response text.
* pathod -q and -r options, add full request and response text to pathod's
  log buffer.
* pathoc and pathod -x option, makes -q and -r options log in hex dump
  format.
* pathoc -C option, specify response codes to ignore.
* pathoc -T option, instructs pathoc to ignore timeouts.
* pathoc -o option, a one-shot mode that exits after the first non-ignored
  response.
* pathoc and pathod -e option, which explains the resulting message by
  expanding random and generated portions, and logging a reproducible
  specification.
* Streamline the specification language. HTTP response message is now
  specified using the "r" mnemonic.
* Add a "u" mnemonic for specifying User-Agent strings. Add a set of
  standard user-agent strings accessible through shortcuts.
* Major internal refactoring and cleanup.
* Many bugfixes.

## 22 August 2012: pathod 0.2

* Add pathoc, a pathological HTTP client.
* Add libpathod.test, a truss for using pathod in unit tests.
* Add an injection operator to the specification language.
* Allow Python escape sequences in value literals.
* Allow execution of requests and responses from file, using the new + operator.
* Add daemonization to Pathod, and make it more robust for public-facing use.
* Let pathod pick an arbitrary open port if -p 0 is specified.
* Move from Tornado to netlib, the network library written for mitmproxy.
* Move the web application to Flask.
* Massively expand the documentation.

## 5 April 2012: mitmproxy 0.8

* Detailed tutorial for Android interception. Some features that land in
  this release have finally made reliable Android interception possible.
* Upstream-cert mode, which uses information from the upstream server to
  generate interception certificates.
* Replacement patterns that let you easily do global replacements in flows
  matching filter patterns. Can be specified on the command-line, or edited
  interactively.
* Much more sophisticated and usable pretty printing of request bodies.
  Support for auto-indentation of Javascript, inspection of image EXIF
  data, and more.
* Details view for flows, showing connection and SSL cert information (X
  keyboard shortcut).
* Server certificates are now stored and serialized in saved traffic for
  later analysis. This means that the 0.8 serialization format is NOT
  compatible with 0.7.
* Many other improvements, including bugfixes, and expanded scripting API,
  and more sophisticated certificate handling.

## 20 February 2012: mitmproxy 0.7

* New built-in key/value editor. This lets you interactively edit URL query
  strings, headers and URL-encoded form data.
* Extend script API to allow duplication and replay of flows.
* API for easy manipulation of URL-encoded forms and query strings.
* Add "D" shortcut in mitmproxy to duplicate a flow.
* Reverse proxy mode. In this mode mitmproxy acts as an HTTP server,
  forwarding all traffic to a specified upstream server.
* UI improvements - use unicode characters to make GUI more compact,
  improve spacing and layout throughout.
* Add support for filtering by HTTP method.
* Add the ability to specify an HTTP body size limit.
* Move to typed netstrings for serialization format - this makes 0.7
  backwards-incompatible with serialized data from 0.6!

* Significant improvements in speed and responsiveness of UI.
* Many minor bugfixes and improvements.

## 7 August 2011: mitmproxy 0.6

* New scripting API that allows much more flexible and fine-grained
  rewriting of traffic. See the docs for more info.
* Support for gzip and deflate content encodings. A new "z"
  keybinding in mitmproxy to let us quickly encode and decode content, plus
  automatic decoding for the "pretty" view mode.
* An event log, viewable with the "v" shortcut in mitmproxy, and the
  "-e" command-line flag in mitmdump.
* Huge performance improvements: mitmproxy interface, loading
  large numbers of flows from file.
* A new "replace" convenience method for all flow objects, that does a
  universal regex-based string replacement.
* Header management has been rewritten to maintain both case and order.
* Improved stability for SSL interception.
* Default expiry time on generated SSL certs has been dropped to avoid an
  OpenSSL overflow bug that caused certificates to expire in the distant
  past on some systems.
* A "pretty" view mode for JSON and form submission data.
* Expanded documentation and examples.
* Countless other small improvements and bugfixes.

## 27 June 2011: mitmproxy 0.5

* An -n option to start the tools without binding to a proxy port.
* Allow scripts, hooks, sticky cookies etc. to run on flows loaded from
  save files.
* Regularize command-line options for mitmproxy and mitmdump.
* Add an "SSL exception" to mitmproxy's license to remove possible
  distribution issues.
* Add a --cert-wait-time option to make mitmproxy pause after a new SSL
  certificate is generated. This can pave over small discrepancies in
  system time between the client and server.
* Handle viewing big request and response bodies more elegantly. Only
  render the first 100k of large documents, and try to avoid running the
  XML indenter on non-XML data.
* BUGFIX: Make the "revert" keyboard shortcut in mitmproxy work after a
  flow has been replayed.
* BUGFIX: Repair a problem that sometimes caused SSL connections to consume
  100% of CPU.

## 30 March 2011: mitmproxy 0.4

* Full serialization of HTTP conversations
* Client and server replay
* On-the-fly generation of dummy SSL certificates
* mitmdump has "grown up" into a powerful tcpdump-like tool for HTTP/S
* Dozens of improvements to the mitmproxy console interface
* Python scripting hooks for programmatic modification of traffic

## 01 March 2010: mitmproxy 0.2

* Big speed and responsiveness improvements, thanks to Thomas Roth
* Support urwid 0.9.9
* Terminal beeping based on filter expressions
* Filter expressions for terminal beeps, limits, interceptions and sticky
  cookies can now be passed on the command line.
* Save requests and responses to file
* Split off non-interactive dump functionality into a new tool called
  mitmdump
* "A" will now accept all intercepted connections
* Lots of bugfixes<|MERGE_RESOLUTION|>--- conflicted
+++ resolved
@@ -7,17 +7,14 @@
 
 ## Unreleased: mitmproxy next
 
-<<<<<<< HEAD
-- Copy request/response data to the clipboard in mitmweb
-  ([#7352](https://github.com/mitmproxy/mitmproxy/pull/7352), @lups2000)
-=======
 - Security Hardening: mitmweb's `xsrf_token` cookie is now `HttpOnly; SameSite=Strict`.
   ([#7491](https://github.com/mitmproxy/mitmproxy/pull/7491), @mhils)
 - We now provide standalone binaries for Linux arm64.
   ([#7484](https://github.com/mitmproxy/mitmproxy/pull/7484), @mhils)
 - Standalone binaries are now compiled with Python 3.13.
   ([#7485](https://github.com/mitmproxy/mitmproxy/pull/7485), @mhils)
->>>>>>> b761cb46
+- Copy request/response data to the clipboard in mitmweb
+  ([#7352](https://github.com/mitmproxy/mitmproxy/pull/7352), @lups2000)
 
 ## 12 January 2025: mitmproxy 11.1.0
 
