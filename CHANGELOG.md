# Release History

<!--
✨ Please add a bullet point describing your change.                                                             ✨
✨ You do not need to add a pull request reference or author information, this will be done automatically by CI. ✨
-->

## Unreleased: mitmproxy next

<<<<<<< HEAD
- Make TCP inactivity timeout configurable through a new `tcp_timeout` option (default: 600 seconds).
  Previously, the timeout was hardcoded to 10 minutes for all TCP connections.
  ([#7909](https://github.com/mitmproxy/mitmproxy/pull/7909), @keshavkrishnadav)
=======
- Flush flow file after each flow to allow further processing.
  ([#7967](https://github.com/mitmproxy/mitmproxy/pull/7967), @caiquejjx)
- infer_content_encoding: Fallback to UTF-8 for more content types
  ([#7961](https://github.com/mitmproxy/mitmproxy/pull/7961), @xu-cheng)
>>>>>>> 181dfb00
- Remove `bless` from hex editors to avoid issues with macOS
  ([#7937](https://github.com/mitmproxy/mitmproxy/pull/7937), @caiquejjx)
- Improves `is_mostly_bin` check to support chinese characters
  ([#7933](https://github.com/mitmproxy/mitmproxy/pull/7933), @caiquejjx, @mhils)
- Fix various issues in infer_content_encoding
  ([#7928](https://github.com/mitmproxy/mitmproxy/pull/7928), @xu-cheng)
- Gracefully handle decoding of raw binary payloads that previously caused 
  "Raw cannot decode" or "failed to parse as JSON" errors
  ([#7940](https://github.com/mitmproxy/mitmproxy/pull/7940), @AdityaPatadiya)
- Show query parameters for empty-body requests in the mitmproxy console.
  ([#7923](https://github.com/mitmproxy/mitmproxy/pull/7923), @lups2000)

## 15 October 2025: mitmproxy 12.2.0

- mitmproxy now supports Python 3.14. Binary releases ship with 3.14 by default.
  ([#7918](https://github.com/mitmproxy/mitmproxy/pull/7918), @mhils)
- Replace `htpasswd` file parser with a custom implementation to migrate off unmaintained
  `passlib` dependency. The new parser only supports bcrypt and SHA-1 hashing.
  Contributions for additional formats are welcome as long as they don't introduce new
  dependencies.
  ([#7906](https://github.com/mitmproxy/mitmproxy/pull/7906), @mhils)

## 24 August 2025: mitmproxy 12.1.2

- Docker images are now build with Debian Trixie.
  ([#7851](https://github.com/mitmproxy/mitmproxy/pull/7851), @mhils)
- Fix mitmweb auth cookie always using the default `web_port` option.
  ([#7827](https://github.com/mitmproxy/mitmproxy/pull/7827), @sujaldev)
- fix: missing content-length header in curl export
  ([#7810](https://github.com/mitmproxy/mitmproxy/pull/7810), @mheguy)
- fix: update log message with correct header name
  ([#7802](https://github.com/mitmproxy/mitmproxy/pull/7802), @kristof-mattei)
- Update deprecated `windows-2019` runner to `windows-2025`.
  ([#7801](https://github.com/mitmproxy/mitmproxy/pull/7801), @chedieck)
- Do not escape non-ascii characters in the JSON contentview.
  ([#7740](https://github.com/mitmproxy/mitmproxy/pull/7740), @mhils)
- Fix crash in mitmweb when no explicit Server-Connection is logged.
  ([#7734](https://github.com/mitmproxy/mitmproxy/pull/7734), @lups2000)
- Add syntax highlighting for CSS and JavaScript contentviews.
  ([#7749](https://github.com/mitmproxy/mitmproxy/pull/7749), @mhils)
- Display local timezone in the Timing tab of mitmweb.
  ([#7804](https://github.com/mitmproxy/mitmproxy/pull/7804), @lups2000)
- Prevent showing the quit message in the console when no flows are available under specific configurations.
  ([#7833](https://github.com/mitmproxy/mitmproxy/pull/7833), @lups2000)

### Security Fixes

* [GHSA-847f-9342-265h](https://github.com/python-hyper/h2/security/advisories/GHSA-847f-9342-265h):
  Upgrade hyper-h2 to fix a request smuggling vulnerability that affects mitmproxy's
  HTTP/2 -> HTTP/1 translation. (@mhils)

## 25 May 2025: mitmproxy 12.1.1

- Fix a race condition when updating the flow list in mitmweb.
  ([#7729](https://github.com/mitmproxy/mitmproxy/pull/7729), @mhils)

## 24 May 2025: mitmproxy 12.1.0

- mitmweb now supports filtering by body contents (~b, ~bq, ~bs).
  ([#7704](https://github.com/mitmproxy/mitmproxy/pull/7704), @lups2000, @mhils)
- Fix raw response export incorrectly zeroing non-zero `Content-Length` header for HEAD requests.
  ([#7701](https://github.com/mitmproxy/mitmproxy/pull/7701), @sujaldev)
- Fix concurrent mitmweb instances overwrite each other's auth cookie.
  ([#7690](https://github.com/mitmproxy/mitmproxy/pull/7690), @turboOrange)

## 06 May 2025: mitmproxy 12.0.1

- Fix a crash when editing raw messages bodies in mitmproxy.
  ([#7697](https://github.com/mitmproxy/mitmproxy/pull/7697), @mhils)
- Added an option to pass the web token as `Authentication: Bearer ...` header
  ([#7681](https://github.com/mitmproxy/mitmproxy/pull/7681), @gschaer)
- In DNS proxy mode, user-provided addons now trigger before DNS resolution has taken place.
  ([#7685](https://github.com/mitmproxy/mitmproxy/pull/7685), @Florigolo)

## 29 April 2025: mitmproxy 12.0.0

### New Contentview System ([#7623](https://github.com/mitmproxy/mitmproxy/pull/7623), @mhils)

- Contentviews can now be interactive and re-encode prettified data.
  For example, the new Protobuf view pretty-prints to YAML, which the user
  can edit and then re-serialize into binary representation.
- Replace the existing gRPC and Protobuf contentviews with an interactive contentview that
  supports both existing proto definitions and completely unknown protos.
- The MsgPack contentview is now interactive, too.
- The contentview API has been drastically simplified.
  Contentviews now return a plain `str` with the prettified data.
  Syntax highlighting is now signaled off-band (and based on [tree-sitter]).
- Docs: Add new documentation page and API reference for contentviews.
- Contentviews can now be written in Rust for better performance and access to
  the crates ecosystem.

### Other Changes

- Add a new feature to store streamed bodies for requests and responses.
  ([#7637](https://github.com/mitmproxy/mitmproxy/pull/7637), @mkiami)
- Add support for TLS 1.3 Post Handshake Authentication.
  ([#7576](https://github.com/mitmproxy/mitmproxy/pull/7576), @mhils, @cataggar)
- Add search functionality to the documentation.
  ([#7603](https://github.com/mitmproxy/mitmproxy/pull/7603), @mhils)
- Introduce a new theme for docs.mitmproxy.org.
  ([#7593](https://github.com/mitmproxy/mitmproxy/pull/7593), @mhils)
- Add CRL entries to dummy cert when the upstream certificate has some.
  ([#7609](https://github.com/mitmproxy/mitmproxy/pull/7609), @Yepoleb, @JordanPlayz158)
- Fix a bug where mitmproxy would incorrectly send empty HTTP/2 data frames.
  ([#7574](https://github.com/mitmproxy/mitmproxy/pull/7574), @mhils, @Dieken)
- Enhance homebrew installation command for Brewfile users.
  ([#7566](https://github.com/mitmproxy/mitmproxy/pull/7566), @AntoineJT)
- Fix a bug where mitmdump would exit prematurely in server replay mode.
  ([#7571](https://github.com/mitmproxy/mitmproxy/pull/7571), @mhils)
- Fix a bug where WebSocket Messages view jumps to top when a message is received
  ([#7572](https://github.com/mitmproxy/mitmproxy/pull/7572), @DenizenB)
- Create content view for Socket.IO over WebSocket transport
  ([#7570](https://github.com/mitmproxy/mitmproxy/pull/7570), @DenizenB)
- Correctly forward HTTP_1_1_REQUIRED errors in HTTP/2 streams.
  ([#7575](https://github.com/mitmproxy/mitmproxy/pull/7575), @mhils)
- Fix a bug where HAR export would crash for malformed flows.
  ([#7666](https://github.com/mitmproxy/mitmproxy/pull/7666), @mhils)
- Fix a bug where mitmweb would crash when viewing flows with undefined headers.
  ([#7595](https://github.com/mitmproxy/mitmproxy/pull/7595), @emanuele-em)
- Fix a bug where mitmproxy does not listen on IPv4 and IPv6 by default in wireguard mode.
  ([#7589](https://github.com/mitmproxy/mitmproxy/pull/7589), @errorxyz)
- Adjust popover placement for browsers that support anchor positioning (Chrome, Edge)
  ([#7642](https://github.com/mitmproxy/mitmproxy/pull/7642), @lups2000)
- Fix mitmweb crash when searching or highlighting using ~h, ~hq, or ~hs.
  ([#7652](https://github.com/mitmproxy/mitmproxy/pull/7652), @lups2000)
- `mitmproxy.dns.Message` has been renamed to `mitmproxy.dns.DNSMessage`
  ([#7670](https://github.com/mitmproxy/mitmproxy/pull/7670), @mhils)
- Added support for selecting multiple flows in mitmweb using Ctrl+Click and Shift+Click. Multi-selection is now supported for deleting, duplicating, marking, reverting, replaying ,resuming, and aborting flows.
  ([#7319](https://github.com/mitmproxy/mitmproxy/pull/7319), @lups2000, @mhils)

[tree-sitter]: https://tree-sitter.github.io/tree-sitter/

## 17 February 2025: mitmproxy 11.1.3

- Update mitmproxy_rs dependency to fix several bugs in local capture mode.
  ([#7564](https://github.com/mitmproxy/mitmproxy/pull/7564), @mhils)
- Add documentation for local capture mode.
  ([#7540](https://github.com/mitmproxy/mitmproxy/pull/7540), @mhils)
- Revise documentation on proxy modes.
  ([#7545](https://github.com/mitmproxy/mitmproxy/pull/7545), @mhils)
- Add a log message to point Docker mitmweb users towards `web_password`.
  ([#7554](https://github.com/mitmproxy/mitmproxy/pull/7554), @mhils)
- Fix a bug where UTF-8 surrogates would crash the export addon.
  ([#7562](https://github.com/mitmproxy/mitmproxy/pull/7562), @mhils)
- Add help entries for all options in mitmweb that didn't have them.
  ([#7563](https://github.com/mitmproxy/mitmproxy/pull/7563), @mhils)

## 06 February 2025: mitmproxy 11.1.2

- [CVE-2025-23217](https://github.com/mitmproxy/mitmproxy/security/advisories/GHSA-wg33-5h85-7q5p):
  mitmweb's API now requires an authentication token by default.
  The mitmweb API is bound to localhost only, but @gronke found that an attacker can circumvent that restriction
  by tunneling requests through the proxy server itself in an [SSRF](https://en.wikipedia.org/wiki/Server-side_request_forgery)-style attack.
  ([fa89055](https://github.com/mitmproxy/mitmproxy/commit/fa89055e196d953f11fd241e36ee37858993486a), @mhils)
- Add (optional) password protection for mitmweb. The `web_password` option replaces the randomly-generated token
  authentication with a fixed secret that survives mitmproxy restarts.
  ([0bd573a](https://github.com/mitmproxy/mitmproxy/commit/0bd573a5995f61d82f5157e927b0eb93cdc4ebab), @mhils)
- mitmweb can now be hosted under arbitrary domains, the previously-used DNS rebind protection is not required anymore.
  ([62693af](https://github.com/mitmproxy/mitmproxy/commit/62693aff9a38ad0bb36716569fc627f26e489ccc), @mhils)
- Security Hardening: mitmweb's `xsrf_token` cookie is now `HttpOnly; SameSite=Strict`.
  ([#7491](https://github.com/mitmproxy/mitmproxy/pull/7491), @mhils)
- We now provide standalone binaries for Linux arm64.
  ([#7484](https://github.com/mitmproxy/mitmproxy/pull/7484), @mhils)
- Standalone binaries are now compiled with Python 3.13.
  ([#7485](https://github.com/mitmproxy/mitmproxy/pull/7485), @mhils)
- Fix console freezing due to DNS queries with an empty question section.
  ([#7497](https://github.com/mitmproxy/mitmproxy/pull/7497), @sujaldev)
- Add mitmweb tutorial to docs.
  ([#7509](https://github.com/mitmproxy/mitmproxy/pull/7509), @EstherRoeth)
- Fixed a bug that caused mitmproxy to crash when loading prior knowledge h2 flows.
  ([#7514](https://github.com/mitmproxy/mitmproxy/pull/7514), @sujaldev)
- Fix a bug where mitmproxy would get stuck in secure web proxy mode when using `ignore_hosts` or `allow_hosts`.
  ([#7519](https://github.com/mitmproxy/mitmproxy/pull/7519), @mhils)
- Copy request/response data to the clipboard in mitmweb
  ([#7352](https://github.com/mitmproxy/mitmproxy/pull/7352), @lups2000)
- Fix a bug where exporting a curl or httpie command with escaped characters would lead to different data being sent.
  ([#7520](https://github.com/mitmproxy/mitmproxy/pull/7520), @proteusvacuum)

## 05 February 2025: mitmproxy 11.1.1

- Yanked. Identical to 11.1.2, but failed to deploy in CI.

## 12 January 2025: mitmproxy 11.1.0

- **Local Capture Mode** is now available on Linux as well.
  ([#7440](https://github.com/mitmproxy/mitmproxy/pull/7440), @mhils)
- mitmproxy now requires Python 3.12 or above.
  ([#7440](https://github.com/mitmproxy/mitmproxy/pull/7440), @mhils)
- Add cache-busting for mitmweb's front end code.
  ([#7386](https://github.com/mitmproxy/mitmproxy/pull/7386), @mhils)
- Clicking the URL in mitmweb now places the cursor at the current position instead of selecting the entire URL.
  ([#7385](https://github.com/mitmproxy/mitmproxy/pull/7385), @lups2000)
- Add missing status codes
  ([#7455](https://github.com/mitmproxy/mitmproxy/pull/7455), @jwadolowski)
- All filter expressions are now case-insensitive by default.
  Users can opt into case-sensitive filters by setting MITMPROXY_CASE_SENSITIVE_FILTERS=1
  as an environment variable.
  ([#7458](https://github.com/mitmproxy/mitmproxy/pull/7458), @mhils, @AdityaPatadiya)
- Remove filter expression lowercasing in block_list addon
  ([#7456](https://github.com/mitmproxy/mitmproxy/pull/7456), @jwadolowski)
- Remove check for status codes in the blocklist add-on.
  ([#7453](https://github.com/mitmproxy/mitmproxy/pull/7453), @lups2000, @AdityaPatadiya)
- Prompt user before clearing screen
  ([#7445](https://github.com/mitmproxy/mitmproxy/pull/7445), @errorxyz)

## 05 December 2024: mitmproxy 11.0.2

- Stop sorting keys in JSON contentview
  ([#7346](https://github.com/mitmproxy/mitmproxy/pull/7346), @injust)
- Fix a bug where a custom CA would raise an error.
  ([#7355](https://github.com/mitmproxy/mitmproxy/pull/7355), @nneonneo)
- Fix a bug where the mitmproxy UI would crash on negative durations.
  ([#7358](https://github.com/mitmproxy/mitmproxy/pull/7358), @mhils)
- Allow technically invalid HTTP transfer encodings in requests if `validate_inbound_headers` is disabled.
  ([#7361](https://github.com/mitmproxy/mitmproxy/pull/7361), [#7373](https://github.com/mitmproxy/mitmproxy/pull/7373), @mhils)
- Fix a bug in windows management in mitmproxy TUI whereby the help window does not appear if "?" is pressed within the overlay
  ([#6500](https://github.com/mitmproxy/mitmproxy/pull/6500), @emanuele-em)

## 24 November 2024: mitmproxy 11.0.1

- Tighten HTTP detection heuristic to better support custom TCP-based protocols.
  ([#7228](https://github.com/mitmproxy/mitmproxy/pull/7228), @fatanugraha)
- Implement stricter validation of HTTP headers to harden against request smuggling attacks.
  ([#7345](https://github.com/mitmproxy/mitmproxy/issues/7345), @mhils)
- Increase HTTP/2 default flow control window size, fixing performance issues.
  ([#7317](https://github.com/mitmproxy/mitmproxy/pull/7317), @sujaldev)
- Fix a bug where mitmproxy would incorrectly report that TLS 1.0 and 1.1 are not supported
  with the current OpenSSL build.
  ([#7241](https://github.com/mitmproxy/mitmproxy/pull/7241), @mhils)
- Docker: Update image to Python 3.13 on Debian Bookworm.
  ([#7242](https://github.com/mitmproxy/mitmproxy/pull/7242), @mhils)
- Add a `tun` proxy mode that creates a virtual network device on Linux for transparent proxying.
  ([#7278](https://github.com/mitmproxy/mitmproxy/pull/7278), @mhils)
- `browser.start` command now supports Firefox.
  ([#7239](https://github.com/mitmproxy/mitmproxy/pull/7239), @sujaldev)
- Fix interaction of the `modify_headers` and `stream_large_bodies` options.
  This may break users of `modify_headers` that rely on filters referencing the message body.
  We expect this to be uncommon, but please make yourself heard if that's not the case.
  ([#7286](https://github.com/mitmproxy/mitmproxy/pull/7286), @lukant)
- Fix a crash when handling corrupted compressed body in savehar addon and its tests.
  ([#7320](https://github.com/mitmproxy/mitmproxy/pull/7320), @8192bytes)
- Remove dependency on `protobuf` library as it was no longer being used.
  ([#7327](https://github.com/mitmproxy/mitmproxy/pull/7327), @matthew16550)

## 02 October 2024: mitmproxy 11.0.0

- mitmproxy now supports transparent HTTP/3 proxying.
  ([#7202](https://github.com/mitmproxy/mitmproxy/pull/7202), @errorxyz, @meitinger, @mhils)
- Add HTTP3 support in HTTPS reverse-proxy mode.
  ([#7114](https://github.com/mitmproxy/mitmproxy/pull/7114), @errorxyz)
- mitmproxy now officially supports Python 3.13.
  ([#6934](https://github.com/mitmproxy/mitmproxy/pull/6934), @mhils)
- Tighten HTTP detection heuristic to better support custom TCP-based protocols.
  ([#7087](https://github.com/mitmproxy/mitmproxy/pull/7087))
- Add `show_ignored_hosts` option to display ignored flows in the UI.
  This option is implemented as a temporary workaround and will be removed in the future.
  ([#6720](https://github.com/mitmproxy/mitmproxy/pull/6720), @NicolaiSoeborg)
- Fix slow tnetstring parsing in case of very large tnetstring.
  ([#7121](https://github.com/mitmproxy/mitmproxy/pull/7121), @mik1904)
- Add `getaddrinfo`-based fallback for DNS resolution if we are unable to
  determine the operating system's name servers.
  ([#7122](https://github.com/mitmproxy/mitmproxy/pull/7122), @mhils)
- Improve the error message when users specify the `certs` option without a matching private key.
  ([#7073](https://github.com/mitmproxy/mitmproxy/pull/7073), @mhils)
- Fix a bug where intermediate certificates would not be transmitted when using QUIC.
  ([#7073](https://github.com/mitmproxy/mitmproxy/pull/7073), @mhils)
- Fix a bug where fragmented QUIC client hellos were not handled properly.
  ([#7067](https://github.com/mitmproxy/mitmproxy/pull/7067), @errorxyz)
- Emit a warning when users configure a TLS version that is not supported by the
  current OpenSSL build.
  ([#7139](https://github.com/mitmproxy/mitmproxy/pull/7139), @mhils)
- Fix a bug where mitmproxy would crash when receiving `STOP_SENDING` QUIC frames.
  ([#7119](https://github.com/mitmproxy/mitmproxy/pull/7119), @mhils)
- Fix error when unmarking all flows.
  ([#7192](https://github.com/mitmproxy/mitmproxy/pull/7192), @bburky)
- Add addon to update the alt-svc header in reverse mode.
  ([#7093](https://github.com/mitmproxy/mitmproxy/pull/7093), @errorxyz)
- Do not send unnecessary empty data frames when streaming HTTP/2.
  ([#7196](https://github.com/mitmproxy/mitmproxy/pull/7196), @rubu)
- Fix a bug where mitmproxy would ignore Ctrl+C/SIGTERM on OpenBSD.
  ([#7130](https://github.com/mitmproxy/mitmproxy/pull/7130), @catap)
- Fix of measurement unit in HAR import, duration is in milliseconds.
  ([#7179](https://github.com/mitmproxy/mitmproxy/pull/7179), @dstd)
- `Connection.tls_version` now is `QUICv1` instead of `QUIC` for QUIC.
  ([#7201](https://github.com/mitmproxy/mitmproxy/pull/7201), @mhils)
- Add support for full mTLS with client certs between client and mitmproxy.
  ([#7175](https://github.com/mitmproxy/mitmproxy/pull/7175), @Kriechi)
- Update documentation adding a list of all possibile web_columns.
  ([#7205](https://github.com/mitmproxy/mitmproxy/pull/7205), @lups2000, @Abhishek-Bohora)

## 02 August 2024: mitmproxy 10.4.2

- Fix a crash on startup when mitmproxy is unable to determine the OS' DNS servers
  ([#7066](https://github.com/mitmproxy/mitmproxy/pull/7066), @errorxyz)

## 29 July 2024: mitmproxy 10.4.1

- Fix a bug where macOS local mode would not start up on macOS.
  ([#7045](https://github.com/mitmproxy/mitmproxy/pull/7045), @mhils)
- Fix UDP error handling when we learn that the remote has disconnected.
  ([#7045](https://github.com/mitmproxy/mitmproxy/pull/7045), @mhils)
- Container images are now published to both Docker Hub and GitHub Container Registry.
  ([#7061](https://github.com/mitmproxy/mitmproxy/pull/7061), @mhils)

## 25 July 2024: mitmproxy 10.4.0

* Add support for DNS over TCP.
  ([#6935](https://github.com/mitmproxy/mitmproxy/pull/6935), @errorxyz)
* Add first MVP new Capture Tab in mitmweb
  ([#6999](https://github.com/mitmproxy/mitmproxy/pull/6999), @lups2000)
* Add `HttpConnectedHook` and `HttpConnectErrorHook`.
  ([#6930](https://github.com/mitmproxy/mitmproxy/pull/6930), @errorxyz)
* Fix non-linear growth in processing time for large HTTP bodies.
  ([#6952](https://github.com/mitmproxy/mitmproxy/pull/6952), @jackfromeast)
* Fix a bug where connections would be incorrectly ignored with `allow_hosts`.
  ([#7002](https://github.com/mitmproxy/mitmproxy/pull/7002), @JarLob, @mhils)
* Fix zstd decompression to read across frames.
  ([#6921](https://github.com/mitmproxy/mitmproxy/pull/6921), @zendai)
* Handle certificates we cannot parse more gracefully.
  ([#6994](https://github.com/mitmproxy/mitmproxy/pull/6994), @mhils)
* Parse compressed domain names in ResourceRecord data.
  ([#6954](https://github.com/mitmproxy/mitmproxy/pull/6954), @errorxyz)
* Fix a bug where mitmweb's flow list would not stay at the bottom.
  ([#7008](https://github.com/mitmproxy/mitmproxy/pull/7008), @mhils)
* Fix a bug where SSH connections would be incorrectly handled as HTTP.
  ([#7041](https://github.com/mitmproxy/mitmproxy/pull/7041), @mhils)
* Skip UTF-8 byte-order marks (BOM) when loading HAR files.
  ([#6897](https://github.com/mitmproxy/mitmproxy/pull/6897), @dstd)
* Allow `typing.Sequence[str]` to be an editable option.
  ([#7001](https://github.com/mitmproxy/mitmproxy/pull/7001), @errorxyz)
* Add Host header to CONNECT requests.
  ([#7021](https://github.com/mitmproxy/mitmproxy/pull/7021), @petsneakers)
* Support all query types in DNS mode.
  ([#6975](https://github.com/mitmproxy/mitmproxy/pull/6975), @errorxyz)
* Fix a bug where mitmproxy would crash for pipelined HTTP flows.
  ([#7031](https://github.com/mitmproxy/mitmproxy/pull/7031), @gdiepen, @mhils)
* Add an optional "index" column for mitmweb.
  ([#7039](https://github.com/mitmproxy/mitmproxy/pull/7039), @mhils)

## 12 June 2024: mitmproxy 10.3.1

* Release tags are now prefixed with `v` again.
  ([#6810](https://github.com/mitmproxy/mitmproxy/pull/6810), @mhils)
* Fix a bug where mitmproxy would not exit when `-n` is passed.
  ([#6819](https://github.com/mitmproxy/mitmproxy/pull/6819), @mhils)
* Set the `unbuffered` (stdout/stderr) flag for the `mitmdump` PyInstaller build.
  ([#6821](https://github.com/mitmproxy/mitmproxy/pull/6821), @Prinzhorn)
* Fix a bug where client replay would not work with proxyauth.
  ([#6866](https://github.com/mitmproxy/mitmproxy/pull/6866), @mhils)
* Fix slowdown when sending large amounts of data over HTTP/2.
  ([#6875](https://github.com/mitmproxy/mitmproxy/pull/6875), @aib)
* Add an option to strip HTTPS records from DNS responses to block encrypted ClientHellos.
  ([#6876](https://github.com/mitmproxy/mitmproxy/pull/6876), @errorxyz)
* Add an API to parse HTTPS records from DNS RDATA.
  ([#6884](https://github.com/mitmproxy/mitmproxy/pull/6884), @errorxyz)
* Fix flow export in mitmweb for Safari
  ([#6917](https://github.com/mitmproxy/mitmproxy/pull/6917), @mhils, @canyesilyurt)
* Releases now come with a Sigstore attestations file to demonstrate build provenance.
  ([f05c050](https://github.com/mitmproxy/mitmproxy/commit/f05c050f615b9ab9963707944c893bc94e738525), @mhils)

## 17 April 2024: mitmproxy 10.3.0

* Add support for editing non text files in a hex editor
  ([#6768](https://github.com/mitmproxy/mitmproxy/pull/6768), @wnyyyy)
* Add `server_connect_error` hook that is triggered when connection establishment fails.
  ([#6806](https://github.com/mitmproxy/mitmproxy/pull/6806), @haanhvu, @spacewasp, @mhils)
* Add section in mitmweb for rendering, adding and removing a comment
  ([#6709](https://github.com/mitmproxy/mitmproxy/pull/6709), @lups2000)
* Fix multipart form content view being unusable.
  ([#6653](https://github.com/mitmproxy/mitmproxy/pull/6653), @DaniElectra)
* Documentation Improvements on CA Certificate Generation
  ([#5370](https://github.com/mitmproxy/mitmproxy/pull/5370), @zioalex)
* Make it possible to read flows from stdin with mitmweb.
  ([#6732](https://github.com/mitmproxy/mitmproxy/pull/6732), @jaywor1)
* Update aioquic dependency to >= 1.0.0, < 2.0.0.
  ([#6747](https://github.com/mitmproxy/mitmproxy/pull/6747), @jlaine)
* Fix a bug where async `client_connected` handlers would crash mitmproxy.
  ([#6749](https://github.com/mitmproxy/mitmproxy/pull/6749), @mhils)
* Add button to close flow details panel
  ([#6734](https://github.com/mitmproxy/mitmproxy/pull/6734), @lups2000)
* Ignore SIGPIPE signals when there is lots of traffic.
  Socket errors are handled directly and do not require extra signals
  that generate noise.
  ([#6764](https://github.com/mitmproxy/mitmproxy/pull/6764), @changsin)
* Add primitive websocket interception and modification
  ([#6766](https://github.com/mitmproxy/mitmproxy/pull/6766), @errorxyz)
* Add support for exporting websocket messages when using "raw" export.
  ([#6767](https://github.com/mitmproxy/mitmproxy/pull/6767), @txrp0x9)
* The "save body" feature now also includes WebSocket messages.
  ([#6767](https://github.com/mitmproxy/mitmproxy/pull/6767), @txrp0x9)
* Fix compatibility with older cryptography versions and silence a DeprecationWarning on Python <3.11.
  ([#6790](https://github.com/mitmproxy/mitmproxy/pull/6790), @mhils)
* Fix a bug when proxying unicode domains.
  ([#6796](https://github.com/mitmproxy/mitmproxy/pull/6796), @mhils)


## 07 March 2024: mitmproxy 10.2.4

* Fix a bug where errors during startup would not be displayed when running mitmproxy.
  ([#6719](https://github.com/mitmproxy/mitmproxy/pull/6719), @mhils)
* Use newer cryptography APIs to avoid CryptographyDeprecationWarnings.
  This bumps the minimum required version to cryptography 42.0.
  ([#6718](https://github.com/mitmproxy/mitmproxy/pull/6718), @mhils)


## 06 March 2024: mitmproxy 10.2.3

* Fix a regression where `allow_hosts`/`ignore_hosts` would break with IPv6 connections.
  ([#6614](https://github.com/mitmproxy/mitmproxy/pull/6614), @dqxpb)
* Fix bug where failed CONNECT request URLs are saved to HAR files incorrectly.
  ([#6599](https://github.com/mitmproxy/mitmproxy/pull/6599), @basedBaba)
* Add an arm64 variant for the precompiled macOS app.
  ([#6633](https://github.com/mitmproxy/mitmproxy/pull/6633), @mhils)
* Fix duplicate answers being returned in DNS queries.
  ([#6648](https://github.com/mitmproxymitmproxy/pull/6648), @sujaldev)
* Fix bug where wireguard config is generated with incorrect endpoint when two or more NICs are active.
  ([#6659](https://github.com/mitmproxy/mitmproxy/pull/6659), @basedBaba)
* Fix a regression when leaf cert creation would fail with intermediate CAs in `ca_file`.
  ([#6666](https://github.com/mitmproxy/mitmproxy/pull/6666), @manselmi)
* Add `content_view_lines_cutoff` option to mitmdump
  ([#6692](https://github.com/mitmproxy/mitmproxy/pull/6692), @errorxyz)
* Allow runtime modifications of HTTP flow filters for server replays
  ([#6695](https://github.com/mitmproxy/mitmproxy/pull/6695), @errorxyz)
* Fix bug view options menu in case of overflow
  ([#6697](https://github.com/mitmproxy/mitmproxy/pull/6697), @lups2000)
* Allow --allow-hosts and --ignore-hosts to work together
  ([#6711](https://github.com/mitmproxy/mitmproxy/pull/6711), @dstd)


## 21 January 2024: mitmproxy 10.2.2

* Fix a regression where clientplayback would break due to eager task execution.
  ([#6605](https://github.com/mitmproxy/mitmproxy/pull/6605), @mhils)
* Fix a regression where WebSocket connections would break due to eager task execution.
  ([#6609](https://github.com/mitmproxy/mitmproxy/pull/6609), @mhils)
* Fix bug where insecure HTTP requests are saved incorrectly when exporting to HAR files.
  ([#6578](https://github.com/mitmproxy/mitmproxy/pull/6578), @DaniElectra)
* `allow_hosts`/`ignore_hosts` option now matches against the full `host:port` string.
  ([#6594](https://github.com/mitmproxy/mitmproxy/pull/6594), @LouisAsanaka)


## 06 January 2024: mitmproxy 10.2.1

* Fix a regression introduced in mitmproxy 10.2.0: WireGuard servers
  now bind to all interfaces again.
  ([#6587](https://github.com/mitmproxy/mitmproxy/pull/6587), @mhils)
* Remove stale reference to `ctx.log` in addon documentation.
  ([#6552](https://github.com/mitmproxy/mitmproxy/pull/6552), @brojonat)
* Fix a bug where a traceback is shown during shutdown.
  ([#6581](https://github.com/mitmproxy/mitmproxy/pull/6581), @mhils)


## 04 January 2024: mitmproxy 10.2.0

* *Local Redirect Mode* is now officially available on
  [macOS](https://mitmproxy.org/posts/local-redirect/macos/)
  and [Windows](https://mitmproxy.org/posts/local-redirect/windows/).
  See the linked blog posts for details. (@emanuele-em, @mhils)
* UDP streams are now backed by a new implementation in `mitmproxy_rs`.
  This represents a major API change as UDP traffic is now exposed as streams
  instead of a callback for each packet. (@mhils)
* Fix a regression from mitmproxy 10.1.6 where `ignore_hosts` would terminate requests
  instead of forwarding them.
  ([#6559](https://github.com/mitmproxy/mitmproxy/pull/6559), @mhils)
* `ignore_hosts` now waits for the entire HTTP headers if it suspects the connection to be HTTP.
  ([#6559](https://github.com/mitmproxy/mitmproxy/pull/6559), @mhils)


## 14 December 2023: mitmproxy 10.1.6

* Fix compatibility with Windows Schannel clients, which previously got
  confused by CA and leaf certificate sharing the same Subject Key Identifier.
  ([#6549](https://github.com/mitmproxy/mitmproxy/pull/6549), @driuba and @mhils)
* Change keybinding for exporting flow from "e" to "x" to avoid conflict with "edit" keybinding.
  ([#6225](https://github.com/mitmproxy/mitmproxy/issues/6225), @Llama1412)
* Fix bug where response flows from HAR files had incorrect `content-length` headers
  ([#6548](https://github.com/mitmproxy/mitmproxy/pull/6548), @zanieb)
* Improved handling for `allow_hosts`/`ignore_hosts` options in WireGuard mode (#5930).
  ([#6513](https://github.com/mitmproxy/mitmproxy/pull/6513), @dsphper)
* Fix a bug where TCP connections were not closed properly.
  ([#6543](https://github.com/mitmproxy/mitmproxy/pull/6543), @mhils)
* DNS resolution is now exempted from `ignore_hosts` in WireGuard Mode.
  ([#6513](https://github.com/mitmproxy/mitmproxy/pull/6513), @dsphper)
* Fix case sensitivity of URL added to blocklist
  ([#6493](https://github.com/mitmproxy/mitmproxy/pull/6493), @emanuele-em)
* Fix a bug where logging was stopped prematurely during shutdown.
  ([#6541](https://github.com/mitmproxy/mitmproxy/pull/6541), @mhils)
* For plaintext traffic, `ignore_hosts` now also takes HTTP/1 host headers into account.
  ([#6513](https://github.com/mitmproxy/mitmproxy/pull/6513), @dsphper)
* Fix empty cookie attributes being set to `Key=` instead of `Key`
  ([#5084](https://github.com/mitmproxy/mitmproxy/pull/5084), @Speedlulu)
* Scripts with relative paths are now loaded relative to the config file and not where the command is ran
  ([#4860](https://github.com/mitmproxy/mitmproxy/pull/4860), @Speedlulu)
* Fix `mitmweb` splitter becoming drag and drop.
  ([#6492](https://github.com/mitmproxy/mitmproxy/pull/6492), @xBZZZZ)
* Enhance documentation and add alert log messages when stream_large_bodies and modify_body are set
  ([#6514](https://github.com/mitmproxy/mitmproxy/pull/6514), @rosydawn6)

### Breaking Changes

* Subject Alternative Names are now represented as `cryptography.x509.GeneralNames` instead of `list[str]`
  across the codebase. This fixes a regression introduced in mitmproxy 10.1.1 related to punycode domain encoding.
  ([#6537](https://github.com/mitmproxy/mitmproxy/pull/6537), @mhils)


## 14 November 2023: mitmproxy 10.1.5

* Remove stray `replay-extra` from CLI status bar.
  ([37d62ce](https://github.com/mitmproxy/mitmproxy/commit/37d62ce73ebd57780cff5ecf8b2ee57ec7d8ab30), @mhils)


## 13 November 2023: mitmproxy 10.1.4

* Fix a hang/freeze in the macOS distributions when doing TLS negotiation.
  ([#6480](https://github.com/mitmproxy/mitmproxy/pull/6480), @mhils)
* Update savehar addon to fix creating corrupt har files caused by empty response content
  ([#6459](https://github.com/mitmproxy/mitmproxy/pull/6459), @lain3d)
* Update savehar addon to handle scenarios where "path" key in cookie
  attrs dict is missing.
  ([#6458](https://github.com/mitmproxy/mitmproxy/pull/6458), @pogzyb)
* Add `server_replay_extra` option to serverplayback to define behaviour
  when replayable response is missing.
  ([#6465](https://github.com/mitmproxy/mitmproxy/pull/6465), @dkarandikar)


## 04 November 2023: mitmproxy 10.1.3

* Fix a bug introduced in mitmproxy 10.1.2 where mitmweb would fail to establish
  a WebSocket connection. Affected users may need to clear their browser cache
  or hard-reload mitmweb (Ctrl+Shift+R).
  ([#6454](https://github.com/mitmproxy/mitmproxy/pull/6454), @mhils)


## 03 November 2023: mitmproxy 10.1.2

* Add a raw hex stream contentview.
  ([#6389](https://github.com/mitmproxy/mitmproxy/pull/6389), @mhils)
* Add a contentview for DNS-over-HTTPS.
  ([#6389](https://github.com/mitmproxy/mitmproxy/pull/6389), @mhils)
* Replaced standalone mitmproxy binaries on macOS with an app bundle
  that contains the mitmproxy/mitmweb/mitmdump CLI tools.
  This change was necessary to support macOS code signing requirements.
  Homebrew remains the recommended installation method.
  ([#6447](https://github.com/mitmproxy/mitmproxy/pull/6447), @mhils)
* Fix certificate generation to work with strict mode OpenSSL 3.x clients
  ([#6410](https://github.com/mitmproxy/mitmproxy/pull/6410), @mmaxim)
* Fix path() documentation that the return value might include the query string
  ([#6412](https://github.com/mitmproxy/mitmproxy/pull/6412), @tddschn)
* mitmproxy now officially supports Python 3.12.
  ([#6434](https://github.com/mitmproxy/mitmproxy/pull/6434), @mhils)
* Fix root-relative URLs so that mitmweb can run in subdirectories.
  ([#6411](https://github.com/mitmproxy/mitmproxy/pull/6411), @davet2001)
* Add an optional parameter(ldap search filter key) to ProxyAuth-LDAP.
  ([#6428](https://github.com/mitmproxy/mitmproxy/pull/6428), @outlaws-bai)
* Fix a regression when using the proxyauth addon with clients that (rightfully) reuse connections.
  ([#6432](https://github.com/mitmproxy/mitmproxy/pull/6432), @mhils)


## 27 September 2023: mitmproxy 10.1.1

* Fix certificate generation for punycode domains.
  ([#6382](https://github.com/mitmproxy/mitmproxy/pull/6382), @mhils)
* Fix a bug that would crash mitmweb when opening options.
  ([#6386](https://github.com/mitmproxy/mitmproxy/pull/6386), @mhils)


## 24 September 2023: mitmproxy 10.1.0

* Add support for reading HAR files using the existing flow loading APIs, e.g. `mitmproxy -r example.har`.
  ([#6335](https://github.com/mitmproxy/mitmproxy/pull/6335), @stanleygvi)
* Add support for writing HAR files using the `save.har` command and the `hardump` option for mitmdump.
  ([#6368](https://github.com/mitmproxy/mitmproxy/pull/6368), @stanleygvi)
* Packaging changes:
  - `mitmproxy-rs` does not depend on a protobuf compiler being available anymore,
    we're now also providing a working source distribution for all platforms.
  - On macOS, `mitmproxy-rs` now depends on `mitmproxy-macos`. We only provide binary wheels for this package because
    it contains a code-signed system extension. Building from source requires a valid Apple Developer Id, see CI for
    details.
  - On Windows, `mitmproxy-rs` now depends on `mitmproxy-windows`. We only provide binary wheels for this package to
    simplify our deployment process, see CI for how to build from source.

  ([#6303](https://github.com/mitmproxy/mitmproxy/issues/6303), @mhils)
* Increase maximum dump file size accepted by mitmweb
  ([#6373](https://github.com/mitmproxy/mitmproxy/pull/6373), @t-wy)


## 04 August 2023: mitmproxy 10.0.0

* Add experimental support for HTTP/3 and QUIC.
  ([#5435](https://github.com/mitmproxy/mitmproxy/issues/5435), @meitinger)
* ASGI/WSGI apps can now listen on all ports for a specific hostname.
  This makes it simpler to accept both HTTP and HTTPS.
  ([#5725](https://github.com/mitmproxy/mitmproxy/pull/5725), @mhils)
* Add `replay.server.add` command for adding flows to server replay buffer
  ([#5851](https://github.com/mitmproxy/mitmproxy/pull/5851), @italankin)
* Remove string escaping in raw view.
  ([#5470](https://github.com/mitmproxy/mitmproxy/issues/5470), @stephenspol)
* Updating `Request.port` now also updates the Host header if present.
  This aligns with `Request.host`, which already does this.
  ([#5908](https://github.com/mitmproxy/mitmproxy/pull/5908), @sujaldev)
* Fix editing of multipart HTTP requests from the CLI.
  ([#5148](https://github.com/mitmproxy/mitmproxy/issues/5148), @mhils)
* Add documentation on using Magisk module for intercepting traffic in Android production builds.
  ([#5924](https://github.com/mitmproxy/mitmproxy/pull/5924), @Jurrie)
* Fix a bug where the direction indicator in the message stream view would be in the wrong direction.
  ([#5921](https://github.com/mitmproxy/mitmproxy/issues/5921), @konradh)
* Fix a bug where peername would be None in tls_passthrough script, which would make it not working.
  ([#5904](https://github.com/mitmproxy/mitmproxy/pull/5904), @truebit)
* the `esc` key can now be used to exit the current view
  ([#6087](https://github.com/mitmproxy/mitmproxy/pull/6087), @sujaldev)
* focus-follow shortcut will now work in flow view context too.
  ([#6088](https://github.com/mitmproxy/mitmproxy/pull/6088), @sujaldev)
* Fix a bug where a server connection timeout would cause requests to be issued with a wrong SNI in reverse proxy mode.
  ([#6148](https://github.com/mitmproxy/mitmproxy/pull/6148), @mhils)
* The `server_replay_nopop` option has been renamed to `server_replay_reuse` to avoid confusing double-negation.
  ([#6084](https://github.com/mitmproxy/mitmproxy/issues/6084), @prady0t, @Semnodime)
* Add zstd to valid gRPC encoding schemes.
  ([#6188](https://github.com/mitmproxy/mitmproxy/pull/6188), @tsaaristo)
* For reverse proxy directly accessed via IP address, the IP address is now included
  as a subject in the generated certificate.
  ([#6202](https://github.com/mitmproxy/mitmproxy/pull/6202), @mhils)
* Enable legacy SSL connect when connecting to server if the `ssl_insecure` flag is set.
  ([#6281](https://github.com/mitmproxy/mitmproxy/pull/6281), @DurandA)
* Change wording in the [http-reply-from-proxy.py example](https://github.com/mitmproxy/mitmproxy/blob/main/examples/addons/http-reply-from-proxy.py).
  ([#6117](https://github.com/mitmproxy/mitmproxy/pull/6117), @Semnodime)
* Added option to specify an elliptic curve for key exchange between mitmproxy <-> server
  ([#6170](https://github.com/mitmproxy/mitmproxy/pull/6170), @Mike-Ki-ASD)
* Add "Prettier" code linting tool to mitmweb.
  ([#5985](https://github.com/mitmproxy/mitmproxy/pull/5985), @alexgershberg)
* When logging exceptions, provide the entire exception object to log handlers
  ([#6295](https://github.com/mitmproxy/mitmproxy/pull/6295), @mhils)
* mitmproxy now requires Python 3.10 or above.
  ([#5954](https://github.com/mitmproxy/mitmproxy/pull/5954), @mhils)

### Breaking Changes

* The `onboarding_port` option has been removed. The onboarding app now responds
  to all requests for the hostname specified in `onboarding_host`.
* `connection.Client` and `connection.Server` now accept keyword arguments only.
  This is a breaking change for custom addons that use these classes directly.

## 02 November 2022: mitmproxy 9.0.1

* The precompiled binaries now ship with OpenSSL 3.0.7, which resolves CVE-2022-3602 and CVE-2022-3786.
* Performance and stability improvements for WireGuard mode.
  ([#5694](https://github.com/mitmproxy/mitmproxy/issues/5694), @mhils, @decathorpe)
* Fix a bug where the standalone Linux binaries would require libffi to be installed.
  ([#5699](https://github.com/mitmproxy/mitmproxy/issues/5699), @mhils)
* Hard exit when mitmproxy cannot write logs, fixes endless loop when parent process exits.
  ([#4669](https://github.com/mitmproxy/mitmproxy/issues/4669), @Prinzhorn)
* Fix a permission error affecting the Docker images.
  ([#5700](https://github.com/mitmproxy/mitmproxy/issues/5700), @mhils)


## 28 October 2022: mitmproxy 9.0.0

### Major Features

* Add Raw UDP support.
  ([#5414](https://github.com/mitmproxy/mitmproxy/pull/5414), @meitinger)
* Add WireGuard mode to enable transparent proxying via WireGuard.
  ([#5562](https://github.com/mitmproxy/mitmproxy/pull/5562), @decathorpe, @mhils)
* Add DTLS support.
  ([#5397](https://github.com/mitmproxy/mitmproxy/pull/5397), @kckeiks).
* Add a quick help bar to mitmproxy.
  ([#5381](https://github.com/mitmproxy/mitmproxy/pull/5381/), [#5652](https://github.com/mitmproxy/mitmproxy/pull/5652), @kckeiks, @mhils).

### Deprecations

* Deprecate `add_log` event hook. Users should use the builtin `logging` module instead.
  See [the docs](https://docs.mitmproxy.org/dev/addons-api-changelog/) for details and upgrade instructions.
  ([#5590](https://github.com/mitmproxy/mitmproxy/pull/5590), @mhils)
* Deprecate `mitmproxy.ctx.log` in favor of Python's builtin `logging` module.
  See [the docs](https://docs.mitmproxy.org/dev/addons-api-changelog/) for details and upgrade instructions.
  ([#5590](https://github.com/mitmproxy/mitmproxy/pull/5590), @mhils)

### Breaking Changes

 * The `mode` option is now a list of server specs instead of a single spec.
   The CLI interface is unaffected, but users may need to update their `config.yaml`.
   ([#5393](https://github.com/mitmproxy/mitmproxy/pull/5393), @mhils)

### Full Changelog

* Mitmproxy binaries now ship with Python 3.11.
  ([#5678](https://github.com/mitmproxy/mitmproxy/issues/5678), @mhils)
* One mitmproxy instance can now spawn multiple proxy servers.
  ([#5393](https://github.com/mitmproxy/mitmproxy/pull/5393), @mhils)
* Add syntax highlighting to JSON and msgpack content view.
  ([#5623](https://github.com/mitmproxy/mitmproxy/issues/5623), @SapiensAnatis)
* Add MQTT content view.
  ([#5588](https://github.com/mitmproxy/mitmproxy/pull/5588), @nikitastupin, @abbbe)
* Setting `connection_strategy` to `lazy` now also disables early
  upstream connections to fetch TLS certificate details.
  ([#5487](https://github.com/mitmproxy/mitmproxy/pull/5487), @mhils)
* Fix order of event hooks on startup.
  ([#5376](https://github.com/mitmproxy/mitmproxy/issues/5376), @meitinger)
* Include server information in bind/listen errors.
  ([#5495](https://github.com/mitmproxy/mitmproxy/pull/5495), @meitinger)
* Include information about lazy connection_strategy in related errors.
  ([#5465](https://github.com/mitmproxy/mitmproxy/pull/5465), @meitinger, @mhils)
* Fix `tls_version_server_min` and `tls_version_server_max` options.
  ([#5546](https://github.com/mitmproxy/mitmproxy/issues/5546), @mhils)
* Added Magisk module generation for Android onboarding.
  ([#5547](https://github.com/mitmproxy/mitmproxy/pull/5547), @jorants)
* Update Linux binary builder to Ubuntu 20.04, bumping the minimum glibc version to 2.31.
  ([#5547](https://github.com/mitmproxy/mitmproxy/pull/5547), @jorants)
* Add "Save filtered" button in mitmweb.
  ([#5531](https://github.com/mitmproxy/mitmproxy/pull/5531), @rnbwdsh, @mhils)
* Render application/prpc content as gRPC/Protocol Buffers
  ([#5568](https://github.com/mitmproxy/mitmproxy/pull/5568), @selfisekai)
* Mitmweb now supports `content_view_lines_cutoff`.
  ([#5548](https://github.com/mitmproxy/mitmproxy/pull/5548), @sanlengjingvv)
* Fix a mitmweb crash when scrolling down the flow list.
  ([#5507](https://github.com/mitmproxy/mitmproxy/pull/5507), @LIU-shuyi)
* Add HTTP/3 binary frame content view.
  ([#5582](https://github.com/mitmproxy/mitmproxy/pull/5582), @mhils)
* Fix mitmweb not properly opening a browser and being stuck on some Linux.
  ([#5522](https://github.com/mitmproxy/mitmproxy/issues/5522), @Prinzhorn)
* Fix race condition when updating mitmweb WebSocket connections that are closing.
  ([#5405](https://github.com/mitmproxy/mitmproxy/issues/5405), [#5686](https://github.com/mitmproxy/mitmproxy/issues/5686), @mhils)
* Fix mitmweb crash when using filters.
  ([#5658](https://github.com/mitmproxy/mitmproxy/issues/5658), [#5661](https://github.com/mitmproxy/mitmproxy/issues/5661), @LIU-shuyi, @mhils)
* Fix missing default port when starting a browser.
  ([#5687](https://github.com/mitmproxy/mitmproxy/issues/5687), @rbdixon)
* Add docs for transparent mode on Windows.
  ([#5402](https://github.com/mitmproxy/mitmproxy/issues/5402), @stephenspol)

## 28 June 2022: mitmproxy 8.1.1

* Support specifying the local address for outgoing connections
  ([#5364](https://github.com/mitmproxy/mitmproxy/discussions/5364), @meitinger)
* Fix a bug where an excess empty chunk has been sent for chunked HEAD request.
  ([#5372](https://github.com/mitmproxy/mitmproxy/discussions/5372), @jixunmoe)
* Drop pkg_resources dependency.
  ([#5401](https://github.com/mitmproxy/mitmproxy/issues/5401), @PavelICS)
* Fix huge (>65kb) http2 responses corrupted.
  ([#5428](https://github.com/mitmproxy/mitmproxy/issues/5428), @dhabensky)
* Remove overambitious assertions in the HTTP state machine,
  fix some error handling.
  ([#5383](https://github.com/mitmproxy/mitmproxy/issues/5383), @mhils)
* Use default_factory for parser_options.
  ([#5474](https://github.com/mitmproxy/mitmproxy/issues/5474), @rathann)

## 15 May 2022: mitmproxy 8.1.0

* DNS support
  ([#5232](https://github.com/mitmproxy/mitmproxy/pull/5232), @meitinger)
* Mitmproxy now requires Python 3.9 or above.
  ([#5233](https://github.com/mitmproxy/mitmproxy/issues/5233), @mhils)
* Fix a memory leak in mitmdump where flows were kept in memory.
  ([#4786](https://github.com/mitmproxy/mitmproxy/issues/4786), @mhils)
* Replayed flows retain their current position in the flow list.
  ([#5227](https://github.com/mitmproxy/mitmproxy/issues/5227), @mhils)
* Periodically send HTTP/2 ping frames to keep connections alive.
  ([#5046](https://github.com/mitmproxy/mitmproxy/issues/5046), @EndUser509)
* Console Performance Improvements
  ([#3427](https://github.com/mitmproxy/mitmproxy/issues/3427), @BkPHcgQL3V)
* Warn users if server side event responses are received without streaming.
  ([#4469](https://github.com/mitmproxy/mitmproxy/issues/4469), @mhils)
* Add flatpak support to the browser addon
  ([#5200](https://github.com/mitmproxy/mitmproxy/issues/5200), @pauloromeira)
* Add example addon to dump contents to files based on a filter expression
  ([#5190](https://github.com/mitmproxy/mitmproxy/issues/5190), @redraw)
* Fix a bug where the wrong SNI is sent to an upstream HTTPS proxy
  ([#5109](https://github.com/mitmproxy/mitmproxy/issues/5109), @mhils)
* Make sure that mitmproxy displays error messages on startup.
  ([#5225](https://github.com/mitmproxy/mitmproxy/issues/5225), @mhils)
* Add example addon for domain fronting.
  ([#5217](https://github.com/mitmproxy/mitmproxy/issues/5217), @randomstuff)
* Improve cut addon to better handle binary contents
  ([#3965](https://github.com/mitmproxy/mitmproxy/issues/3965), @mhils)
* Fix text truncation for full-width characters
  ([#4278](https://github.com/mitmproxy/mitmproxy/issues/4278), @kjy00302)
* Fix mitmweb export copy failed in non-secure domain.
  ([#5264](https://github.com/mitmproxy/mitmproxy/issues/5264), @Pactortester)
* Add example script for manipulating cookies.
  ([#5278](https://github.com/mitmproxy/mitmproxy/issues/5278), @WillahScott)
* When opening an external viewer for message contents, mailcap files are not considered anymore.
  This preempts the upcoming deprecation of Python's `mailcap` module.
  ([#5297](https://github.com/mitmproxy/mitmproxy/issues/5297), @KORraNpl)
* Fix hostname encoding for IDNA domains in upstream mode.
  ([#5316](https://github.com/mitmproxy/mitmproxy/issues/5316), @nneonneo)
* Fix hot reloading of contentviews.
  ([#5319](https://github.com/mitmproxy/mitmproxy/issues/5319), @nneonneo)
* Ignore HTTP/2 information responses instead of raising an error.
  ([#5332](https://github.com/mitmproxy/mitmproxy/issues/5332), @mhils)
* Improve performance and memory usage by reusing OpenSSL contexts.
  ([#5339](https://github.com/mitmproxy/mitmproxy/issues/5339), @mhils)
* Fix handling of multiple Cookie headers when proxying HTTP/2 to HTTP/1
  ([#5337](https://github.com/mitmproxy/mitmproxy/issues/5337), @rinsuki)
* Improve http_manipulate_cookies.py example.
  ([#5578](https://github.com/mitmproxy/mitmproxy/issues/5578), @insilications)

## 19 March 2022: mitmproxy 8.0.0

### Major Changes

* Major improvements to the web interface (@gorogoroumaru)
* Event hooks can now be async (@nneonneo, [#5106](https://github.com/mitmproxy/mitmproxy/issues/5106))
* New [`tls_{established,failed}_{client,server}` event hooks](https://docs.mitmproxy.org/dev/api/events.html#TLSEvents)
  to record negotiation success/failure (@mhils, [#4790](https://github.com/mitmproxy/mitmproxy/pull/4790))

### Security Fixes

* [CVE-2022-24766](https://github.com/mitmproxy/mitmproxy/security/advisories/GHSA-gcx2-gvj7-pxv3):
  Fix request smuggling vulnerability reported by @zeyu2001 (@mhils)

### Full Changelog

* Support proxy authentication for SOCKS v5 mode (@starplanet)
* Make it possible to ignore connections in the tls_clienthello event hook (@mhils)
* fix some responses not being decoded properly if the encoding was uppercase (#4735, @Mattwmaster58)
* Trigger event hooks for flows with semantically invalid requests, for example invalid content-length headers (@mhils)
* Improve error message on TLS version mismatch (@mhils)
* Windows: Switch to Python's default asyncio event loop, which increases the number of sockets
  that can be processed simultaneously (@mhils)
* Add `client_replay_concurrency` option, which allows more than one client replay request to be in-flight at a time. (@rbdixon)
* New content view which handles gRPC/protobuf. Allows to apply custom definitions to visualize different field decodings.
  Includes example addon which applies custom definitions for selected gRPC traffic (@mame82)
* Fix a crash caused when editing string option (#4852, @rbdixon)
* Base container image bumped to Debian 11 Bullseye (@Kriechi)
* Upstream replays don't do CONNECT on plaintext HTTP requests (#4876, @HoffmannP)
* Remove workarounds for old pyOpenSSL versions (#4831, @KarlParkinson)
* Add fonts to asset filter (~a) (#4928, @elespike)
* Fix bug that crashed when using `view.flows.resolve` (#4916, @rbdixon)
* Fix a bug where `running()` is invoked twice on startup (#3584, @mhils)
* Correct documentation example for User-Agent header modification (#4997, @jamesyale)
* Fix random connection stalls (#5040, @EndUser509)
* Add `n` new flow keybind to mitmweb (#5061, @ianklatzco)
* Fix compatibility with BoringSSL (@pmoulton)
* Added `WebSocketMessage.injected` flag (@Prinzhorn)
* Add example addon for saving streamed data to individual files (@EndUser509)
* Change connection event hooks to be blocking.
  Processing will only resume once the event hook has finished. (@Prinzhorn)
* Reintroduce `Flow.live`, which signals if a flow belongs to a currently active connection. (#4207, @mhils)
* Speculative fix for some rare HTTP/2 connection stalls (#5158, @EndUser509)
* Add ability to specify custom ports with LDAP authentication (#5068, @demonoidvk)
* Add support for rotating saved streams every hour or day (@EndUser509)
* Console Improvements on Windows (@mhils)
* Fix processing of `--set` options (#5067, @marwinxxii)
* Lowercase user-added header names and emit a log message to notify the user when using HTTP/2 (#4746, @mhils)
* Exit early if there are errors on startup (#4544, @mhils)
* Fixed encoding guessing: only search for meta tags in HTML bodies (##4566, @Prinzhorn)
* Binaries are now built with Python 3.10 (@mhils)

## 28 September 2021: mitmproxy 7.0.4

* Do not add a Content-Length header for chunked HTTP/1 messages (@matthewhughes934)

## 16 September 2021: mitmproxy 7.0.3

* [CVE-2021-39214](https://github.com/mitmproxy/mitmproxy/security/advisories/GHSA-22gh-3r9q-xf38):
  Fix request smuggling vulnerabilities reported by @chinchila (@mhils)
* Expose TLS 1.0 as possible minimum version on older pyOpenSSL releases (@mhils)
* Fix compatibility with Python 3.10 (@mhils)

## 4 August 2021: mitmproxy 7.0.2

* Fix a WebSocket crash introduced in 7.0.1 (@mhils)

## 3 August 2021: mitmproxy 7.0.1

* Performance: Re-use OpenSSL contexts to enable TLS session resumption (@mhils)
* Disable HTTP/2 CONNECT for Secure Web Proxies to fix compatibility with Firefox (@mhils)
* Use local IP address as certificate subject if no other info is available (@mhils)
* Make it possible to return multiple chunks for HTTP stream modification (@mhils)
* Don't send WebSocket CONTINUATION frames when the peer does not send any (@Pilphe)
* Fix HTTP stream modify example. (@mhils)
* Fix a crash caused by no-op assignments to `Server.address` (@SaladDais)
* Fix a crash when encountering invalid certificates (@mhils)
* Fix a crash when pressing the Home/End keys in some screens (@rbdixon)
* Fix a crash when reading corrupted flow dumps (@mhils)
* Fix multiple crashes on flow export (@mhils)
* Fix a bug where ASGI apps did not see the request body (@mhils)
* Minor documentation improvements (@mhils)

## 16 July 2021: mitmproxy 7.0

### New Proxy Core (@mhils, [blog post](https://www.mitmproxy.org/posts/releases/mitmproxy7/))

Mitmproxy has a completely new proxy core, fixing many longstanding issues:

* **Secure Web Proxy:** Mitmproxy now supports TLS-over-TLS to already encrypt the connection to the proxy.
* **Server-Side Greetings:** Mitmproxy now supports proxying raw TCP connections, including ones that start
  with a server-side greeting (e.g. SMTP).
* **HTTP/1 – HTTP/2 Interoperability:** mitmproxy can now accept an HTTP/2 connection from the client,
  and forward it to an HTTP/1 server.
* **HTTP/2 Redirects:** The request destination can now be changed on HTTP/2 flows.
* **Connection Strategy:** Users can now specify if they want mitmproxy to eagerly connect upstream
  or wait as long as possible. Eager connections are required to detect protocols with server-side
  greetings, lazy connections enable the replay of responses without connecting to an upstream server.
* **Timeout Handling:** Mitmproxy will now clean up idle connections and also abort requests if the client disconnects
  in the meantime.
* **Host Header-based Proxying:** If the request destination is unknown, mitmproxy now falls back to proxying
  based on the Host header. This means that requests can often be redirected to mitmproxy using
  DNS spoofing only.
* **Internals:** All protocol logic is now separated from I/O (["sans-io"](https://sans-io.readthedocs.io/)).
  This greatly improves testing capabilities, prevents a wide array of race conditions, and increases
  proper isolation between layers.

### Additional Changes

* mitmproxy's command line interface now supports Windows (@mhils)
* The `clientconnect`, `clientdisconnect`, `serverconnect`, `serverdisconnect`, and `log`
  events have been replaced with new events, see addon documentation for details (@mhils)
* Contentviews now implement `render_priority` instead of `should_render`, allowing more specialization (@mhils)
* Addition of block_list option to block requests with a set status code (@ericbeland)
* Make mitmweb columns configurable and customizable (@gorogoroumaru)
* Automatic JSON view mode when `+json` suffix in content type (@kam800)
* Use pyca/cryptography to generate certificates, not pyOpenSSL (@mhils)
* Remove the legacy protocol stack (@Kriechi)
* Remove all deprecated pathod and pathoc tools and modules (@Kriechi)
* In reverse proxy mode, mitmproxy now does not assume TLS if no scheme
  is given but a custom port is provided (@mhils)
* Remove the following options: `http2_priority`, `relax_http_form_validation`, `upstream_bind_address`,
  `spoof_source_address`, and `stream_websockets`. If you depended on one of them please let us know.
  mitmproxy never phones home, which means we don't know how prominently these options were used. (@mhils)
* Fix IDNA host 'Bad HTTP request line' error (@grahamrobbins)
* Pressing `?` now exits console help view (@abitrolly)
* `--modify-headers` now works correctly when modifying a header that is also part of the filter expression (@Prinzhorn)
* Fix SNI-related reproducibility issues when exporting to curl/httpie commands. (@dkasak)
* Add option `export_preserve_original_ip` to force exported command to connect to IP from original request.
  Only supports curl at the moment. (@dkasak)
* Major proxy protocol testing (@r00t-)
* Switch Docker image release to be based on Debian (@PeterDaveHello)
* Multiple Browsers: The `browser.start` command may be executed more than once to start additional
  browser sessions. (@rbdixon)
* Improve readability of SHA256 fingerprint. (@wrekone)
* Metadata and Replay Flow Filters: Flows may be filtered based on metadata and replay status. (@rbdixon)
* Flow control: don't read connection data faster than it can be forwarded. (@hazcod)
* Docker images for ARM64 architecture (@hazcod, @mhils)
* Fix parsing of certificate issuer/subject with escaped special characters (@Prinzhorn)
* Customize markers with emoji, and filters: The `flow.mark` command may be used to mark a flow with either the default
  "red ball" marker, a single character, or an emoji like `:grapes:`. Use the `~marker` filter to filter on marker
  characters. (@rbdixon)
* New `flow.comment` command to add a comment to the flow. Add `~comment <regex>` filter syntax to search flow comments.
  (@rbdixon)
* Fix multipart forms losing `boundary` values on edit. (@roytu)
* `Transfer-Encoding: chunked` HTTP message bodies are now retained if they are below the stream_large_bodies limit.
  (@mhils)
* `json()` method for HTTP Request and Response instances will return decoded JSON body. (@rbdixon)
* Support for HTTP/2 Push Promises has been dropped. (@mhils)
* Make it possible to set sequence options from the command line. (@Yopi)

## 15 December 2020: mitmproxy 6.0.2

* Fix reading of saved flows in mitmweb.

## 13 December 2020: mitmproxy 6.0.1

* Fix flow serialization in mitmweb.

## 13 December 2020: mitmproxy 6.0

* Mitmproxy now requires Python 3.8 or above.
* Deprecation of pathod and pathoc tools and modules. Future releases will not contain them! (@Kriechi)
* SSLKEYLOGFILE now supports TLS 1.3 secrets (@mhils)
* Fix query parameters in asgiapp addon (@jpstotz)
* Fix command history failing on file I/O errors (@Kriechi)
* Add example addon to suppress unwanted error messages sent by mitmproxy. (@anneborcherding)
* Updated imports and styles for web scanner helper addons. (@anneborcherding)
* Inform when underscore-formatted options are used in client arg. (@jrblixt)
* ASGIApp now ignores loaded HTTP flows from somewhere. (@linw1995)
* Binaries are now built with Python 3.9 (@mhils)
* Fixed the web UI showing blank page on clicking details tab when server address is missing (@samhita-sopho)
* Tests: Replace asynctest with stdlib mock (@felixonmars)
* MapLocal now keeps its configuration when other options are set. (@mhils)
* Host headers with non-standard ports are now properly updated in reverse proxy mode. (@mhils)
* Fix missing host header when replaying HTTP/2 flows (@Granitosaurus)

## 01 November 2020: mitmproxy 5.3

### Full Changelog

* Support for Python 3.9 (@mhils)
* Add MsgPack content viewer (@tasn)
* Use `@charset` to decode CSS files if available (@Prinzhorn)
* Fix links to anticache docs in mitmweb and use HTTPS for links to documentation (@rugk)
* Updated typing for WebsocketMessage.content (@Prinzhorn)
* Add option `console_strip_trailing_newlines`, and no longer strip trailing newlines by default (@capt8bit)
* Prevent transparent mode from connecting to itself in the basic cases (@Prinzhorn)
* Display HTTP trailers in mitmweb (@sanlengjingvv)
* Revamp onboarding app (@mhils)
* Add ASGI support for embedded apps (@mhils)
* Updated raw exports to not remove headers (@wchasekelley)
* Fix file unlinking before external viewer finishes loading (@wchasekelley)
* Add --cert-passphrase command line argument (@mirosyn)
* Add interactive tutorials to the documentation (@mplattner)
* Support `deflateRaw` for `Content-Encoding`'s (@kjoconnor)
* Fix broken requests without body on HTTP/2 (@Kriechi)
* Add support for sending (but not parsing) HTTP Trailers to the HTTP/1.1 protocol (@bburky)
* Add support to echo http trailers in dumper addon (@shiv6146)
* Fix OpenSSL requiring different CN for root and leaf certificates (@mhils)
* ... and various other fixes, documentation improvements, dependency version bumps, etc.

## 18 July 2020: mitmproxy 5.2

* Add Filter message to mitmdump (@sarthak212)
* Display TCP flows at flow list (@Jessonsotoventura, @nikitastupin, @mhils)
* Colorize JSON Contentview (@sarthak212)
* Fix console crash when entering regex escape character in half-open string (@sarthak212)
* Integrate contentviews to TCP flow details (@nikitastupin)
* Added add-ons that enhance the performance of web application scanners (@anneborcherding)
* Increase WebSocket message timestamp precision (@JustAnotherArchivist)
* Fix HTTP reason value on HTTP/2 reponses (@rbdixon)
* mitmweb: support wslview to open a web browser (@G-Rath)
* Fix dev version detection with parent git repo (@JustAnotherArchivist)
* Restructure examples and supported addons (@mhils)
* Certificate generation: mark SAN as critical if no CN is set (@mhils)
* Simplify Replacements with new ModifyBody addon (@mplattner)
* Rename SetHeaders addon to ModifyHeaders (@mplattner)
* mitmweb: "New -> File" menu option has been renamed to "Clear All" (@yogeshojha)
* Add new MapRemote addon to rewrite URLs of requests (@mplattner)
* Add support for HTTP Trailers to the HTTP/2 protocol (@sanlengjingvv and @Kriechi)
* Fix certificate runtime error during expire cleanup (@gorogoroumaru)
* Fixed the DNS Rebind Protection for secure support of IPv6 addresses (@tunnelpr0)
* WebSockets: match the HTTP-WebSocket flow for the ~websocket filter (@Kriechi)
* Fix deadlock caused by the "replay.client.stop" command (@gorogoroumaru)
* Add new MapLocal addon to serve local files instead of remote resources (@mplattner and @mhils)
* Add minimal TCP interception and modification (@nikitastupin)
* Add new CheckSSLPinning addon to check SSL-Pinning on client (@su-vikas)
* Add a JSON dump script: write data into a file or send to an endpoint as JSON (@emedvedev)
* Fix console output formatting (@sarthak212)
* Add example for proxy authentication using selenium (@anneborcherding and @weichweich)

## 13 April 2020: mitmproxy 5.1.1

* Fixed Docker images not starting due to missing shell

## 13 April 2020: mitmproxy 5.1

### Major Changes

* Initial Support for TLS 1.3

### Full Changelog

* Reduce leaf certificate validity to one year due to upcoming browser changes (@mhils)
* Rename mitmweb's `web_iface` option to `web_host` for consistency (@oxr463)
* Sending a SIGTERM now exits mitmproxy without prompt, SIGINT still asks (@ThinkChaos)
* Don't force host header on outgoing requests (@mhils)
* Additional documentation and examples for WebSockets (@Kriechi)
* Gracefully handle hyphens in domain names (@matosconsulting)
* Fix header replacement count (@naivekun)
* Emit serverconnect event only after a connection has been established (@Prinzhorn)
* Fix ValueError in table mode of server replay flow (@ylmrx)
* HTTP/2: send all stream reset types to other connection (@rohfle)
* HTTP/2: fix WINDOW_UPDATE swallowed on closed streams (@Kriechi)
* Fix wrong behavior of --allow-hosts options (@BlownSnail)
* Additional and updated documentation for examples, WebSockets, Getting Started (@Kriechi)

## 27 December 2019: mitmproxy 5.0.1

* Fixed precompiled Linux binaries to not crash in table mode
* Display webp images in mitmweb (@cixtor)

## 16 December 2019: mitmproxy 5.0

### Major Changes

* Added new Table UI (@Jessonsotoventura)
* Added EKU extension to certificates. This fixes support for macOS Catalina (@vin01)

### Security Fixes

* Fixed command injection vulnerabilities when exporting flows as curl/httpie commands (@cript0nauta)
* Do not echo unsanitized user input in HTTP error responses (@fimad)

### Full Changelog

* Moved to GitHub CI for Continuous Integration, dropping support for old Linux and macOS releases. (#3728)
* Vastly improved command parsing, in particular for setting flow filters (@typoon)
* Added a new flow export for raw responses (@mckeimic)
* URLs are now edited in an external editor (@Jessonsotoventura)
* mitmproxy now has a command history (@typoon)
* Added terminal like keyboard shortcuts for the command bar (ctrl+w, ctrl+a, ctrl+f, ...) (@typoon)
* Fixed issue with improper handling of non-ascii characters in URLs (@rjt-gupta)
* Filtering can now use unicode characters (@rjt-gupta)
* Fixed issue with user keybindings not being able to override default keybindings
* Improved installation instructions
* Added support for IPV6-only environments (@sethb157)
* Fixed bug with server replay (@rjt-gupta)
* Fixed issue with duplicate error responses (@ccssrryy)
* Users can now set a specific external editor using $MITMPROXY_EDITOR (@rjt-gupta)
* Config file can now be called `config.yml` or `config.yaml` (@ylmrx)
* Fixed crash on `view.focus.[next|prev]` (@ylmrx)
* Updated documentation to help using mitmproxy certificate on Android (@jannst)
* Added support to parse IPv6 entries from `pfctl` on MacOS. (@tomlabaude)
* Fixed instructions on how to build the documentation (@jannst)
* Added a new `--allow-hosts` option (@pierlon)
* Added support for zstd content-encoding (@tsaaristo)
* Fixed issue where the replay server would corrupt the Date header (@tonyb486)
* Improve speed for WebSocket interception (@MathieuBordere)
* Fixed issue with parsing JPEG files. (@lusceu)
* Improve example code style (@BoboTiG)
* Fixed issue converting void responses to HAR (@worldmind)
* Color coded http status codes in mitmweb (@arun-94)
* Added organization to generated certificates (@Abcdefghijklmnopqrstuvwxyzxyz)
* Errors are now displayed on sys.stderr (@JessicaFavin)
* Fixed issue with replay timestamps (@rjt-gupta)
* Fixed copying in mitmweb on macOS (@XZzYassin)

## 31 July 2018: mitmproxy 4.0.4

* Security: Protect mitmweb against DNS rebinding. (CVE-2018-14505, @atx)
* Reduce certificate lifetime to two years to be conformant with
  the current CA/Browser Forum Baseline Requirements. (@muffl0n)
  (https://cabforum.org/2017/03/17/ballot-193-825-day-certificate-lifetimes/)
* Update cryptography to version 2.3.

## 15 June 2018: mitmproxy 4.0.3

* Add support for IPv6 transparent mode on Windows (#3174)
* Add Docker images for ARMv7 - Raspberry Pi (#3190)
* Major overhaul of our release workflow - you probably won't notice it, but for us it's a big thing!
* Fix the Python version detection on Python 3.5, we now show a more intuitive error message (#3188)
* Fix application shutdown on Windows (#3172)
* Fix IPv6 scope suffixes in block addon (#3164)
* Fix options update when added (#3157)
* Fix "Edit Flow" button in mitmweb (#3136)

## 15 June 2018: mitmproxy 4.0.2

* Skipped!

## 17 May 2018: mitmproxy 4.0.1

### Bugfixes

* The previous release had a packaging issue, so we bumped it to v4.0.1 and re-released it.
* This contains no actual bugfixes or new features.

## 17 May 2018: mitmproxy 4.0

### Features

* mitmproxy now requires Python 3.6!
* Moved the core to asyncio - which gives us a very significant performance boost!
* Reduce memory consumption by using `SO_KEEPALIVE` (#3076)
* Export request as httpie command (#3031)
* Configure mitmproxy console keybindings with the keys.yaml file. See docs for more.

### Breaking Changes

* The --conf command-line flag is now --confdir, and specifies the mitmproxy configuration
    directory, instead of the options yaml file (which is at `config.yaml` under the configuration directory).
* `allow_remote` got replaced by `block_global` and `block_private` (#3100)
* No more custom events (#3093)
* The `cadir` option has been renamed to `confdir`
* We no longer magically capture print statements in addons and translate
    them to logs. Please use `ctx.log.info` explicitly.

### Bugfixes

* Correctly block connections from remote clients with IPv4-mapped IPv6 client addresses (#3099)
* Expand `~` in paths during the `cut` command (#3078)
* Remove socket listen backlog constraint
* Improve handling of user script exceptions (#3050, #2837)
* Ignore signal errors on windows
* Fix traceback for commands with un-terminated escape characters (#2810)
* Fix request replay when proxy is bound to local interface (#2647)
* Fix traceback when running scripts on a flow twice (#2838)
* Fix traceback when killing intercepted flow (#2879)
* And lots of typos, docs improvements, revamped examples, and general fixes!

## 05 April 2018: mitmproxy 3.0.4

* Fix an issue that caused mitmproxy to not retry HTTP requests on timeout.
* Various other fixes (@kira0204, @fenilgandhi, @tran-tien-dat, @smonami,
  @luzpaz, @fristonio, @kajojify, @Oliver-Fish, @hcbarry, @jplochocki, @MikeShi42,
  @ghillu, @emilstahl)

## 25 February 2018: mitmproxy 3.0.3

* Fix an issue that caused mitmproxy to lose keyboard control after spawning an external editor.

## 23 February 2018: mitmproxy 3.0.1

* Fix a quote-related issue affecting the mitmproxy console command prompt.

## 22 February 2018: mitmproxy 3.0

### Major Changes

* Commands: A consistent, typed mechanism that allows addons to expose actions
  to users.
* Options: A typed settings store for use by mitmproxy and addons.
* Shift most of mitmproxy's own functionality into addons.
* Major improvements to mitmproxy console, including an almost complete
  rewrite of the user interface, integration of commands, key bindings, and
  multi-pane layouts.
* Major Improvements to mitmproxy’s web interface, mitmweb. (Matthew Shao,
  Google Summer of Code 2017)
* Major Improvements to mitmproxy’s content views and protocol layers (Ujjwal
  Verma, Google Summer of Code 2017)
* Faster JavaScript and CSS beautifiers. (Ujjwal Verma)

### Minor Changes

* Vastly improved JavaScript test coverage (Matthew Shao)
* Options editor for mitmweb (Matthew Shao)
* Static web-based flow viewer (Matthew Shao)
* Request streaming for HTTP/1.x and HTTP/2 (Ujjwal Verma)
* Implement more robust content views using Kaitai Struct (Ujjwal Verma)
* Protobuf decoding now works without protoc being installed on the host
  system (Ujjwal Verma)
* PNG, GIF, and JPEG can now be parsed without Pillow, which simplifies
  mitmproxy installation and moves parsing from unsafe C to pure Python (Ujjwal Verma)
* Add parser for ICO files (Ujjwal Verma)
* Migrate WebSockets implementation to wsproto. This reduces code size and
  adds WebSocket compression support. (Ujjwal Verma)
* Add “split view” to split mitmproxy’s UI into two separate panes.
* Add key binding viewer and editor
* Add a command to spawn a preconfigured Chrome browser instance from
  mitmproxy
* Fully support mitmproxy under the Windows Subsystem for Linux (WSL), work
  around display errors
* Add XSS scanner addon (@ddworken)
* Add ability to toggle interception (@mattweidner)
* Numerous documentation improvements (@pauloromeira, @rst0git, @rgerganov,
  @fulldecent, @zhigang1992, @F1ashhimself, @vinaydargar, @jonathanrfisher1,
  @BasThomas, @LuD1161, @ayamamori, @TomTasche)
* Add filters for websocket flows (@s4chin)
* Make it possible to create a response to CONNECT requests in http_connect
  (@mengbiping)
* Redirect stdout in scripts to ctx.log.warn (@nikofil)
* Fix a crash when clearing the event log (@krsoninikhil)
* Store the generated certificate for each flow (@dlenski)
* Add --keep-host-header to retain the host header in reverse proxy mode
  (@krsoninikhil)
* Fix setting palette options (@JordanLoehr)
* Fix a crash with brotli encoding (@whackashoe)
* Provide certificate installation instructions on mitm.it (@ritiek)
* Fix a bug where we did not properly fall back to IPv4 when IPv6 is unavailable (@titeuf87)
* Fix transparent mode on IPv6-enabled macOS systems (@Ga-ryo)
* Fix handling of HTTP messages with multiple Content-Length headers (@surajt97)
* Fix IPv6 authority form parsing in CONNECT requests (@r1b)
* Fix event log display in mitmweb (@syahn)
* Remove private key from PKCS12 file in ~/.mitmproxy (@ograff).
* Add LDAP as a proxy authentication backend (@charlesdhdt)
* Use mypy to check the whole codebase (@iharsh234)
* Fix a crash when duplicating flows (@iharsh234)
* Fix testsuite when the path contains a “.” (@felixonmars)
* Store proxy authentication with flows (@lymanZerga11)
* Match ~d and ~u filters against pretty_host (@dequis)
* Update WBXML content view (@davidpshaw)
* Handle HEAD requests for mitm.it to support Chrome in transparent mode on
  iOS (@tomlabaude)
* Update dns spoofing example to use --keep-host-header (@krsoninikhil)
* Call error handler on HTTPException (@tarnacious)
* Make it possible to remove TLS from upstream HTTP connections
* Update to pyOpenSSL 17.5, cryptography 2.1.4, and OpenSSL 1.1.0g
* Make it possible to retroactively increase log verbosity.
* Make logging from addons thread-safe
* Tolerate imports in user scripts that match hook names
  (`from mitmproxy import log`)
* Update mitmweb to React 16, which brings performance improvements
* Fix a bug where reverting duplicated flows crashes mitmproxy
* Fix a bug where successive requests are sent to the wrong host after a
  request has been redirected.
* Fix a bug that binds outgoing connections to the wrong interface
* Fix a bug where custom certificates are ignored in reverse proxy mode
* Fix import of flows that have been created with mitmproxy 0.17
* Fix formatting of (IPv6) IP addresses in a number of places
* Fix replay for HTTP/2 flows
* Decouple mitmproxy version and flow file format version
* Fix a bug where “mitmdump -nr” does not exit automatically
* Fix a crash when exporting flows to curl
* Fix formatting of sticky cookies
* Improve script reloading reliability by polling the filesystem instead of using watchdog
* Fix a crash when refreshing Set-Cookie headers
* Add connection indicator to mitmweb to alert users when the proxy server stops running
* Add support for certificates with cyrillic domains
* Simplify output of mitmproxy --version
* Add Request.make to simplify request creation in scripts
* Pathoc: Include a host header on CONNECT requests
* Remove HTML outline contentview (#2572)
* Remove Python and Locust export (#2465)
* Remove emojis from tox.ini because flake8 cannot parse that. :(

## 28 April 2017: mitmproxy 2.0.2

* Fix mitmweb's Content-Security-Policy to work with Chrome 58+
* HTTP/2: actually use header normalization from hyper-h2

## 15 March 2017: mitmproxy 2.0.1

* bump cryptography dependency
* bump pyparsing dependency
* HTTP/2: use header normalization from hyper-h2

## 21 February 2017: mitmproxy 2.0

* HTTP/2 is now enabled by default.
* Image ContentView: Parse images with Kaitai Struct (kaitai.io) instead of Pillow.
  This simplifies installation, reduces binary size, and allows parsing in pure Python.
* Web: Add missing flow filters.
* Add transparent proxy support for OpenBSD.
* Check the mitmproxy CA for expiration and warn the user to regenerate it if necessary.
* Testing: Tremendous improvements, enforced 100% coverage for large parts of the
  codebase, increased overall coverage.
* Enforce individual coverage: one source file -> one test file with 100% coverage.
* A myriad of other small improvements throughout the project.
* Numerous bugfixes.

## 26 December 2016: mitmproxy 1.0

* All mitmproxy tools are now Python 3 only! We plan to support Python 3.5 and higher.
* Web-Based User Interface: Mitmproxy now officially has a web-based user interface
  called mitmweb. We consider it stable for all features currently exposed
  in the UI, but it still misses a lot of mitmproxy’s options.
* Windows Compatibility: With mitmweb, mitmproxy is now usable on Windows.
  We are also introducing an installer (kindly sponsored by BitRock) that
  simplifies setup.
* Configuration: The config file format is now a single YAML file. In most cases,
  converting to the new format should be trivial - please see the docs for
  more information.
* Console: Significant UI improvements - including sorting of flows by
  size, type and url, status bar improvements, much faster indentation for
  HTTP views, and more.
* HTTP/2: Significant improvements, but is temporarily disabled by default
  due to wide-spread protocol implementation errors on some large website
* WebSocket: The protocol implementation is now mature, and is enabled by
  default. Complete UI support is coming in the next release. Hooks for
  message interception and manipulation are available.
* A myriad of other small improvements throughout the project.

## 16 October 2016: mitmproxy 0.18

* Python 3 Compatibility for mitmproxy and pathod (Shadab Zafar, GSoC 2016)
* Major improvements to mitmweb (Clemens Brunner & Jason Hao, GSoC 2016)
* Internal Core Refactor: Separation of most features into isolated Addons
* Initial Support for WebSockets
* Improved HTTP/2 Support
* Reverse Proxy Mode now automatically adjusts host headers and TLS Server Name Indication
* Improved HAR export
* Improved export functionality for curl, python code, raw http etc.
* Flow URLs are now truncated in the console for better visibility
* New filters for TCP, HTTP and marked flows.
* Mitmproxy now handles comma-separated Cookie headers
* Merge mitmproxy and pathod documentation
* Mitmdump now sanitizes its console output to not include control characters
* Improved message body handling for HTTP messages:
  `.raw_content` provides the message body as seen on the wire
  `.content` provides the decompressed body (e.g. un-gzipped)
  `.text` provides the body decompressed and decoded body
* New HTTP Message getters/setters for cookies and form contents.
* Add ability to view only marked flows in mitmproxy
* Improved Script Reloader (Always use polling, watch for whole directory)
* Use tox for testing
* Unicode support for tnetstrings
* Add dumpfile converters for mitmproxy versions 0.11 and 0.12
* Numerous bugfixes

## 9 April 2016: mitmproxy 0.17

* Simplify repository and release structure. mitmproxy now comes as a single package, including netlib and pathod.
* Rename the Python package from libmproxy to mitmproxy.
* New option to add server certs to client chain (CVE-2016-2402, John Kozyrakis)
* Enable HTTP/2 by default (Thomas Kriechbaumer)
* Improved HAR extractor (Shadab Zafar)
* Add icon for OSX and Windows binaries
* Add content view for query parameters (Will Coster)
* Initial work on Python 3 compatibility
* locust.io export (Zohar Lorberbaum)
* Fix XSS vulnerability in HTTP errors (Will Coster)
* Numerous bugfixes and minor improvements

## 15 February 2016: mitmproxy 0.16

* Completely revised HTTP2 implementation based on hyper-h2 (Thomas Kriechbaumer)
* Export flows as cURL command, Python code or raw HTTP (Shadab Zafar)
* Fixed compatibility with the Android Emulator (Will Coster)
* Script Reloader: Inline scripts are reloaded automatically if modified (Matthew Shao)
* Inline script hooks for TCP mode (Michael J. Bazzinotti)
* Add default ciphers to support iOS9 App Transport Security (Jorge Villacorta)
* Basic Authentication for mitmweb (Guillem Anguera)
* Exempt connections from interception based on TLS Server Name Indication (David Weinstein)
* Provide Python Wheels for faster installation
* Numerous bugfixes and minor improvements

## 4 December 2015: mitmproxy 0.15

* Support for loading and converting older dumpfile formats (0.13 and up)
* Content views for inline script (@chrisczub)
* Better handling of empty header values (Benjamin Lee/@bltb)
* Fix a gnarly memory leak in mitmdump
* A number of bugfixes and small improvements

## 6 November 2015: mitmproxy 0.14

* Statistics: 399 commits, 13 contributors, 79 closed issues, 37 closed
  PRs, 103 days
* Docs: Greatly updated docs now hosted on ReadTheDocs!
  http://docs.mitmproxy.org
* Docs: Fixed Typos, updated URLs etc. (Nick Badger, Ben Lerner, Choongwoo
  Han, onlywade, Jurriaan Bremer)
* mitmdump: Colorized TTY output
* mitmdump: Use mitmproxy's content views for human-readable output (Chris
  Czub)
* mitmproxy and mitmdump: Support for displaying UTF8 contents
* mitmproxy: add command line switch to disable mouse interaction (Timothy
  Elliott)
* mitmproxy: bug fixes (Choongwoo Han, sethp-jive, FreeArtMan)
* mitmweb: bug fixes (Colin Bendell)
* libmproxy: Add ability to fall back to TCP passthrough for non-HTTP
  connections.
* libmproxy: Avoid double-connect in case of TLS Server Name Indication.
  This yields a massive speedup for TLS handshakes.
* libmproxy: Prevent unnecessary upstream connections (macmantrl)
* Inline Scripts: New API for HTTP Headers:
  http://docs.mitmproxy.org/en/latest/dev/models.html#netlib.http.Headers
* Inline Scripts: Properly handle exceptions in `done` hook
* Inline Scripts: Allow relative imports, provide `__file__`
* Examples: Add probabilistic TLS passthrough as an inline script
* netlib: Refactored HTTP protocol handling code
* netlib: ALPN support
* netlib: fixed a bug in the optional certificate verification.
* netlib: Initial Python 3.5 support (this is the first prerequisite for
  3.x support in mitmproxy)

## 24 July 2015: mitmproxy 0.13

* Upstream certificate validation. See the --verify-upstream-cert,
  --upstream-trusted-confdir and --upstream-trusted-ca parameters. Thanks to
  Kyle Morton (github.com/kyle-m) for his work on this.
* Add HTTP transparent proxy mode. This uses the host headers from HTTP
  traffic (rather than SNI and IP address information from the OS) to
  implement perform transparent proxying. Thanks to github.com/ijiro123 for
  this feature.
* Add ~src and ~dst REGEX filters, allowing matching on source and
  destination addresses in the form of <IP>:<Port>
* mitmproxy console: change g/G keyboard shortcuts to match less. Thanks to
  Jose Luis Honorato (github.com/jlhonora).
* mitmproxy console: Flow marking and unmarking. Marked flows are not
  deleted when the flow list is cleared. Thanks to Jake Drahos
  (github.com/drahosj).
* mitmproxy console: add marking of flows
* Remove the certforward feature. It was added to allow exploitation of
  #gotofail, which is no longer a common vulnerability. Permitting this
  hugely increased the complexity of packaging and distributing mitmproxy.

## 3 June 2015: mitmproxy 0.12.1

* mitmproxy console: mouse interaction - scroll in the flow list, click on
  flow to view, click to switch between tabs.
* Update our crypto defaults: SHA256, 2048 bit RSA, 4096 bit DH parameters.
* BUGFIX: crash under some circumstances when copying to clipboard.
* BUGFIX: occasional crash when deleting flows.

## 18 May 2015: mitmproxy 0.12

* mitmproxy console: Significant revamp of the UI. The major changes are
  listed below, and in addition almost every aspect of the UI has
  been tweaked, and performance has improved significantly.
* mitmproxy console: A new options screen has been created ("o" shortcut),
  and many options that were previously manipulated directly via a
  keybinding have been moved there.
* mitmproxy console: Big improvement in palettes. This includes improvements
  to all colour schemes. Palettes now set the terminal background colour by
  default, and a new --palette-transparent option has been added to disable
  this.
* mitmproxy console: g/G shortcuts throughout mitmproxy console to jump
  to the beginning/end of the current view.
* mitmproxy console: switch  palettes on the fly from the options screen.
* mitmproxy console: A cookie editor has been added for mitmproxy console
  at long last.
* mitmproxy console: Various components of requests and responses can be
  copied to the clipboard from mitmproxy - thanks to @marceloglezer.
* Support for creating new requests from scratch in mitmproxy console (@marceloglezer).
* SSLKEYLOGFILE environment variable to specify a logging location for TLS
  master keys. This can be used with tools like Wireshark to allow TLS
  decoding.
* Server facing SSL cipher suite specification (thanks to Jim Shaver).
* Official support for transparent proxying on FreeBSD - thanks to Mike C
  (http://github.com/mike-pt).
* Many other small bugfixes and improvemenets throughout the project.

## 29 Dec 2014: mitmproxy 0.11.2

* Configuration files - mitmproxy.conf, mitmdump.conf, common.conf in the
  .mitmproxy directory.
* Better handling of servers that reject connections that are not SNI.
* Many other small bugfixes and improvements.

## 15 November 2014: mitmproxy 0.11.1

* Bug fixes: connection leaks some crashes

## 7 November 2014: mitmproxy 0.11

* Performance improvements for mitmproxy console
* SOCKS5 proxy mode allows mitmproxy to act as a SOCKS5 proxy server
* Data streaming for response bodies exceeding a threshold
  (bradpeabody@gmail.com)
* Ignore hosts or IP addresses, forwarding both HTTP and HTTPS traffic
  untouched
* Finer-grained control of traffic replay, including options to ignore
  contents or parameters when matching flows (marcelo.glezer@gmail.com)
* Pass arguments to inline scripts
* Configurable size limit on HTTP request and response bodies
* Per-domain specification of interception certificates and keys (see
  --cert option)
* Certificate forwarding, relaying upstream SSL certificates verbatim (see
  --cert-forward)
* Search and highlighting for HTTP request and response bodies in
  mitmproxy console (pedro@worcel.com)
* Transparent proxy support on Windows
* Improved error messages and logging
* Support for FreeBSD in transparent mode, using pf (zbrdge@gmail.com)
* Content view mode for WBXML (davidshaw835@air-watch.com)
* Better documentation, with a new section on proxy modes
* Generic TCP proxy mode
* Countless bugfixes and other small improvements
* pathod: Hugely improved SSL support, including dynamic generation of certificates
  using the mitproxy cacert

## 7 November 2014: pathod 0.11

* Hugely improved SSL support, including dynamic generation of certificates
  using the mitproxy cacert
* pathoc -S dumps information on the remote SSL certificate chain
* Big improvements to fuzzing, including random spec selection and memoization to avoid repeating randomly generated patterns
* Reflected patterns, allowing you to embed a pathod server response specification in a pathoc request, resolving both on client side. This makes fuzzing proxies and other intermediate systems much better.

## 28 January 2014: mitmproxy 0.10

* Support for multiple scripts and multiple script arguments
* Easy certificate install through the in-proxy web app, which is now
  enabled by default
* Forward proxy mode, that forwards proxy requests to an upstream HTTP server
* Reverse proxy now works with SSL
* Search within a request/response using the "/" and "n" shortcut keys
* A view that beatifies CSS files if cssutils is available
* Bug fix, documentation improvements, and more.

## 25 August 2013: mitmproxy 0.9.2

* Improvements to the mitmproxywrapper.py helper script for OSX.
* Don't take minor version into account when checking for serialized file
  compatibility.
* Fix a bug causing resource exhaustion under some circumstances for SSL
  connections.
* Revamp the way we store interception certificates. We used to store these
  on disk, they're now in-memory. This fixes a race condition related to
  cert handling, and improves compatibility with Windows, where the rules
  governing permitted file names are weird, resulting in errors for some
  valid IDNA-encoded names.
* Display transfer rates for responses in the flow list.
* Many other small bugfixes and improvements.

## 25 August 2013: pathod 0.9.2

* Adapt to interface changes in netlib

## 16 June 2013: mitmproxy 0.9.1

* Use "correct" case for Content-Type headers added by mitmproxy.
* Make UTF environment detection more robust.
* Improved MIME-type detection for viewers.
* Always read files in binary mode (Windows compatibility fix).
* Some developer documentation.

## 15 May 2013: mitmproxy 0.9

* Upstream certs mode is now the default.
* Add a WSGI container that lets you host in-proxy web applications.
* Full transparent proxy support for Linux and OSX.
* Introduce netlib, a common codebase for mitmproxy and pathod
  (http://github.com/cortesi/netlib).
* Full support for SNI.
* Color palettes for mitmproxy, tailored for light and dark terminal
  backgrounds.
* Stream flows to file as responses arrive with the "W" shortcut in
  mitmproxy.
* Extend the filter language, including ~d domain match operator, ~a to
  match asset flows (js, images, css).
* Follow mode in mitmproxy ("F" shortcut) to "tail" flows as they arrive.
* --dummy-certs option to specify and preserve the dummy certificate
  directory.
* Server replay from the current captured buffer.
* Huge improvements in content views. We now have viewers for AMF, HTML,
  JSON, Javascript, images, XML, URL-encoded forms, as well as hexadecimal
  and raw views.
* Add Set Headers, analogous to replacement hooks. Defines headers that are set
  on flows, based on a matching pattern.
* A graphical editor for path components in mitmproxy.
* A small set of standard user-agent strings, which can be used easily in
  the header editor.
* Proxy authentication to limit access to mitmproxy
* pathod: Proxy mode. You can now configure clients to use pathod as an
  HTTP/S proxy.
* pathoc: Proxy support, including using CONNECT to tunnel directly to
  targets.
* pathoc: client certificate support.
* pathod: API improvements, bugfixes.

## 15 May 2013: pathod 0.9 (version synced with mitmproxy)

* Pathod proxy mode. You can now configure clients to use pathod as an
  HTTP/S proxy.
* Pathoc proxy support, including using CONNECT to tunnel directly to
  targets.
* Pathoc client certificate support.
* API improvements, bugfixes.

## 16 November 2012: pathod 0.3

A release focusing on shoring up our fuzzing capabilities, especially with
pathoc.

* pathoc -q and -r options, output full request and response text.
* pathod -q and -r options, add full request and response text to pathod's
  log buffer.
* pathoc and pathod -x option, makes -q and -r options log in hex dump
  format.
* pathoc -C option, specify response codes to ignore.
* pathoc -T option, instructs pathoc to ignore timeouts.
* pathoc -o option, a one-shot mode that exits after the first non-ignored
  response.
* pathoc and pathod -e option, which explains the resulting message by
  expanding random and generated portions, and logging a reproducible
  specification.
* Streamline the specification language. HTTP response message is now
  specified using the "r" mnemonic.
* Add a "u" mnemonic for specifying User-Agent strings. Add a set of
  standard user-agent strings accessible through shortcuts.
* Major internal refactoring and cleanup.
* Many bugfixes.

## 22 August 2012: pathod 0.2

* Add pathoc, a pathological HTTP client.
* Add libpathod.test, a truss for using pathod in unit tests.
* Add an injection operator to the specification language.
* Allow Python escape sequences in value literals.
* Allow execution of requests and responses from file, using the new + operator.
* Add daemonization to Pathod, and make it more robust for public-facing use.
* Let pathod pick an arbitrary open port if -p 0 is specified.
* Move from Tornado to netlib, the network library written for mitmproxy.
* Move the web application to Flask.
* Massively expand the documentation.

## 5 April 2012: mitmproxy 0.8

* Detailed tutorial for Android interception. Some features that land in
  this release have finally made reliable Android interception possible.
* Upstream-cert mode, which uses information from the upstream server to
  generate interception certificates.
* Replacement patterns that let you easily do global replacements in flows
  matching filter patterns. Can be specified on the command-line, or edited
  interactively.
* Much more sophisticated and usable pretty printing of request bodies.
  Support for auto-indentation of Javascript, inspection of image EXIF
  data, and more.
* Details view for flows, showing connection and SSL cert information (X
  keyboard shortcut).
* Server certificates are now stored and serialized in saved traffic for
  later analysis. This means that the 0.8 serialization format is NOT
  compatible with 0.7.
* Many other improvements, including bugfixes, and expanded scripting API,
  and more sophisticated certificate handling.

## 20 February 2012: mitmproxy 0.7

* New built-in key/value editor. This lets you interactively edit URL query
  strings, headers and URL-encoded form data.
* Extend script API to allow duplication and replay of flows.
* API for easy manipulation of URL-encoded forms and query strings.
* Add "D" shortcut in mitmproxy to duplicate a flow.
* Reverse proxy mode. In this mode mitmproxy acts as an HTTP server,
  forwarding all traffic to a specified upstream server.
* UI improvements - use unicode characters to make GUI more compact,
  improve spacing and layout throughout.
* Add support for filtering by HTTP method.
* Add the ability to specify an HTTP body size limit.
* Move to typed netstrings for serialization format - this makes 0.7
  backwards-incompatible with serialized data from 0.6!

* Significant improvements in speed and responsiveness of UI.
* Many minor bugfixes and improvements.

## 7 August 2011: mitmproxy 0.6

* New scripting API that allows much more flexible and fine-grained
  rewriting of traffic. See the docs for more info.
* Support for gzip and deflate content encodings. A new "z"
  keybinding in mitmproxy to let us quickly encode and decode content, plus
  automatic decoding for the "pretty" view mode.
* An event log, viewable with the "v" shortcut in mitmproxy, and the
  "-e" command-line flag in mitmdump.
* Huge performance improvements: mitmproxy interface, loading
  large numbers of flows from file.
* A new "replace" convenience method for all flow objects, that does a
  universal regex-based string replacement.
* Header management has been rewritten to maintain both case and order.
* Improved stability for SSL interception.
* Default expiry time on generated SSL certs has been dropped to avoid an
  OpenSSL overflow bug that caused certificates to expire in the distant
  past on some systems.
* A "pretty" view mode for JSON and form submission data.
* Expanded documentation and examples.
* Countless other small improvements and bugfixes.

## 27 June 2011: mitmproxy 0.5

* An -n option to start the tools without binding to a proxy port.
* Allow scripts, hooks, sticky cookies etc. to run on flows loaded from
  save files.
* Regularize command-line options for mitmproxy and mitmdump.
* Add an "SSL exception" to mitmproxy's license to remove possible
  distribution issues.
* Add a --cert-wait-time option to make mitmproxy pause after a new SSL
  certificate is generated. This can pave over small discrepancies in
  system time between the client and server.
* Handle viewing big request and response bodies more elegantly. Only
  render the first 100k of large documents, and try to avoid running the
  XML indenter on non-XML data.
* BUGFIX: Make the "revert" keyboard shortcut in mitmproxy work after a
  flow has been replayed.
* BUGFIX: Repair a problem that sometimes caused SSL connections to consume
  100% of CPU.

## 30 March 2011: mitmproxy 0.4

* Full serialization of HTTP conversations
* Client and server replay
* On-the-fly generation of dummy SSL certificates
* mitmdump has "grown up" into a powerful tcpdump-like tool for HTTP/S
* Dozens of improvements to the mitmproxy console interface
* Python scripting hooks for programmatic modification of traffic

## 01 March 2010: mitmproxy 0.2

* Big speed and responsiveness improvements, thanks to Thomas Roth
* Support urwid 0.9.9
* Terminal beeping based on filter expressions
* Filter expressions for terminal beeps, limits, interceptions and sticky
  cookies can now be passed on the command line.
* Save requests and responses to file
* Split off non-interactive dump functionality into a new tool called
  mitmdump
* "A" will now accept all intercepted connections
* Lots of bugfixes<|MERGE_RESOLUTION|>--- conflicted
+++ resolved
@@ -7,16 +7,13 @@
 
 ## Unreleased: mitmproxy next
 
-<<<<<<< HEAD
 - Make TCP inactivity timeout configurable through a new `tcp_timeout` option (default: 600 seconds).
   Previously, the timeout was hardcoded to 10 minutes for all TCP connections.
   ([#7909](https://github.com/mitmproxy/mitmproxy/pull/7909), @keshavkrishnadav)
-=======
 - Flush flow file after each flow to allow further processing.
   ([#7967](https://github.com/mitmproxy/mitmproxy/pull/7967), @caiquejjx)
 - infer_content_encoding: Fallback to UTF-8 for more content types
   ([#7961](https://github.com/mitmproxy/mitmproxy/pull/7961), @xu-cheng)
->>>>>>> 181dfb00
 - Remove `bless` from hex editors to avoid issues with macOS
   ([#7937](https://github.com/mitmproxy/mitmproxy/pull/7937), @caiquejjx)
 - Improves `is_mostly_bin` check to support chinese characters
