--- conflicted
+++ resolved
@@ -13,10 +13,6 @@
   ([#7484](https://github.com/mitmproxy/mitmproxy/pull/7484), @mhils)
 - Standalone binaries are now compiled with Python 3.13.
   ([#7485](https://github.com/mitmproxy/mitmproxy/pull/7485), @mhils)
-<<<<<<< HEAD
-- Copy request/response data to the clipboard in mitmweb
-  ([#7352](https://github.com/mitmproxy/mitmproxy/pull/7352), @lups2000)
-=======
 - Fix console freezing due to DNS queries with an empty question section.
   ([#7497](https://github.com/mitmproxy/mitmproxy/pull/7497), @sujaldev)
 - Add mitmweb tutorial to docs.
@@ -25,7 +21,8 @@
   ([#7514](https://github.com/mitmproxy/mitmproxy/pull/7514), @sujaldev)
 - Fix a bug where mitmproxy would get stuck in secure web proxy mode when using `ignore_hosts` or `allow_hosts`.
   ([#7519](https://github.com/mitmproxy/mitmproxy/pull/7519), @mhils)
->>>>>>> 16660ca6
+- Copy request/response data to the clipboard in mitmweb
+  ([#7352](https://github.com/mitmproxy/mitmproxy/pull/7352), @lups2000)
 
 ## 12 January 2025: mitmproxy 11.1.0
 
