--- conflicted
+++ resolved
@@ -21,15 +21,8 @@
   ([#6876](https://github.com/mitmproxy/mitmproxy/pull/6876), @errorxyz)
 * Add an API to parse HTTPS records from DNS RDATA.
   ([#6884](https://github.com/mitmproxy/mitmproxy/pull/6884), @errorxyz)
-<<<<<<< HEAD
-* Update strip_ech addon to use the new DNS HTTPS records API
-  ([#6905](https://github.com/mitmproxy/mitmproxy/pull/6905), @errorxyz)
-* Fix connect request triggering response hook
-  ([#6906](https://github.com/mitmproxy/mitmproxy/pull/6906), @errorxyz)
-=======
 * Releases now come with a Sigstore attestations file to demonstrate build provenance.
   ([f05c050](https://github.com/mitmproxy/mitmproxy/commit/f05c050f615b9ab9963707944c893bc94e738525), @mhils)
->>>>>>> 460789b7
 
 ## 17 April 2024: mitmproxy 10.3.0
 
