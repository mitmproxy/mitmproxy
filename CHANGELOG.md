--- conflicted
+++ resolved
@@ -19,13 +19,10 @@
   ([#6875](https://github.com/mitmproxy/mitmproxy/pull/6875), @aib)
 * Add an option to strip HTTPS records from DNS responses to block encrypted ClientHellos.
   ([#6876](https://github.com/mitmproxy/mitmproxy/pull/6876), @errorxyz)
-<<<<<<< HEAD
-=======
 * Allow parsing of HTTPS records from DNS RDATA
   ([#6884](https://github.com/mitmproxy/mitmproxy/pull/6884), @errorxyz)
 * Update strip_ech addon to use the new DNS HTTPS records API
   ([#6905](https://github.com/mitmproxy/mitmproxy/pull/6905), @errorxyz)
->>>>>>> fa8b8998
 
 ## 17 April 2024: mitmproxy 10.3.0
 
