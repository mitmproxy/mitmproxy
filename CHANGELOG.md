--- conflicted
+++ resolved
@@ -23,13 +23,10 @@
   ([#6692](https://github.com/mitmproxy/mitmproxy/pull/6692), @errorxyz)
 * Allow runtime modifications of HTTP flow filters for server replays
   ([#6695](https://github.com/mitmproxy/mitmproxy/pull/6695), @errorxyz)
-<<<<<<< HEAD
 * Fix bug view options menu in case of overflow
   ([#6697](https://github.com/mitmproxy/mitmproxy/pull/6697), @lups2000)
-=======
 * Allow --allow-hosts and --ignore-hosts to work together
   ([#6711](https://github.com/mitmproxy/mitmproxy/pull/6711), @dstd)
->>>>>>> a91989b7
 
 
 ## 21 January 2024: mitmproxy 10.2.2
