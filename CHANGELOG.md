--- conflicted
+++ resolved
@@ -15,15 +15,12 @@
   ([#5370](https://github.com/mitmproxy/mitmproxy/pull/5370), @zioalex)  
 * Make it possible to read flows from stdin with mitmweb.
   ([#6732](https://github.com/mitmproxy/mitmproxy/pull/6732), @jaywor1)
-<<<<<<< HEAD
-* Add button to close flow details panel
-  ([#6734](https://github.com/mitmproxy/mitmproxy/pull/6734), @lups2000)
-=======
 * Update aioquic dependency to >= 1.0.0, < 2.0.0.
   ([#6747](https://github.com/mitmproxy/mitmproxy/pull/6747), @jlaine)
 * Fix a bug where async `client_connected` handlers would crash mitmproxy.
   ([#6749](https://github.com/mitmproxy/mitmproxy/pull/6749), @mhils)
->>>>>>> d4200a7c
+  * Add button to close flow details panel
+  ([#6734](https://github.com/mitmproxy/mitmproxy/pull/6734), @lups2000)
 
 ## 07 March 2024: mitmproxy 10.2.4
 
