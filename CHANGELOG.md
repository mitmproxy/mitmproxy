# Release History

<!-- 
✨ Please add a bullet point describing your change.                                                             ✨
✨ You do not need to add a pull request reference or author information, this will be done automatically by CI. ✨
-->

## Unreleased: mitmproxy next

* Fix empty cookie attributes being set to `Key=` instead of `Key`
  ([#5084](https://github.com/mitmproxy/mitmproxy/pull/5084), @Speedlulu)
<<<<<<< HEAD
=======
* Scripts with relative paths are now loaded relative to the config file and not where the command is ran
  ([#4860](https://github.com/mitmproxy/mitmproxy/pull/4860), @Speedlulu)
>>>>>>> ba84b6be

* Enhance documentation and add alert log messages when stream_large_bodies and modify_body are set
  ([#6514](https://github.com/mitmproxy/mitmproxy/pull/6514), @rosydawn6)

## 14 November 2023: mitmproxy 10.1.5

* Remove stray `replay-extra` from CLI status bar.
  ([37d62ce](https://github.com/mitmproxy/mitmproxy/commit/37d62ce73ebd57780cff5ecf8b2ee57ec7d8ab30), @mhils)


## 13 November 2023: mitmproxy 10.1.4

* Fix a hang/freeze in the macOS distributions when doing TLS negotiation.
  ([#6480](https://github.com/mitmproxy/mitmproxy/pull/6480), @mhils)
* Update savehar addon to fix creating corrupt har files caused by empty response content
  ([#6459](https://github.com/mitmproxy/mitmproxy/pull/6459), @lain3d)
* Update savehar addon to handle scenarios where "path" key in cookie
  attrs dict is missing.
  ([#6458](https://github.com/mitmproxy/mitmproxy/pull/6458), @pogzyb)
* Add `server_replay_extra` option to serverplayback to define behaviour
  when replayable response is missing.
  ([#6465](https://github.com/mitmproxy/mitmproxy/pull/6465), @dkarandikar)


## 04 November 2023: mitmproxy 10.1.3

* Fix a bug introduced in mitmproxy 10.1.2 where mitmweb would fail to establish
  a WebSocket connection. Affected users may need to clear their browser cache
  or hard-reload mitmweb (Ctrl+Shift+R).
  ([#6454](https://github.com/mitmproxy/mitmproxy/pull/6454), @mhils)


## 03 November 2023: mitmproxy 10.1.2

* Add a raw hex stream contentview.
  ([#6389](https://github.com/mitmproxy/mitmproxy/pull/6389), @mhils)
* Add a contentview for DNS-over-HTTPS.
  ([#6389](https://github.com/mitmproxy/mitmproxy/pull/6389), @mhils)
* Replaced standalone mitmproxy binaries on macOS with an app bundle
  that contains the mitmproxy/mitmweb/mitmdump CLI tools.
  This change was necessary to support macOS code signing requirements.
  Homebrew remains the recommended installation method.
  ([#6447](https://github.com/mitmproxy/mitmproxy/pull/6447), @mhils)
* Fix certificate generation to work with strict mode OpenSSL 3.x clients
  ([#6410](https://github.com/mitmproxy/mitmproxy/pull/6410), @mmaxim)
* Fix path() documentation that the return value might include the query string
  ([#6412](https://github.com/mitmproxy/mitmproxy/pull/6412), @tddschn)
* mitmproxy now officially supports Python 3.12.
  ([#6434](https://github.com/mitmproxy/mitmproxy/pull/6434), @mhils)
* Fix root-relative URLs so that mitmweb can run in subdirectories.
  ([#6411](https://github.com/mitmproxy/mitmproxy/pull/6411), @davet2001)
* Add an optional parameter(ldap search filter key) to ProxyAuth-LDAP.
  ([#6428](https://github.com/mitmproxy/mitmproxy/pull/6428), @outlaws-bai)
* Fix a regression when using the proxyauth addon with clients that (rightfully) reuse connections.
  ([#6432](https://github.com/mitmproxy/mitmproxy/pull/6432), @mhils)


## 27 September 2023: mitmproxy 10.1.1

* Fix certificate generation for punycode domains.
  ([#6382](https://github.com/mitmproxy/mitmproxy/pull/6382), @mhils)
* Fix a bug that would crash mitmweb when opening options.
  ([#6386](https://github.com/mitmproxy/mitmproxy/pull/6386), @mhils)


## 24 September 2023: mitmproxy 10.1.0

* Add support for reading HAR files using the existing flow loading APIs, e.g. `mitmproxy -r example.har`.
  ([#6335](https://github.com/mitmproxy/mitmproxy/pull/6335), @stanleygvi)
* Add support for writing HAR files using the `save.har` command and the `hardump` option for mitmdump.
  ([#6368](https://github.com/mitmproxy/mitmproxy/pull/6368), @stanleygvi)
* Packaging changes:
  - `mitmproxy-rs` does not depend on a protobuf compiler being available anymore,
    we're now also providing a working source distribution for all platforms.
  - On macOS, `mitmproxy-rs` now depends on `mitmproxy-macos`. We only provide binary wheels for this package because
    it contains a code-signed system extension. Building from source requires a valid Apple Developer Id, see CI for
    details.
  - On Windows, `mitmproxy-rs` now depends on `mitmproxy-windows`. We only provide binary wheels for this package to
    simplify our deployment process, see CI for how to build from source.
  
  ([#6303](https://github.com/mitmproxy/mitmproxy/issues/6303), @mhils)
* Increase maximum dump file size accepted by mitmweb
  ([#6373](https://github.com/mitmproxy/mitmproxy/pull/6373), @t-wy)


## 04 August 2023: mitmproxy 10.0.0

* Add experimental support for HTTP/3 and QUIC.
  ([#5435](https://github.com/mitmproxy/mitmproxy/issues/5435), @meitinger)
* ASGI/WSGI apps can now listen on all ports for a specific hostname. 
  This makes it simpler to accept both HTTP and HTTPS.
  ([#5725](https://github.com/mitmproxy/mitmproxy/pull/5725), @mhils)
* Add `replay.server.add` command for adding flows to server replay buffer
  ([#5851](https://github.com/mitmproxy/mitmproxy/pull/5851), @italankin)
* Remove string escaping in raw view.
  ([#5470](https://github.com/mitmproxy/mitmproxy/issues/5470), @stephenspol)
* Updating `Request.port` now also updates the Host header if present.
  This aligns with `Request.host`, which already does this.
  ([#5908](https://github.com/mitmproxy/mitmproxy/pull/5908), @sujaldev)
* Fix editing of multipart HTTP requests from the CLI.
  ([#5148](https://github.com/mitmproxy/mitmproxy/issues/5148), @mhils)
* Add documentation on using Magisk module for intercepting traffic in Android production builds.
  ([#5924](https://github.com/mitmproxy/mitmproxy/pull/5924), @Jurrie)
* Fix a bug where the direction indicator in the message stream view would be in the wrong direction.
  ([#5921](https://github.com/mitmproxy/mitmproxy/issues/5921), @konradh)
* Fix a bug where peername would be None in tls_passthrough script, which would make it not working.
  ([#5904](https://github.com/mitmproxy/mitmproxy/pull/5904), @truebit)
* the `esc` key can now be used to exit the current view
  ([#6087](https://github.com/mitmproxy/mitmproxy/pull/6087), @sujaldev)
* focus-follow shortcut will now work in flow view context too.
  ([#6088](https://github.com/mitmproxy/mitmproxy/pull/6088), @sujaldev)
* Fix a bug where a server connection timeout would cause requests to be issued with a wrong SNI in reverse proxy mode.
  ([#6148](https://github.com/mitmproxy/mitmproxy/pull/6148), @mhils)
* The `server_replay_nopop` option has been renamed to `server_replay_reuse` to avoid confusing double-negation.
  ([#6084](https://github.com/mitmproxy/mitmproxy/issues/6084), @prady0t, @Semnodime)
* Add zstd to valid gRPC encoding schemes.
  ([#6188](https://github.com/mitmproxy/mitmproxy/pull/6188), @tsaaristo)
* For reverse proxy directly accessed via IP address, the IP address is now included
  as a subject in the generated certificate.
  ([#6202](https://github.com/mitmproxy/mitmproxy/pull/6202), @mhils)
* Enable legacy SSL connect when connecting to server if the `ssl_insecure` flag is set.
  ([#6281](https://github.com/mitmproxy/mitmproxy/pull/6281), @DurandA)
* Change wording in the [http-reply-from-proxy.py example](https://github.com/mitmproxy/mitmproxy/blob/main/examples/addons/http-reply-from-proxy.py).
  ([#6117](https://github.com/mitmproxy/mitmproxy/pull/6117), @Semnodime)
* Added option to specify an elliptic curve for key exchange between mitmproxy <-> server
  ([#6170](https://github.com/mitmproxy/mitmproxy/pull/6170), @Mike-Ki-ASD)
* Add "Prettier" code linting tool to mitmweb.
  ([#5985](https://github.com/mitmproxy/mitmproxy/pull/5985), @alexgershberg)
* When logging exceptions, provide the entire exception object to log handlers
  ([#6295](https://github.com/mitmproxy/mitmproxy/pull/6295), @mhils)
* mitmproxy now requires Python 3.10 or above.
  ([#5954](https://github.com/mitmproxy/mitmproxy/pull/5954), @mhils)

### Breaking Changes

* The `onboarding_port` option has been removed. The onboarding app now responds
  to all requests for the hostname specified in `onboarding_host`.
* `connection.Client` and `connection.Server` now accept keyword arguments only.
  This is a breaking change for custom addons that use these classes directly.

## 02 November 2022: mitmproxy 9.0.1

* The precompiled binaries now ship with OpenSSL 3.0.7, which resolves CVE-2022-3602 and CVE-2022-3786.
* Performance and stability improvements for WireGuard mode.
  ([#5694](https://github.com/mitmproxy/mitmproxy/issues/5694), @mhils, @decathorpe)
* Fix a bug where the standalone Linux binaries would require libffi to be installed.
  ([#5699](https://github.com/mitmproxy/mitmproxy/issues/5699), @mhils)
* Hard exit when mitmproxy cannot write logs, fixes endless loop when parent process exits.
  ([#4669](https://github.com/mitmproxy/mitmproxy/issues/4669), @Prinzhorn)
* Fix a permission error affecting the Docker images.
  ([#5700](https://github.com/mitmproxy/mitmproxy/issues/5700), @mhils)


## 28 October 2022: mitmproxy 9.0.0

### Major Features

* Add Raw UDP support.
  ([#5414](https://github.com/mitmproxy/mitmproxy/pull/5414), @meitinger)
* Add WireGuard mode to enable transparent proxying via WireGuard.
  ([#5562](https://github.com/mitmproxy/mitmproxy/pull/5562), @decathorpe, @mhils)
* Add DTLS support. 
  ([#5397](https://github.com/mitmproxy/mitmproxy/pull/5397), @kckeiks).
* Add a quick help bar to mitmproxy.
  ([#5381](https://github.com/mitmproxy/mitmproxy/pull/5381/), [#5652](https://github.com/mitmproxy/mitmproxy/pull/5652), @kckeiks, @mhils).

### Deprecations

* Deprecate `add_log` event hook. Users should use the builtin `logging` module instead.
  See [the docs](https://docs.mitmproxy.org/dev/addons-api-changelog/) for details and upgrade instructions.
  ([#5590](https://github.com/mitmproxy/mitmproxy/pull/5590), @mhils)
* Deprecate `mitmproxy.ctx.log` in favor of Python's builtin `logging` module.
  See [the docs](https://docs.mitmproxy.org/dev/addons-api-changelog/) for details and upgrade instructions.
  ([#5590](https://github.com/mitmproxy/mitmproxy/pull/5590), @mhils)
  
### Breaking Changes

 * The `mode` option is now a list of server specs instead of a single spec.
   The CLI interface is unaffected, but users may need to update their `config.yaml`.
   ([#5393](https://github.com/mitmproxy/mitmproxy/pull/5393), @mhils)

### Full Changelog

* Mitmproxy binaries now ship with Python 3.11.
  ([#5678](https://github.com/mitmproxy/mitmproxy/issues/5678), @mhils)
* One mitmproxy instance can now spawn multiple proxy servers.
  ([#5393](https://github.com/mitmproxy/mitmproxy/pull/5393), @mhils)
* Add syntax highlighting to JSON and msgpack content view.
  ([#5623](https://github.com/mitmproxy/mitmproxy/issues/5623), @SapiensAnatis)
* Add MQTT content view.
  ([#5588](https://github.com/mitmproxy/mitmproxy/pull/5588), @nikitastupin, @abbbe)
* Setting `connection_strategy` to `lazy` now also disables early 
  upstream connections to fetch TLS certificate details.
  ([#5487](https://github.com/mitmproxy/mitmproxy/pull/5487), @mhils)
* Fix order of event hooks on startup.
  ([#5376](https://github.com/mitmproxy/mitmproxy/issues/5376), @meitinger)
* Include server information in bind/listen errors.
  ([#5495](https://github.com/mitmproxy/mitmproxy/pull/5495), @meitinger)
* Include information about lazy connection_strategy in related errors.
  ([#5465](https://github.com/mitmproxy/mitmproxy/pull/5465), @meitinger, @mhils)
* Fix `tls_version_server_min` and `tls_version_server_max` options.
  ([#5546](https://github.com/mitmproxy/mitmproxy/issues/5546), @mhils)
* Added Magisk module generation for Android onboarding.
  ([#5547](https://github.com/mitmproxy/mitmproxy/pull/5547), @jorants)
* Update Linux binary builder to Ubuntu 20.04, bumping the minimum glibc version to 2.31.
  ([#5547](https://github.com/mitmproxy/mitmproxy/pull/5547), @jorants)
* Add "Save filtered" button in mitmweb.
  ([#5531](https://github.com/mitmproxy/mitmproxy/pull/5531), @rnbwdsh, @mhils)
* Render application/prpc content as gRPC/Protocol Buffers
  ([#5568](https://github.com/mitmproxy/mitmproxy/pull/5568), @selfisekai)
* Mitmweb now supports `content_view_lines_cutoff`.
  ([#5548](https://github.com/mitmproxy/mitmproxy/pull/5548), @sanlengjingvv)
* Fix a mitmweb crash when scrolling down the flow list.
  ([#5507](https://github.com/mitmproxy/mitmproxy/pull/5507), @LIU-shuyi)
* Add HTTP/3 binary frame content view.
  ([#5582](https://github.com/mitmproxy/mitmproxy/pull/5582), @mhils)
* Fix mitmweb not properly opening a browser and being stuck on some Linux.
  ([#5522](https://github.com/mitmproxy/mitmproxy/issues/5522), @Prinzhorn)
* Fix race condition when updating mitmweb WebSocket connections that are closing.
  ([#5405](https://github.com/mitmproxy/mitmproxy/issues/5405), [#5686](https://github.com/mitmproxy/mitmproxy/issues/5686), @mhils)
* Fix mitmweb crash when using filters.
  ([#5658](https://github.com/mitmproxy/mitmproxy/issues/5658), [#5661](https://github.com/mitmproxy/mitmproxy/issues/5661), @LIU-shuyi, @mhils)
* Fix missing default port when starting a browser.
  ([#5687](https://github.com/mitmproxy/mitmproxy/issues/5687), @rbdixon)
* Add docs for transparent mode on Windows.
  ([#5402](https://github.com/mitmproxy/mitmproxy/issues/5402), @stephenspol)

## 28 June 2022: mitmproxy 8.1.1

* Support specifying the local address for outgoing connections
  ([#5364](https://github.com/mitmproxy/mitmproxy/discussions/5364), @meitinger)
* Fix a bug where an excess empty chunk has been sent for chunked HEAD request.
  ([#5372](https://github.com/mitmproxy/mitmproxy/discussions/5372), @jixunmoe)
* Drop pkg_resources dependency.
  ([#5401](https://github.com/mitmproxy/mitmproxy/issues/5401), @PavelICS)
* Fix huge (>65kb) http2 responses corrupted.
  ([#5428](https://github.com/mitmproxy/mitmproxy/issues/5428), @dhabensky)
* Remove overambitious assertions in the HTTP state machine,
  fix some error handling.
  ([#5383](https://github.com/mitmproxy/mitmproxy/issues/5383), @mhils)
* Use default_factory for parser_options.
  ([#5474](https://github.com/mitmproxy/mitmproxy/issues/5474), @rathann)

## 15 May 2022: mitmproxy 8.1.0

* DNS support
  ([#5232](https://github.com/mitmproxy/mitmproxy/pull/5232), @meitinger)
* Mitmproxy now requires Python 3.9 or above.
  ([#5233](https://github.com/mitmproxy/mitmproxy/issues/5233), @mhils)
* Fix a memory leak in mitmdump where flows were kept in memory.
  ([#4786](https://github.com/mitmproxy/mitmproxy/issues/4786), @mhils)
* Replayed flows retain their current position in the flow list.
  ([#5227](https://github.com/mitmproxy/mitmproxy/issues/5227), @mhils)
* Periodically send HTTP/2 ping frames to keep connections alive.
  ([#5046](https://github.com/mitmproxy/mitmproxy/issues/5046), @EndUser509)
* Console Performance Improvements
  ([#3427](https://github.com/mitmproxy/mitmproxy/issues/3427), @BkPHcgQL3V)
* Warn users if server side event responses are received without streaming.
  ([#4469](https://github.com/mitmproxy/mitmproxy/issues/4469), @mhils)
* Add flatpak support to the browser addon
  ([#5200](https://github.com/mitmproxy/mitmproxy/issues/5200), @pauloromeira)
* Add example addon to dump contents to files based on a filter expression 
  ([#5190](https://github.com/mitmproxy/mitmproxy/issues/5190), @redraw)
* Fix a bug where the wrong SNI is sent to an upstream HTTPS proxy
  ([#5109](https://github.com/mitmproxy/mitmproxy/issues/5109), @mhils)
* Make sure that mitmproxy displays error messages on startup.
  ([#5225](https://github.com/mitmproxy/mitmproxy/issues/5225), @mhils)
* Add example addon for domain fronting.
  ([#5217](https://github.com/mitmproxy/mitmproxy/issues/5217), @randomstuff)
* Improve cut addon to better handle binary contents
  ([#3965](https://github.com/mitmproxy/mitmproxy/issues/3965), @mhils)
* Fix text truncation for full-width characters 
  ([#4278](https://github.com/mitmproxy/mitmproxy/issues/4278), @kjy00302)
* Fix mitmweb export copy failed in non-secure domain.
  ([#5264](https://github.com/mitmproxy/mitmproxy/issues/5264), @Pactortester)
* Add example script for manipulating cookies.
  ([#5278](https://github.com/mitmproxy/mitmproxy/issues/5278), @WillahScott)
* When opening an external viewer for message contents, mailcap files are not considered anymore.  
  This preempts the upcoming deprecation of Python's `mailcap` module. 
  ([#5297](https://github.com/mitmproxy/mitmproxy/issues/5297), @KORraNpl)
* Fix hostname encoding for IDNA domains in upstream mode.
  ([#5316](https://github.com/mitmproxy/mitmproxy/issues/5316), @nneonneo)
* Fix hot reloading of contentviews.
  ([#5319](https://github.com/mitmproxy/mitmproxy/issues/5319), @nneonneo)
* Ignore HTTP/2 information responses instead of raising an error.
  ([#5332](https://github.com/mitmproxy/mitmproxy/issues/5332), @mhils)
* Improve performance and memory usage by reusing OpenSSL contexts.
  ([#5339](https://github.com/mitmproxy/mitmproxy/issues/5339), @mhils)
* Fix handling of multiple Cookie headers when proxying HTTP/2 to HTTP/1
  ([#5337](https://github.com/mitmproxy/mitmproxy/issues/5337), @rinsuki)
* Improve http_manipulate_cookies.py example.
  ([#5578](https://github.com/mitmproxy/mitmproxy/issues/5578), @insilications)

## 19 March 2022: mitmproxy 8.0.0

### Major Changes

* Major improvements to the web interface (@gorogoroumaru)
* Event hooks can now be async (@nneonneo, [#5106](https://github.com/mitmproxy/mitmproxy/issues/5106))
* New [`tls_{established,failed}_{client,server}` event hooks](https://docs.mitmproxy.org/dev/api/events.html#TLSEvents)
  to record negotiation success/failure (@mhils, [#4790](https://github.com/mitmproxy/mitmproxy/pull/4790))

### Security Fixes

* [CVE-2022-24766](https://github.com/mitmproxy/mitmproxy/security/advisories/GHSA-gcx2-gvj7-pxv3):
  Fix request smuggling vulnerability reported by @zeyu2001 (@mhils)

### Full Changelog

* Support proxy authentication for SOCKS v5 mode (@starplanet)
* Make it possible to ignore connections in the tls_clienthello event hook (@mhils)
* fix some responses not being decoded properly if the encoding was uppercase (#4735, @Mattwmaster58)
* Trigger event hooks for flows with semantically invalid requests, for example invalid content-length headers (@mhils)
* Improve error message on TLS version mismatch (@mhils)
* Windows: Switch to Python's default asyncio event loop, which increases the number of sockets
  that can be processed simultaneously (@mhils)
* Add `client_replay_concurrency` option, which allows more than one client replay request to be in-flight at a time. (@rbdixon)
* New content view which handles gRPC/protobuf. Allows to apply custom definitions to visualize different field decodings.
  Includes example addon which applies custom definitions for selected gRPC traffic (@mame82)
* Fix a crash caused when editing string option (#4852, @rbdixon)
* Base container image bumped to Debian 11 Bullseye (@Kriechi)
* Upstream replays don't do CONNECT on plaintext HTTP requests (#4876, @HoffmannP)
* Remove workarounds for old pyOpenSSL versions (#4831, @KarlParkinson)
* Add fonts to asset filter (~a) (#4928, @elespike)
* Fix bug that crashed when using `view.flows.resolve` (#4916, @rbdixon)
* Fix a bug where `running()` is invoked twice on startup (#3584, @mhils)
* Correct documentation example for User-Agent header modification (#4997, @jamesyale)
* Fix random connection stalls (#5040, @EndUser509)
* Add `n` new flow keybind to mitmweb (#5061, @ianklatzco)
* Fix compatibility with BoringSSL (@pmoulton)
* Added `WebSocketMessage.injected` flag (@Prinzhorn)
* Add example addon for saving streamed data to individual files (@EndUser509)
* Change connection event hooks to be blocking.
  Processing will only resume once the event hook has finished. (@Prinzhorn)
* Reintroduce `Flow.live`, which signals if a flow belongs to a currently active connection. (#4207, @mhils)
* Speculative fix for some rare HTTP/2 connection stalls (#5158, @EndUser509)
* Add ability to specify custom ports with LDAP authentication (#5068, @demonoidvk)
* Add support for rotating saved streams every hour or day (@EndUser509)
* Console Improvements on Windows (@mhils)
* Fix processing of `--set` options (#5067, @marwinxxii) 
* Lowercase user-added header names and emit a log message to notify the user when using HTTP/2 (#4746, @mhils)
* Exit early if there are errors on startup (#4544, @mhils)
* Fixed encoding guessing: only search for meta tags in HTML bodies (##4566, @Prinzhorn)
* Binaries are now built with Python 3.10 (@mhils)

## 28 September 2021: mitmproxy 7.0.4

* Do not add a Content-Length header for chunked HTTP/1 messages (@matthewhughes934)

## 16 September 2021: mitmproxy 7.0.3

* [CVE-2021-39214](https://github.com/mitmproxy/mitmproxy/security/advisories/GHSA-22gh-3r9q-xf38):
  Fix request smuggling vulnerabilities reported by @chinchila (@mhils)
* Expose TLS 1.0 as possible minimum version on older pyOpenSSL releases (@mhils)
* Fix compatibility with Python 3.10 (@mhils)

## 4 August 2021: mitmproxy 7.0.2

* Fix a WebSocket crash introduced in 7.0.1 (@mhils)

## 3 August 2021: mitmproxy 7.0.1

* Performance: Re-use OpenSSL contexts to enable TLS session resumption (@mhils)
* Disable HTTP/2 CONNECT for Secure Web Proxies to fix compatibility with Firefox (@mhils)
* Use local IP address as certificate subject if no other info is available (@mhils)
* Make it possible to return multiple chunks for HTTP stream modification (@mhils)
* Don't send WebSocket CONTINUATION frames when the peer does not send any (@Pilphe)
* Fix HTTP stream modify example. (@mhils)
* Fix a crash caused by no-op assignments to `Server.address` (@SaladDais)
* Fix a crash when encountering invalid certificates (@mhils)
* Fix a crash when pressing the Home/End keys in some screens (@rbdixon)
* Fix a crash when reading corrupted flow dumps (@mhils)
* Fix multiple crashes on flow export (@mhils)
* Fix a bug where ASGI apps did not see the request body (@mhils)
* Minor documentation improvements (@mhils)

## 16 July 2021: mitmproxy 7.0

### New Proxy Core (@mhils, [blog post](https://www.mitmproxy.org/posts/releases/mitmproxy7/))

Mitmproxy has a completely new proxy core, fixing many longstanding issues:

* **Secure Web Proxy:** Mitmproxy now supports TLS-over-TLS to already encrypt the connection to the proxy.
* **Server-Side Greetings:** Mitmproxy now supports proxying raw TCP connections, including ones that start
  with a server-side greeting (e.g. SMTP).
* **HTTP/1 – HTTP/2 Interoperability:** mitmproxy can now accept an HTTP/2 connection from the client,
  and forward it to an HTTP/1 server.
* **HTTP/2 Redirects:** The request destination can now be changed on HTTP/2 flows.
* **Connection Strategy:** Users can now specify if they want mitmproxy to eagerly connect upstream
  or wait as long as possible. Eager connections are required to detect protocols with server-side
  greetings, lazy connections enable the replay of responses without connecting to an upstream server.
* **Timeout Handling:** Mitmproxy will now clean up idle connections and also abort requests if the client disconnects
  in the meantime.
* **Host Header-based Proxying:** If the request destination is unknown, mitmproxy now falls back to proxying
  based on the Host header. This means that requests can often be redirected to mitmproxy using
  DNS spoofing only.
* **Internals:** All protocol logic is now separated from I/O (["sans-io"](https://sans-io.readthedocs.io/)).
  This greatly improves testing capabilities, prevents a wide array of race conditions, and increases
  proper isolation between layers.

### Additional Changes

* mitmproxy's command line interface now supports Windows (@mhils)
* The `clientconnect`, `clientdisconnect`, `serverconnect`, `serverdisconnect`, and `log`
  events have been replaced with new events, see addon documentation for details (@mhils)
* Contentviews now implement `render_priority` instead of `should_render`, allowing more specialization (@mhils)
* Addition of block_list option to block requests with a set status code (@ericbeland)
* Make mitmweb columns configurable and customizable (@gorogoroumaru)
* Automatic JSON view mode when `+json` suffix in content type (@kam800)
* Use pyca/cryptography to generate certificates, not pyOpenSSL (@mhils)
* Remove the legacy protocol stack (@Kriechi)
* Remove all deprecated pathod and pathoc tools and modules (@Kriechi)
* In reverse proxy mode, mitmproxy now does not assume TLS if no scheme
  is given but a custom port is provided (@mhils)
* Remove the following options: `http2_priority`, `relax_http_form_validation`, `upstream_bind_address`,
  `spoof_source_address`, and `stream_websockets`. If you depended on one of them please let us know.
  mitmproxy never phones home, which means we don't know how prominently these options were used. (@mhils)
* Fix IDNA host 'Bad HTTP request line' error (@grahamrobbins)
* Pressing `?` now exits console help view (@abitrolly)
* `--modify-headers` now works correctly when modifying a header that is also part of the filter expression (@Prinzhorn)
* Fix SNI-related reproducibility issues when exporting to curl/httpie commands. (@dkasak)
* Add option `export_preserve_original_ip` to force exported command to connect to IP from original request.
  Only supports curl at the moment. (@dkasak)
* Major proxy protocol testing (@r00t-)
* Switch Docker image release to be based on Debian (@PeterDaveHello)
* Multiple Browsers: The `browser.start` command may be executed more than once to start additional
  browser sessions. (@rbdixon)
* Improve readability of SHA256 fingerprint. (@wrekone)
* Metadata and Replay Flow Filters: Flows may be filtered based on metadata and replay status. (@rbdixon)
* Flow control: don't read connection data faster than it can be forwarded. (@hazcod)
* Docker images for ARM64 architecture (@hazcod, @mhils)
* Fix parsing of certificate issuer/subject with escaped special characters (@Prinzhorn)
* Customize markers with emoji, and filters: The `flow.mark` command may be used to mark a flow with either the default
  "red ball" marker, a single character, or an emoji like `:grapes:`. Use the `~marker` filter to filter on marker
  characters. (@rbdixon)
* New `flow.comment` command to add a comment to the flow. Add `~comment <regex>` filter syntax to search flow comments.
  (@rbdixon)
* Fix multipart forms losing `boundary` values on edit. (@roytu)
* `Transfer-Encoding: chunked` HTTP message bodies are now retained if they are below the stream_large_bodies limit.
  (@mhils)
* `json()` method for HTTP Request and Response instances will return decoded JSON body. (@rbdixon)
* Support for HTTP/2 Push Promises has been dropped. (@mhils)
* Make it possible to set sequence options from the command line. (@Yopi)

## 15 December 2020: mitmproxy 6.0.2

* Fix reading of saved flows in mitmweb.

## 13 December 2020: mitmproxy 6.0.1

* Fix flow serialization in mitmweb.

## 13 December 2020: mitmproxy 6.0

* Mitmproxy now requires Python 3.8 or above.
* Deprecation of pathod and pathoc tools and modules. Future releases will not contain them! (@Kriechi)
* SSLKEYLOGFILE now supports TLS 1.3 secrets (@mhils)
* Fix query parameters in asgiapp addon (@jpstotz)
* Fix command history failing on file I/O errors (@Kriechi)
* Add example addon to suppress unwanted error messages sent by mitmproxy. (@anneborcherding)
* Updated imports and styles for web scanner helper addons. (@anneborcherding)
* Inform when underscore-formatted options are used in client arg. (@jrblixt)
* ASGIApp now ignores loaded HTTP flows from somewhere. (@linw1995)
* Binaries are now built with Python 3.9 (@mhils)
* Fixed the web UI showing blank page on clicking details tab when server address is missing (@samhita-sopho)
* Tests: Replace asynctest with stdlib mock (@felixonmars)
* MapLocal now keeps its configuration when other options are set. (@mhils)
* Host headers with non-standard ports are now properly updated in reverse proxy mode. (@mhils)
* Fix missing host header when replaying HTTP/2 flows (@Granitosaurus)

## 01 November 2020: mitmproxy 5.3

### Full Changelog

* Support for Python 3.9 (@mhils)
* Add MsgPack content viewer (@tasn)
* Use `@charset` to decode CSS files if available (@Prinzhorn)
* Fix links to anticache docs in mitmweb and use HTTPS for links to documentation (@rugk)
* Updated typing for WebsocketMessage.content (@Prinzhorn)
* Add option `console_strip_trailing_newlines`, and no longer strip trailing newlines by default (@capt8bit)
* Prevent transparent mode from connecting to itself in the basic cases (@Prinzhorn)
* Display HTTP trailers in mitmweb (@sanlengjingvv)
* Revamp onboarding app (@mhils)
* Add ASGI support for embedded apps (@mhils)
* Updated raw exports to not remove headers (@wchasekelley)
* Fix file unlinking before external viewer finishes loading (@wchasekelley)
* Add --cert-passphrase command line argument (@mirosyn)
* Add interactive tutorials to the documentation (@mplattner)
* Support `deflateRaw` for `Content-Encoding`'s (@kjoconnor)
* Fix broken requests without body on HTTP/2 (@Kriechi)
* Add support for sending (but not parsing) HTTP Trailers to the HTTP/1.1 protocol (@bburky)
* Add support to echo http trailers in dumper addon (@shiv6146)
* Fix OpenSSL requiring different CN for root and leaf certificates (@mhils)
* ... and various other fixes, documentation improvements, dependency version bumps, etc.

## 18 July 2020: mitmproxy 5.2

* Add Filter message to mitmdump (@sarthak212)
* Display TCP flows at flow list (@Jessonsotoventura, @nikitastupin, @mhils)
* Colorize JSON Contentview (@sarthak212)
* Fix console crash when entering regex escape character in half-open string (@sarthak212)
* Integrate contentviews to TCP flow details (@nikitastupin)
* Added add-ons that enhance the performance of web application scanners (@anneborcherding)
* Increase WebSocket message timestamp precision (@JustAnotherArchivist)
* Fix HTTP reason value on HTTP/2 reponses (@rbdixon)
* mitmweb: support wslview to open a web browser (@G-Rath)
* Fix dev version detection with parent git repo (@JustAnotherArchivist)
* Restructure examples and supported addons (@mhils)
* Certificate generation: mark SAN as critical if no CN is set (@mhils)
* Simplify Replacements with new ModifyBody addon (@mplattner)
* Rename SetHeaders addon to ModifyHeaders (@mplattner)
* mitmweb: "New -> File" menu option has been renamed to "Clear All" (@yogeshojha)
* Add new MapRemote addon to rewrite URLs of requests (@mplattner)
* Add support for HTTP Trailers to the HTTP/2 protocol (@sanlengjingvv and @Kriechi)
* Fix certificate runtime error during expire cleanup (@gorogoroumaru)
* Fixed the DNS Rebind Protection for secure support of IPv6 addresses (@tunnelpr0)
* WebSockets: match the HTTP-WebSocket flow for the ~websocket filter (@Kriechi)
* Fix deadlock caused by the "replay.client.stop" command (@gorogoroumaru)
* Add new MapLocal addon to serve local files instead of remote resources (@mplattner and @mhils)
* Add minimal TCP interception and modification (@nikitastupin)
* Add new CheckSSLPinning addon to check SSL-Pinning on client (@su-vikas)
* Add a JSON dump script: write data into a file or send to an endpoint as JSON (@emedvedev)
* Fix console output formatting (@sarthak212)
* Add example for proxy authentication using selenium (@anneborcherding and @weichweich)

## 13 April 2020: mitmproxy 5.1.1

* Fixed Docker images not starting due to missing shell

## 13 April 2020: mitmproxy 5.1

### Major Changes

* Initial Support for TLS 1.3

### Full Changelog

* Reduce leaf certificate validity to one year due to upcoming browser changes (@mhils)
* Rename mitmweb's `web_iface` option to `web_host` for consistency (@oxr463)
* Sending a SIGTERM now exits mitmproxy without prompt, SIGINT still asks (@ThinkChaos)
* Don't force host header on outgoing requests (@mhils)
* Additional documentation and examples for WebSockets (@Kriechi)
* Gracefully handle hyphens in domain names (@matosconsulting)
* Fix header replacement count (@naivekun)
* Emit serverconnect event only after a connection has been established (@Prinzhorn)
* Fix ValueError in table mode of server replay flow (@ylmrx)
* HTTP/2: send all stream reset types to other connection (@rohfle)
* HTTP/2: fix WINDOW_UPDATE swallowed on closed streams (@Kriechi)
* Fix wrong behavior of --allow-hosts options (@BlownSnail)
* Additional and updated documentation for examples, WebSockets, Getting Started (@Kriechi)

## 27 December 2019: mitmproxy 5.0.1

* Fixed precompiled Linux binaries to not crash in table mode
* Display webp images in mitmweb (@cixtor)

## 16 December 2019: mitmproxy 5.0

### Major Changes

* Added new Table UI (@Jessonsotoventura)
* Added EKU extension to certificates. This fixes support for macOS Catalina (@vin01)

### Security Fixes

* Fixed command injection vulnerabilities when exporting flows as curl/httpie commands (@cript0nauta)
* Do not echo unsanitized user input in HTTP error responses (@fimad)

### Full Changelog

* Moved to GitHub CI for Continuous Integration, dropping support for old Linux and macOS releases. (#3728)
* Vastly improved command parsing, in particular for setting flow filters (@typoon)
* Added a new flow export for raw responses (@mckeimic)
* URLs are now edited in an external editor (@Jessonsotoventura)
* mitmproxy now has a command history (@typoon)
* Added terminal like keyboard shortcuts for the command bar (ctrl+w, ctrl+a, ctrl+f, ...) (@typoon)
* Fixed issue with improper handling of non-ascii characters in URLs (@rjt-gupta)
* Filtering can now use unicode characters (@rjt-gupta)
* Fixed issue with user keybindings not being able to override default keybindings
* Improved installation instructions
* Added support for IPV6-only environments (@sethb157)
* Fixed bug with server replay (@rjt-gupta)
* Fixed issue with duplicate error responses (@ccssrryy)
* Users can now set a specific external editor using $MITMPROXY_EDITOR (@rjt-gupta)
* Config file can now be called `config.yml` or `config.yaml` (@ylmrx)
* Fixed crash on `view.focus.[next|prev]` (@ylmrx)
* Updated documentation to help using mitmproxy certificate on Android (@jannst)
* Added support to parse IPv6 entries from `pfctl` on MacOS. (@tomlabaude)
* Fixed instructions on how to build the documentation (@jannst)
* Added a new `--allow-hosts` option (@pierlon)
* Added support for zstd content-encoding (@tsaaristo)
* Fixed issue where the replay server would corrupt the Date header (@tonyb486)
* Improve speed for WebSocket interception (@MathieuBordere)
* Fixed issue with parsing JPEG files. (@lusceu)
* Improve example code style (@BoboTiG)
* Fixed issue converting void responses to HAR (@worldmind)
* Color coded http status codes in mitmweb (@arun-94)
* Added organization to generated certificates (@Abcdefghijklmnopqrstuvwxyzxyz)
* Errors are now displayed on sys.stderr (@JessicaFavin)
* Fixed issue with replay timestamps (@rjt-gupta)
* Fixed copying in mitmweb on macOS (@XZzYassin)

## 31 July 2018: mitmproxy 4.0.4

* Security: Protect mitmweb against DNS rebinding. (CVE-2018-14505, @atx)
* Reduce certificate lifetime to two years to be conformant with
  the current CA/Browser Forum Baseline Requirements. (@muffl0n)
  (https://cabforum.org/2017/03/17/ballot-193-825-day-certificate-lifetimes/)
* Update cryptography to version 2.3.

## 15 June 2018: mitmproxy 4.0.3

* Add support for IPv6 transparent mode on Windows (#3174)
* Add Docker images for ARMv7 - Raspberry Pi (#3190)
* Major overhaul of our release workflow - you probably won't notice it, but for us it's a big thing!
* Fix the Python version detection on Python 3.5, we now show a more intuitive error message (#3188)
* Fix application shutdown on Windows (#3172)
* Fix IPv6 scope suffixes in block addon (#3164)
* Fix options update when added (#3157)
* Fix "Edit Flow" button in mitmweb (#3136)

## 15 June 2018: mitmproxy 4.0.2

* Skipped!

## 17 May 2018: mitmproxy 4.0.1

### Bugfixes

* The previous release had a packaging issue, so we bumped it to v4.0.1 and re-released it.
* This contains no actual bugfixes or new features.

## 17 May 2018: mitmproxy 4.0

### Features

* mitmproxy now requires Python 3.6!
* Moved the core to asyncio - which gives us a very significant performance boost!
* Reduce memory consumption by using `SO_KEEPALIVE` (#3076)
* Export request as httpie command (#3031)
* Configure mitmproxy console keybindings with the keys.yaml file. See docs for more.

### Breaking Changes

* The --conf command-line flag is now --confdir, and specifies the mitmproxy configuration
    directory, instead of the options yaml file (which is at `config.yaml` under the configuration directory).
* `allow_remote` got replaced by `block_global` and `block_private` (#3100)
* No more custom events (#3093)
* The `cadir` option has been renamed to `confdir`
* We no longer magically capture print statements in addons and translate
    them to logs. Please use `ctx.log.info` explicitly.

### Bugfixes

* Correctly block connections from remote clients with IPv4-mapped IPv6 client addresses (#3099)
* Expand `~` in paths during the `cut` command (#3078)
* Remove socket listen backlog constraint
* Improve handling of user script exceptions (#3050, #2837)
* Ignore signal errors on windows
* Fix traceback for commands with un-terminated escape characters (#2810)
* Fix request replay when proxy is bound to local interface (#2647)
* Fix traceback when running scripts on a flow twice (#2838)
* Fix traceback when killing intercepted flow (#2879)
* And lots of typos, docs improvements, revamped examples, and general fixes!

## 05 April 2018: mitmproxy 3.0.4

* Fix an issue that caused mitmproxy to not retry HTTP requests on timeout.
* Various other fixes (@kira0204, @fenilgandhi, @tran-tien-dat, @smonami,
  @luzpaz, @fristonio, @kajojify, @Oliver-Fish, @hcbarry, @jplochocki, @MikeShi42,
  @ghillu, @emilstahl)

## 25 February 2018: mitmproxy 3.0.3

* Fix an issue that caused mitmproxy to lose keyboard control after spawning an external editor.

## 23 February 2018: mitmproxy 3.0.1

* Fix a quote-related issue affecting the mitmproxy console command prompt.

## 22 February 2018: mitmproxy 3.0

### Major Changes

* Commands: A consistent, typed mechanism that allows addons to expose actions
  to users.
* Options: A typed settings store for use by mitmproxy and addons.
* Shift most of mitmproxy's own functionality into addons.
* Major improvements to mitmproxy console, including an almost complete
  rewrite of the user interface, integration of commands, key bindings, and
  multi-pane layouts.
* Major Improvements to mitmproxy’s web interface, mitmweb. (Matthew Shao,
  Google Summer of Code 2017)
* Major Improvements to mitmproxy’s content views and protocol layers (Ujjwal
  Verma, Google Summer of Code 2017)
* Faster JavaScript and CSS beautifiers. (Ujjwal Verma)

### Minor Changes

* Vastly improved JavaScript test coverage (Matthew Shao)
* Options editor for mitmweb (Matthew Shao)
* Static web-based flow viewer (Matthew Shao)
* Request streaming for HTTP/1.x and HTTP/2 (Ujjwal Verma)
* Implement more robust content views using Kaitai Struct (Ujjwal Verma)
* Protobuf decoding now works without protoc being installed on the host
  system (Ujjwal Verma)
* PNG, GIF, and JPEG can now be parsed without Pillow, which simplifies
  mitmproxy installation and moves parsing from unsafe C to pure Python (Ujjwal Verma)
* Add parser for ICO files (Ujjwal Verma)
* Migrate WebSockets implementation to wsproto. This reduces code size and
  adds WebSocket compression support. (Ujjwal Verma)
* Add “split view” to split mitmproxy’s UI into two separate panes.
* Add key binding viewer and editor
* Add a command to spawn a preconfigured Chrome browser instance from
  mitmproxy
* Fully support mitmproxy under the Windows Subsystem for Linux (WSL), work
  around display errors
* Add XSS scanner addon (@ddworken)
* Add ability to toggle interception (@mattweidner)
* Numerous documentation improvements (@pauloromeira, @rst0git, @rgerganov,
  @fulldecent, @zhigang1992, @F1ashhimself, @vinaydargar, @jonathanrfisher1,
  @BasThomas, @LuD1161, @ayamamori, @TomTasche)
* Add filters for websocket flows (@s4chin)
* Make it possible to create a response to CONNECT requests in http_connect
  (@mengbiping)
* Redirect stdout in scripts to ctx.log.warn (@nikofil)
* Fix a crash when clearing the event log (@krsoninikhil)
* Store the generated certificate for each flow (@dlenski)
* Add --keep-host-header to retain the host header in reverse proxy mode
  (@krsoninikhil)
* Fix setting palette options (@JordanLoehr)
* Fix a crash with brotli encoding (@whackashoe)
* Provide certificate installation instructions on mitm.it (@ritiek)
* Fix a bug where we did not properly fall back to IPv4 when IPv6 is unavailable (@titeuf87)
* Fix transparent mode on IPv6-enabled macOS systems (@Ga-ryo)
* Fix handling of HTTP messages with multiple Content-Length headers (@surajt97)
* Fix IPv6 authority form parsing in CONNECT requests (@r1b)
* Fix event log display in mitmweb (@syahn)
* Remove private key from PKCS12 file in ~/.mitmproxy (@ograff).
* Add LDAP as a proxy authentication backend (@charlesdhdt)
* Use mypy to check the whole codebase (@iharsh234)
* Fix a crash when duplicating flows (@iharsh234)
* Fix testsuite when the path contains a “.” (@felixonmars)
* Store proxy authentication with flows (@lymanZerga11)
* Match ~d and ~u filters against pretty_host (@dequis)
* Update WBXML content view (@davidpshaw)
* Handle HEAD requests for mitm.it to support Chrome in transparent mode on
  iOS (@tomlabaude)
* Update dns spoofing example to use --keep-host-header (@krsoninikhil)
* Call error handler on HTTPException (@tarnacious)
* Make it possible to remove TLS from upstream HTTP connections
* Update to pyOpenSSL 17.5, cryptography 2.1.4, and OpenSSL 1.1.0g
* Make it possible to retroactively increase log verbosity.
* Make logging from addons thread-safe
* Tolerate imports in user scripts that match hook names
  (`from mitmproxy import log`)
* Update mitmweb to React 16, which brings performance improvements
* Fix a bug where reverting duplicated flows crashes mitmproxy
* Fix a bug where successive requests are sent to the wrong host after a
  request has been redirected.
* Fix a bug that binds outgoing connections to the wrong interface
* Fix a bug where custom certificates are ignored in reverse proxy mode
* Fix import of flows that have been created with mitmproxy 0.17
* Fix formatting of (IPv6) IP addresses in a number of places
* Fix replay for HTTP/2 flows
* Decouple mitmproxy version and flow file format version
* Fix a bug where “mitmdump -nr” does not exit automatically
* Fix a crash when exporting flows to curl
* Fix formatting of sticky cookies
* Improve script reloading reliability by polling the filesystem instead of using watchdog
* Fix a crash when refreshing Set-Cookie headers
* Add connection indicator to mitmweb to alert users when the proxy server stops running
* Add support for certificates with cyrillic domains
* Simplify output of mitmproxy --version
* Add Request.make to simplify request creation in scripts
* Pathoc: Include a host header on CONNECT requests
* Remove HTML outline contentview (#2572)
* Remove Python and Locust export (#2465)
* Remove emojis from tox.ini because flake8 cannot parse that. :(

## 28 April 2017: mitmproxy 2.0.2

* Fix mitmweb's Content-Security-Policy to work with Chrome 58+
* HTTP/2: actually use header normalization from hyper-h2

## 15 March 2017: mitmproxy 2.0.1

* bump cryptography dependency
* bump pyparsing dependency
* HTTP/2: use header normalization from hyper-h2

## 21 February 2017: mitmproxy 2.0

* HTTP/2 is now enabled by default.
* Image ContentView: Parse images with Kaitai Struct (kaitai.io) instead of Pillow.
  This simplifies installation, reduces binary size, and allows parsing in pure Python.
* Web: Add missing flow filters.
* Add transparent proxy support for OpenBSD.
* Check the mitmproxy CA for expiration and warn the user to regenerate it if necessary.
* Testing: Tremendous improvements, enforced 100% coverage for large parts of the
  codebase, increased overall coverage.
* Enforce individual coverage: one source file -> one test file with 100% coverage.
* A myriad of other small improvements throughout the project.
* Numerous bugfixes.

## 26 December 2016: mitmproxy 1.0

* All mitmproxy tools are now Python 3 only! We plan to support Python 3.5 and higher.
* Web-Based User Interface: Mitmproxy now officially has a web-based user interface
  called mitmweb. We consider it stable for all features currently exposed
  in the UI, but it still misses a lot of mitmproxy’s options.
* Windows Compatibility: With mitmweb, mitmproxy is now usable on Windows.
  We are also introducing an installer (kindly sponsored by BitRock) that
  simplifies setup.
* Configuration: The config file format is now a single YAML file. In most cases,
  converting to the new format should be trivial - please see the docs for
  more information.
* Console: Significant UI improvements - including sorting of flows by
  size, type and url, status bar improvements, much faster indentation for
  HTTP views, and more.
* HTTP/2: Significant improvements, but is temporarily disabled by default
  due to wide-spread protocol implementation errors on some large website
* WebSocket: The protocol implementation is now mature, and is enabled by
  default. Complete UI support is coming in the next release. Hooks for
  message interception and manipulation are available.
* A myriad of other small improvements throughout the project.

## 16 October 2016: mitmproxy 0.18

* Python 3 Compatibility for mitmproxy and pathod (Shadab Zafar, GSoC 2016)
* Major improvements to mitmweb (Clemens Brunner & Jason Hao, GSoC 2016)
* Internal Core Refactor: Separation of most features into isolated Addons
* Initial Support for WebSockets
* Improved HTTP/2 Support
* Reverse Proxy Mode now automatically adjusts host headers and TLS Server Name Indication
* Improved HAR export
* Improved export functionality for curl, python code, raw http etc.
* Flow URLs are now truncated in the console for better visibility
* New filters for TCP, HTTP and marked flows.
* Mitmproxy now handles comma-separated Cookie headers
* Merge mitmproxy and pathod documentation
* Mitmdump now sanitizes its console output to not include control characters
* Improved message body handling for HTTP messages:
  `.raw_content` provides the message body as seen on the wire
  `.content` provides the decompressed body (e.g. un-gzipped)
  `.text` provides the body decompressed and decoded body
* New HTTP Message getters/setters for cookies and form contents.
* Add ability to view only marked flows in mitmproxy
* Improved Script Reloader (Always use polling, watch for whole directory)
* Use tox for testing
* Unicode support for tnetstrings
* Add dumpfile converters for mitmproxy versions 0.11 and 0.12
* Numerous bugfixes

## 9 April 2016: mitmproxy 0.17

* Simplify repository and release structure. mitmproxy now comes as a single package, including netlib and pathod.
* Rename the Python package from libmproxy to mitmproxy.
* New option to add server certs to client chain (CVE-2016-2402, John Kozyrakis)
* Enable HTTP/2 by default (Thomas Kriechbaumer)
* Improved HAR extractor (Shadab Zafar)
* Add icon for OSX and Windows binaries
* Add content view for query parameters (Will Coster)
* Initial work on Python 3 compatibility
* locust.io export (Zohar Lorberbaum)
* Fix XSS vulnerability in HTTP errors (Will Coster)
* Numerous bugfixes and minor improvements

## 15 February 2016: mitmproxy 0.16

* Completely revised HTTP2 implementation based on hyper-h2 (Thomas Kriechbaumer)
* Export flows as cURL command, Python code or raw HTTP (Shadab Zafar)
* Fixed compatibility with the Android Emulator (Will Coster)
* Script Reloader: Inline scripts are reloaded automatically if modified (Matthew Shao)
* Inline script hooks for TCP mode (Michael J. Bazzinotti)
* Add default ciphers to support iOS9 App Transport Security (Jorge Villacorta)
* Basic Authentication for mitmweb (Guillem Anguera)
* Exempt connections from interception based on TLS Server Name Indication (David Weinstein)
* Provide Python Wheels for faster installation
* Numerous bugfixes and minor improvements

## 4 December 2015: mitmproxy 0.15

* Support for loading and converting older dumpfile formats (0.13 and up)
* Content views for inline script (@chrisczub)
* Better handling of empty header values (Benjamin Lee/@bltb)
* Fix a gnarly memory leak in mitmdump
* A number of bugfixes and small improvements

## 6 November 2015: mitmproxy 0.14

* Statistics: 399 commits, 13 contributors, 79 closed issues, 37 closed
  PRs, 103 days
* Docs: Greatly updated docs now hosted on ReadTheDocs!
  http://docs.mitmproxy.org
* Docs: Fixed Typos, updated URLs etc. (Nick Badger, Ben Lerner, Choongwoo
  Han, onlywade, Jurriaan Bremer)
* mitmdump: Colorized TTY output
* mitmdump: Use mitmproxy's content views for human-readable output (Chris
  Czub)
* mitmproxy and mitmdump: Support for displaying UTF8 contents
* mitmproxy: add command line switch to disable mouse interaction (Timothy
  Elliott)
* mitmproxy: bug fixes (Choongwoo Han, sethp-jive, FreeArtMan)
* mitmweb: bug fixes (Colin Bendell)
* libmproxy: Add ability to fall back to TCP passthrough for non-HTTP
  connections.
* libmproxy: Avoid double-connect in case of TLS Server Name Indication.
  This yields a massive speedup for TLS handshakes.
* libmproxy: Prevent unnecessary upstream connections (macmantrl)
* Inline Scripts: New API for HTTP Headers:
  http://docs.mitmproxy.org/en/latest/dev/models.html#netlib.http.Headers
* Inline Scripts: Properly handle exceptions in `done` hook
* Inline Scripts: Allow relative imports, provide `__file__`
* Examples: Add probabilistic TLS passthrough as an inline script
* netlib: Refactored HTTP protocol handling code
* netlib: ALPN support
* netlib: fixed a bug in the optional certificate verification.
* netlib: Initial Python 3.5 support (this is the first prerequisite for
  3.x support in mitmproxy)

## 24 July 2015: mitmproxy 0.13

* Upstream certificate validation. See the --verify-upstream-cert,
  --upstream-trusted-confdir and --upstream-trusted-ca parameters. Thanks to
  Kyle Morton (github.com/kyle-m) for his work on this.
* Add HTTP transparent proxy mode. This uses the host headers from HTTP
  traffic (rather than SNI and IP address information from the OS) to
  implement perform transparent proxying. Thanks to github.com/ijiro123 for
  this feature.
* Add ~src and ~dst REGEX filters, allowing matching on source and
  destination addresses in the form of <IP>:<Port>
* mitmproxy console: change g/G keyboard shortcuts to match less. Thanks to
  Jose Luis Honorato (github.com/jlhonora).
* mitmproxy console: Flow marking and unmarking. Marked flows are not
  deleted when the flow list is cleared. Thanks to Jake Drahos
  (github.com/drahosj).
* mitmproxy console: add marking of flows
* Remove the certforward feature. It was added to allow exploitation of
  #gotofail, which is no longer a common vulnerability. Permitting this
  hugely increased the complexity of packaging and distributing mitmproxy.

## 3 June 2015: mitmproxy 0.12.1

* mitmproxy console: mouse interaction - scroll in the flow list, click on
  flow to view, click to switch between tabs.
* Update our crypto defaults: SHA256, 2048 bit RSA, 4096 bit DH parameters.
* BUGFIX: crash under some circumstances when copying to clipboard.
* BUGFIX: occasional crash when deleting flows.

## 18 May 2015: mitmproxy 0.12

* mitmproxy console: Significant revamp of the UI. The major changes are
  listed below, and in addition almost every aspect of the UI has
  been tweaked, and performance has improved significantly.
* mitmproxy console: A new options screen has been created ("o" shortcut),
  and many options that were previously manipulated directly via a
  keybinding have been moved there.
* mitmproxy console: Big improvement in palettes. This includes improvements
  to all colour schemes. Palettes now set the terminal background colour by
  default, and a new --palette-transparent option has been added to disable
  this.
* mitmproxy console: g/G shortcuts throughout mitmproxy console to jump
  to the beginning/end of the current view.
* mitmproxy console: switch  palettes on the fly from the options screen.
* mitmproxy console: A cookie editor has been added for mitmproxy console
  at long last.
* mitmproxy console: Various components of requests and responses can be
  copied to the clipboard from mitmproxy - thanks to @marceloglezer.
* Support for creating new requests from scratch in mitmproxy console (@marceloglezer).
* SSLKEYLOGFILE environment variable to specify a logging location for TLS
  master keys. This can be used with tools like Wireshark to allow TLS
  decoding.
* Server facing SSL cipher suite specification (thanks to Jim Shaver).
* Official support for transparent proxying on FreeBSD - thanks to Mike C
  (http://github.com/mike-pt).
* Many other small bugfixes and improvemenets throughout the project.

## 29 Dec 2014: mitmproxy 0.11.2

* Configuration files - mitmproxy.conf, mitmdump.conf, common.conf in the
  .mitmproxy directory.
* Better handling of servers that reject connections that are not SNI.
* Many other small bugfixes and improvements.

## 15 November 2014: mitmproxy 0.11.1

* Bug fixes: connection leaks some crashes

## 7 November 2014: mitmproxy 0.11

* Performance improvements for mitmproxy console
* SOCKS5 proxy mode allows mitmproxy to act as a SOCKS5 proxy server
* Data streaming for response bodies exceeding a threshold
  (bradpeabody@gmail.com)
* Ignore hosts or IP addresses, forwarding both HTTP and HTTPS traffic
  untouched
* Finer-grained control of traffic replay, including options to ignore
  contents or parameters when matching flows (marcelo.glezer@gmail.com)
* Pass arguments to inline scripts
* Configurable size limit on HTTP request and response bodies
* Per-domain specification of interception certificates and keys (see
  --cert option)
* Certificate forwarding, relaying upstream SSL certificates verbatim (see
  --cert-forward)
* Search and highlighting for HTTP request and response bodies in
  mitmproxy console (pedro@worcel.com)
* Transparent proxy support on Windows
* Improved error messages and logging
* Support for FreeBSD in transparent mode, using pf (zbrdge@gmail.com)
* Content view mode for WBXML (davidshaw835@air-watch.com)
* Better documentation, with a new section on proxy modes
* Generic TCP proxy mode
* Countless bugfixes and other small improvements
* pathod: Hugely improved SSL support, including dynamic generation of certificates
  using the mitproxy cacert

## 7 November 2014: pathod 0.11

* Hugely improved SSL support, including dynamic generation of certificates
  using the mitproxy cacert
* pathoc -S dumps information on the remote SSL certificate chain
* Big improvements to fuzzing, including random spec selection and memoization to avoid repeating randomly generated patterns
* Reflected patterns, allowing you to embed a pathod server response specification in a pathoc request, resolving both on client side. This makes fuzzing proxies and other intermediate systems much better.

## 28 January 2014: mitmproxy 0.10

* Support for multiple scripts and multiple script arguments
* Easy certificate install through the in-proxy web app, which is now
  enabled by default
* Forward proxy mode, that forwards proxy requests to an upstream HTTP server
* Reverse proxy now works with SSL
* Search within a request/response using the "/" and "n" shortcut keys
* A view that beatifies CSS files if cssutils is available
* Bug fix, documentation improvements, and more.

## 25 August 2013: mitmproxy 0.9.2

* Improvements to the mitmproxywrapper.py helper script for OSX.
* Don't take minor version into account when checking for serialized file
  compatibility.
* Fix a bug causing resource exhaustion under some circumstances for SSL
  connections.
* Revamp the way we store interception certificates. We used to store these
  on disk, they're now in-memory. This fixes a race condition related to
  cert handling, and improves compatibility with Windows, where the rules
  governing permitted file names are weird, resulting in errors for some
  valid IDNA-encoded names.
* Display transfer rates for responses in the flow list.
* Many other small bugfixes and improvements.

## 25 August 2013: pathod 0.9.2

* Adapt to interface changes in netlib

## 16 June 2013: mitmproxy 0.9.1

* Use "correct" case for Content-Type headers added by mitmproxy.
* Make UTF environment detection more robust.
* Improved MIME-type detection for viewers.
* Always read files in binary mode (Windows compatibility fix).
* Some developer documentation.

## 15 May 2013: mitmproxy 0.9

* Upstream certs mode is now the default.
* Add a WSGI container that lets you host in-proxy web applications.
* Full transparent proxy support for Linux and OSX.
* Introduce netlib, a common codebase for mitmproxy and pathod
  (http://github.com/cortesi/netlib).
* Full support for SNI.
* Color palettes for mitmproxy, tailored for light and dark terminal
  backgrounds.
* Stream flows to file as responses arrive with the "W" shortcut in
  mitmproxy.
* Extend the filter language, including ~d domain match operator, ~a to
  match asset flows (js, images, css).
* Follow mode in mitmproxy ("F" shortcut) to "tail" flows as they arrive.
* --dummy-certs option to specify and preserve the dummy certificate
  directory.
* Server replay from the current captured buffer.
* Huge improvements in content views. We now have viewers for AMF, HTML,
  JSON, Javascript, images, XML, URL-encoded forms, as well as hexadecimal
  and raw views.
* Add Set Headers, analogous to replacement hooks. Defines headers that are set
  on flows, based on a matching pattern.
* A graphical editor for path components in mitmproxy.
* A small set of standard user-agent strings, which can be used easily in
  the header editor.
* Proxy authentication to limit access to mitmproxy
* pathod: Proxy mode. You can now configure clients to use pathod as an
  HTTP/S proxy.
* pathoc: Proxy support, including using CONNECT to tunnel directly to
  targets.
* pathoc: client certificate support.
* pathod: API improvements, bugfixes.

## 15 May 2013: pathod 0.9 (version synced with mitmproxy)

* Pathod proxy mode. You can now configure clients to use pathod as an
  HTTP/S proxy.
* Pathoc proxy support, including using CONNECT to tunnel directly to
  targets.
* Pathoc client certificate support.
* API improvements, bugfixes.

## 16 November 2012: pathod 0.3

A release focusing on shoring up our fuzzing capabilities, especially with
pathoc.

* pathoc -q and -r options, output full request and response text.
* pathod -q and -r options, add full request and response text to pathod's
  log buffer.
* pathoc and pathod -x option, makes -q and -r options log in hex dump
  format.
* pathoc -C option, specify response codes to ignore.
* pathoc -T option, instructs pathoc to ignore timeouts.
* pathoc -o option, a one-shot mode that exits after the first non-ignored
  response.
* pathoc and pathod -e option, which explains the resulting message by
  expanding random and generated portions, and logging a reproducible
  specification.
* Streamline the specification language. HTTP response message is now
  specified using the "r" mnemonic.
* Add a "u" mnemonic for specifying User-Agent strings. Add a set of
  standard user-agent strings accessible through shortcuts.
* Major internal refactoring and cleanup.
* Many bugfixes.

## 22 August 2012: pathod 0.2

* Add pathoc, a pathological HTTP client.
* Add libpathod.test, a truss for using pathod in unit tests.
* Add an injection operator to the specification language.
* Allow Python escape sequences in value literals.
* Allow execution of requests and responses from file, using the new + operator.
* Add daemonization to Pathod, and make it more robust for public-facing use.
* Let pathod pick an arbitrary open port if -p 0 is specified.
* Move from Tornado to netlib, the network library written for mitmproxy.
* Move the web application to Flask.
* Massively expand the documentation.

## 5 April 2012: mitmproxy 0.8

* Detailed tutorial for Android interception. Some features that land in
  this release have finally made reliable Android interception possible.
* Upstream-cert mode, which uses information from the upstream server to
  generate interception certificates.
* Replacement patterns that let you easily do global replacements in flows
  matching filter patterns. Can be specified on the command-line, or edited
  interactively.
* Much more sophisticated and usable pretty printing of request bodies.
  Support for auto-indentation of Javascript, inspection of image EXIF
  data, and more.
* Details view for flows, showing connection and SSL cert information (X
  keyboard shortcut).
* Server certificates are now stored and serialized in saved traffic for
  later analysis. This means that the 0.8 serialization format is NOT
  compatible with 0.7.
* Many other improvements, including bugfixes, and expanded scripting API,
  and more sophisticated certificate handling.

## 20 February 2012: mitmproxy 0.7

* New built-in key/value editor. This lets you interactively edit URL query
  strings, headers and URL-encoded form data.
* Extend script API to allow duplication and replay of flows.
* API for easy manipulation of URL-encoded forms and query strings.
* Add "D" shortcut in mitmproxy to duplicate a flow.
* Reverse proxy mode. In this mode mitmproxy acts as an HTTP server,
  forwarding all traffic to a specified upstream server.
* UI improvements - use unicode characters to make GUI more compact,
  improve spacing and layout throughout.
* Add support for filtering by HTTP method.
* Add the ability to specify an HTTP body size limit.
* Move to typed netstrings for serialization format - this makes 0.7
  backwards-incompatible with serialized data from 0.6!

* Significant improvements in speed and responsiveness of UI.
* Many minor bugfixes and improvements.

## 7 August 2011: mitmproxy 0.6

* New scripting API that allows much more flexible and fine-grained
  rewriting of traffic. See the docs for more info.
* Support for gzip and deflate content encodings. A new "z"
  keybinding in mitmproxy to let us quickly encode and decode content, plus
  automatic decoding for the "pretty" view mode.
* An event log, viewable with the "v" shortcut in mitmproxy, and the
  "-e" command-line flag in mitmdump.
* Huge performance improvements: mitmproxy interface, loading
  large numbers of flows from file.
* A new "replace" convenience method for all flow objects, that does a
  universal regex-based string replacement.
* Header management has been rewritten to maintain both case and order.
* Improved stability for SSL interception.
* Default expiry time on generated SSL certs has been dropped to avoid an
  OpenSSL overflow bug that caused certificates to expire in the distant
  past on some systems.
* A "pretty" view mode for JSON and form submission data.
* Expanded documentation and examples.
* Countless other small improvements and bugfixes.

## 27 June 2011: mitmproxy 0.5

* An -n option to start the tools without binding to a proxy port.
* Allow scripts, hooks, sticky cookies etc. to run on flows loaded from
  save files.
* Regularize command-line options for mitmproxy and mitmdump.
* Add an "SSL exception" to mitmproxy's license to remove possible
  distribution issues.
* Add a --cert-wait-time option to make mitmproxy pause after a new SSL
  certificate is generated. This can pave over small discrepancies in
  system time between the client and server.
* Handle viewing big request and response bodies more elegantly. Only
  render the first 100k of large documents, and try to avoid running the
  XML indenter on non-XML data.
* BUGFIX: Make the "revert" keyboard shortcut in mitmproxy work after a
  flow has been replayed.
* BUGFIX: Repair a problem that sometimes caused SSL connections to consume
  100% of CPU.

## 30 March 2011: mitmproxy 0.4

* Full serialization of HTTP conversations
* Client and server replay
* On-the-fly generation of dummy SSL certificates
* mitmdump has "grown up" into a powerful tcpdump-like tool for HTTP/S
* Dozens of improvements to the mitmproxy console interface
* Python scripting hooks for programmatic modification of traffic

## 01 March 2010: mitmproxy 0.2

* Big speed and responsiveness improvements, thanks to Thomas Roth
* Support urwid 0.9.9
* Terminal beeping based on filter expressions
* Filter expressions for terminal beeps, limits, interceptions and sticky
  cookies can now be passed on the command line.
* Save requests and responses to file
* Split off non-interactive dump functionality into a new tool called
  mitmdump
* "A" will now accept all intercepted connections
* Lots of bugfixes<|MERGE_RESOLUTION|>--- conflicted
+++ resolved
@@ -9,12 +9,8 @@
 
 * Fix empty cookie attributes being set to `Key=` instead of `Key`
   ([#5084](https://github.com/mitmproxy/mitmproxy/pull/5084), @Speedlulu)
-<<<<<<< HEAD
-=======
 * Scripts with relative paths are now loaded relative to the config file and not where the command is ran
   ([#4860](https://github.com/mitmproxy/mitmproxy/pull/4860), @Speedlulu)
->>>>>>> ba84b6be
-
 * Enhance documentation and add alert log messages when stream_large_bodies and modify_body are set
   ([#6514](https://github.com/mitmproxy/mitmproxy/pull/6514), @rosydawn6)
 
