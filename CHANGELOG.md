# Release History

<!--
✨ Please add a bullet point describing your change.                                                             ✨
✨ You do not need to add a pull request reference or author information, this will be done automatically by CI. ✨
-->

## Unreleased: mitmproxy next



## 07 March 2024: mitmproxy 10.2.4

* Fix a bug where errors during startup would not be displayed when running mitmproxy.
  ([#6719](https://github.com/mitmproxy/mitmproxy/pull/6719), @mhils)
* Use newer cryptography APIs to avoid CryptographyDeprecationWarnings.
  This bumps the minimum required version to cryptography 42.0.
  ([#6718](https://github.com/mitmproxy/mitmproxy/pull/6718), @mhils)


## 06 March 2024: mitmproxy 10.2.3

* Fix a regression where `allow_hosts`/`ignore_hosts` would break with IPv6 connections.
  ([#6614](https://github.com/mitmproxy/mitmproxy/pull/6614), @dqxpb)
* Fix bug where failed CONNECT request URLs are saved to HAR files incorrectly.
  ([#6599](https://github.com/mitmproxy/mitmproxy/pull/6599), @basedBaba)
* Add an arm64 variant for the precompiled macOS app.
  ([#6633](https://github.com/mitmproxy/mitmproxy/pull/6633), @mhils)
* Fix duplicate answers being returned in DNS queries.
  ([#6648](https://github.com/mitmproxymitmproxy/pull/6648), @sujaldev)
* Fix bug where wireguard config is generated with incorrect endpoint when two or more NICs are active.
  ([#6659](https://github.com/mitmproxy/mitmproxy/pull/6659), @basedBaba)
* Fix a regression when leaf cert creation would fail with intermediate CAs in `ca_file`.
  ([#6666](https://github.com/mitmproxy/mitmproxy/pull/6666), @manselmi)
* Add `content_view_lines_cutoff` option to mitmdump
  ([#6692](https://github.com/mitmproxy/mitmproxy/pull/6692), @errorxyz)
* Allow runtime modifications of HTTP flow filters for server replays
  ([#6695](https://github.com/mitmproxy/mitmproxy/pull/6695), @errorxyz)
<<<<<<< HEAD
* Add section in mitmweb for rendering, adding and removing a comment
  ([#6709](https://github.com/mitmproxy/mitmproxy/pull/6709), @lups2000)
=======
* Fix bug view options menu in case of overflow
  ([#6697](https://github.com/mitmproxy/mitmproxy/pull/6697), @lups2000)
* Allow --allow-hosts and --ignore-hosts to work together
  ([#6711](https://github.com/mitmproxy/mitmproxy/pull/6711), @dstd)

>>>>>>> 6156cbc0

## 21 January 2024: mitmproxy 10.2.2

* Fix a regression where clientplayback would break due to eager task execution.
  ([#6605](https://github.com/mitmproxy/mitmproxy/pull/6605), @mhils)
* Fix a regression where WebSocket connections would break due to eager task execution.
  ([#6609](https://github.com/mitmproxy/mitmproxy/pull/6609), @mhils)
* Fix bug where insecure HTTP requests are saved incorrectly when exporting to HAR files.
  ([#6578](https://github.com/mitmproxy/mitmproxy/pull/6578), @DaniElectra)
* `allow_hosts`/`ignore_hosts` option now matches against the full `host:port` string.
  ([#6594](https://github.com/mitmproxy/mitmproxy/pull/6594), @LouisAsanaka)


## 06 January 2024: mitmproxy 10.2.1

* Fix a regression introduced in mitmproxy 10.2.0: WireGuard servers
  now bind to all interfaces again.
  ([#6587](https://github.com/mitmproxy/mitmproxy/pull/6587), @mhils)
* Remove stale reference to `ctx.log` in addon documentation.
  ([#6552](https://github.com/mitmproxy/mitmproxy/pull/6552), @brojonat)
* Fix a bug where a traceback is shown during shutdown.
  ([#6581](https://github.com/mitmproxy/mitmproxy/pull/6581), @mhils)


## 04 January 2024: mitmproxy 10.2.0

* *Local Redirect Mode* is now officially available on
  [macOS](https://mitmproxy.org/posts/local-redirect/macos/)
  and [Windows](https://mitmproxy.org/posts/local-redirect/windows/).
  See the linked blog posts for details. (@emanuele-em, @mhils)
* UDP streams are now backed by a new implementation in `mitmproxy_rs`.
  This represents a major API change as UDP traffic is now exposed as streams
  instead of a callback for each packet. (@mhils)
* Fix a regression from mitmproxy 10.1.6 where `ignore_hosts` would terminate requests
  instead of forwarding them.
  ([#6559](https://github.com/mitmproxy/mitmproxy/pull/6559), @mhils)
* `ignore_hosts` now waits for the entire HTTP headers if it suspects the connection to be HTTP.
  ([#6559](https://github.com/mitmproxy/mitmproxy/pull/6559), @mhils)


## 14 December 2023: mitmproxy 10.1.6

* Fix compatibility with Windows Schannel clients, which previously got
  confused by CA and leaf certificate sharing the same Subject Key Identifier.
  ([#6549](https://github.com/mitmproxy/mitmproxy/pull/6549), @driuba and @mhils)
* Change keybinding for exporting flow from "e" to "x" to avoid conflict with "edit" keybinding.
  ([#6225](https://github.com/mitmproxy/mitmproxy/issues/6225), @Llama1412)
* Fix bug where response flows from HAR files had incorrect `content-length` headers
  ([#6548](https://github.com/mitmproxy/mitmproxy/pull/6548), @zanieb)
* Improved handling for `allow_hosts`/`ignore_hosts` options in WireGuard mode (#5930).
  ([#6513](https://github.com/mitmproxy/mitmproxy/pull/6513), @dsphper)
* Fix a bug where TCP connections were not closed properly.
  ([#6543](https://github.com/mitmproxy/mitmproxy/pull/6543), @mhils)
* DNS resolution is now exempted from `ignore_hosts` in WireGuard Mode.
  ([#6513](https://github.com/mitmproxy/mitmproxy/pull/6513), @dsphper)
* Fix case sensitivity of URL added to blocklist
  ([#6493](https://github.com/mitmproxy/mitmproxy/pull/6493), @emanuele-em)
* Fix a bug where logging was stopped prematurely during shutdown.
  ([#6541](https://github.com/mitmproxy/mitmproxy/pull/6541), @mhils)
* For plaintext traffic, `ignore_hosts` now also takes HTTP/1 host headers into account.
  ([#6513](https://github.com/mitmproxy/mitmproxy/pull/6513), @dsphper)
* Fix empty cookie attributes being set to `Key=` instead of `Key`
  ([#5084](https://github.com/mitmproxy/mitmproxy/pull/5084), @Speedlulu)
* Scripts with relative paths are now loaded relative to the config file and not where the command is ran
  ([#4860](https://github.com/mitmproxy/mitmproxy/pull/4860), @Speedlulu)
* Fix `mitmweb` splitter becoming drag and drop.
  ([#6492](https://github.com/mitmproxy/mitmproxy/pull/6492), @xBZZZZ)
* Enhance documentation and add alert log messages when stream_large_bodies and modify_body are set
  ([#6514](https://github.com/mitmproxy/mitmproxy/pull/6514), @rosydawn6)
* Subject Alternative Names are now represented as `cryptography.x509.GeneralNames` instead of `list[str]`
  across the codebase. This fixes a regression introduced in mitmproxy 10.1.1 related to punycode domain encoding.
  ([#6537](https://github.com/mitmproxy/mitmproxy/pull/6537), @mhils)


## 14 November 2023: mitmproxy 10.1.5

* Remove stray `replay-extra` from CLI status bar.
  ([37d62ce](https://github.com/mitmproxy/mitmproxy/commit/37d62ce73ebd57780cff5ecf8b2ee57ec7d8ab30), @mhils)


## 13 November 2023: mitmproxy 10.1.4

* Fix a hang/freeze in the macOS distributions when doing TLS negotiation.
  ([#6480](https://github.com/mitmproxy/mitmproxy/pull/6480), @mhils)
* Update savehar addon to fix creating corrupt har files caused by empty response content
  ([#6459](https://github.com/mitmproxy/mitmproxy/pull/6459), @lain3d)
* Update savehar addon to handle scenarios where "path" key in cookie
  attrs dict is missing.
  ([#6458](https://github.com/mitmproxy/mitmproxy/pull/6458), @pogzyb)
* Add `server_replay_extra` option to serverplayback to define behaviour
  when replayable response is missing.
  ([#6465](https://github.com/mitmproxy/mitmproxy/pull/6465), @dkarandikar)


## 04 November 2023: mitmproxy 10.1.3

* Fix a bug introduced in mitmproxy 10.1.2 where mitmweb would fail to establish
  a WebSocket connection. Affected users may need to clear their browser cache
  or hard-reload mitmweb (Ctrl+Shift+R).
  ([#6454](https://github.com/mitmproxy/mitmproxy/pull/6454), @mhils)


## 03 November 2023: mitmproxy 10.1.2

* Add a raw hex stream contentview.
  ([#6389](https://github.com/mitmproxy/mitmproxy/pull/6389), @mhils)
* Add a contentview for DNS-over-HTTPS.
  ([#6389](https://github.com/mitmproxy/mitmproxy/pull/6389), @mhils)
* Replaced standalone mitmproxy binaries on macOS with an app bundle
  that contains the mitmproxy/mitmweb/mitmdump CLI tools.
  This change was necessary to support macOS code signing requirements.
  Homebrew remains the recommended installation method.
  ([#6447](https://github.com/mitmproxy/mitmproxy/pull/6447), @mhils)
* Fix certificate generation to work with strict mode OpenSSL 3.x clients
  ([#6410](https://github.com/mitmproxy/mitmproxy/pull/6410), @mmaxim)
* Fix path() documentation that the return value might include the query string
  ([#6412](https://github.com/mitmproxy/mitmproxy/pull/6412), @tddschn)
* mitmproxy now officially supports Python 3.12.
  ([#6434](https://github.com/mitmproxy/mitmproxy/pull/6434), @mhils)
* Fix root-relative URLs so that mitmweb can run in subdirectories.
  ([#6411](https://github.com/mitmproxy/mitmproxy/pull/6411), @davet2001)
* Add an optional parameter(ldap search filter key) to ProxyAuth-LDAP.
  ([#6428](https://github.com/mitmproxy/mitmproxy/pull/6428), @outlaws-bai)
* Fix a regression when using the proxyauth addon with clients that (rightfully) reuse connections.
  ([#6432](https://github.com/mitmproxy/mitmproxy/pull/6432), @mhils)


## 27 September 2023: mitmproxy 10.1.1

* Fix certificate generation for punycode domains.
  ([#6382](https://github.com/mitmproxy/mitmproxy/pull/6382), @mhils)
* Fix a bug that would crash mitmweb when opening options.
  ([#6386](https://github.com/mitmproxy/mitmproxy/pull/6386), @mhils)


## 24 September 2023: mitmproxy 10.1.0

* Add support for reading HAR files using the existing flow loading APIs, e.g. `mitmproxy -r example.har`.
  ([#6335](https://github.com/mitmproxy/mitmproxy/pull/6335), @stanleygvi)
* Add support for writing HAR files using the `save.har` command and the `hardump` option for mitmdump.
  ([#6368](https://github.com/mitmproxy/mitmproxy/pull/6368), @stanleygvi)
* Packaging changes:
  - `mitmproxy-rs` does not depend on a protobuf compiler being available anymore,
    we're now also providing a working source distribution for all platforms.
  - On macOS, `mitmproxy-rs` now depends on `mitmproxy-macos`. We only provide binary wheels for this package because
    it contains a code-signed system extension. Building from source requires a valid Apple Developer Id, see CI for
    details.
  - On Windows, `mitmproxy-rs` now depends on `mitmproxy-windows`. We only provide binary wheels for this package to
    simplify our deployment process, see CI for how to build from source.

  ([#6303](https://github.com/mitmproxy/mitmproxy/issues/6303), @mhils)
* Increase maximum dump file size accepted by mitmweb
  ([#6373](https://github.com/mitmproxy/mitmproxy/pull/6373), @t-wy)


## 04 August 2023: mitmproxy 10.0.0

* Add experimental support for HTTP/3 and QUIC.
  ([#5435](https://github.com/mitmproxy/mitmproxy/issues/5435), @meitinger)
* ASGI/WSGI apps can now listen on all ports for a specific hostname.
  This makes it simpler to accept both HTTP and HTTPS.
  ([#5725](https://github.com/mitmproxy/mitmproxy/pull/5725), @mhils)
* Add `replay.server.add` command for adding flows to server replay buffer
  ([#5851](https://github.com/mitmproxy/mitmproxy/pull/5851), @italankin)
* Remove string escaping in raw view.
  ([#5470](https://github.com/mitmproxy/mitmproxy/issues/5470), @stephenspol)
* Updating `Request.port` now also updates the Host header if present.
  This aligns with `Request.host`, which already does this.
  ([#5908](https://github.com/mitmproxy/mitmproxy/pull/5908), @sujaldev)
* Fix editing of multipart HTTP requests from the CLI.
  ([#5148](https://github.com/mitmproxy/mitmproxy/issues/5148), @mhils)
* Add documentation on using Magisk module for intercepting traffic in Android production builds.
  ([#5924](https://github.com/mitmproxy/mitmproxy/pull/5924), @Jurrie)
* Fix a bug where the direction indicator in the message stream view would be in the wrong direction.
  ([#5921](https://github.com/mitmproxy/mitmproxy/issues/5921), @konradh)
* Fix a bug where peername would be None in tls_passthrough script, which would make it not working.
  ([#5904](https://github.com/mitmproxy/mitmproxy/pull/5904), @truebit)
* the `esc` key can now be used to exit the current view
  ([#6087](https://github.com/mitmproxy/mitmproxy/pull/6087), @sujaldev)
* focus-follow shortcut will now work in flow view context too.
  ([#6088](https://github.com/mitmproxy/mitmproxy/pull/6088), @sujaldev)
* Fix a bug where a server connection timeout would cause requests to be issued with a wrong SNI in reverse proxy mode.
  ([#6148](https://github.com/mitmproxy/mitmproxy/pull/6148), @mhils)
* The `server_replay_nopop` option has been renamed to `server_replay_reuse` to avoid confusing double-negation.
  ([#6084](https://github.com/mitmproxy/mitmproxy/issues/6084), @prady0t, @Semnodime)
* Add zstd to valid gRPC encoding schemes.
  ([#6188](https://github.com/mitmproxy/mitmproxy/pull/6188), @tsaaristo)
* For reverse proxy directly accessed via IP address, the IP address is now included
  as a subject in the generated certificate.
  ([#6202](https://github.com/mitmproxy/mitmproxy/pull/6202), @mhils)
* Enable legacy SSL connect when connecting to server if the `ssl_insecure` flag is set.
  ([#6281](https://github.com/mitmproxy/mitmproxy/pull/6281), @DurandA)
* Change wording in the [http-reply-from-proxy.py example](https://github.com/mitmproxy/mitmproxy/blob/main/examples/addons/http-reply-from-proxy.py).
  ([#6117](https://github.com/mitmproxy/mitmproxy/pull/6117), @Semnodime)
* Added option to specify an elliptic curve for key exchange between mitmproxy <-> server
  ([#6170](https://github.com/mitmproxy/mitmproxy/pull/6170), @Mike-Ki-ASD)
* Add "Prettier" code linting tool to mitmweb.
  ([#5985](https://github.com/mitmproxy/mitmproxy/pull/5985), @alexgershberg)
* When logging exceptions, provide the entire exception object to log handlers
  ([#6295](https://github.com/mitmproxy/mitmproxy/pull/6295), @mhils)
* mitmproxy now requires Python 3.10 or above.
  ([#5954](https://github.com/mitmproxy/mitmproxy/pull/5954), @mhils)

### Breaking Changes

* The `onboarding_port` option has been removed. The onboarding app now responds
  to all requests for the hostname specified in `onboarding_host`.
* `connection.Client` and `connection.Server` now accept keyword arguments only.
  This is a breaking change for custom addons that use these classes directly.

## 02 November 2022: mitmproxy 9.0.1

* The precompiled binaries now ship with OpenSSL 3.0.7, which resolves CVE-2022-3602 and CVE-2022-3786.
* Performance and stability improvements for WireGuard mode.
  ([#5694](https://github.com/mitmproxy/mitmproxy/issues/5694), @mhils, @decathorpe)
* Fix a bug where the standalone Linux binaries would require libffi to be installed.
  ([#5699](https://github.com/mitmproxy/mitmproxy/issues/5699), @mhils)
* Hard exit when mitmproxy cannot write logs, fixes endless loop when parent process exits.
  ([#4669](https://github.com/mitmproxy/mitmproxy/issues/4669), @Prinzhorn)
* Fix a permission error affecting the Docker images.
  ([#5700](https://github.com/mitmproxy/mitmproxy/issues/5700), @mhils)


## 28 October 2022: mitmproxy 9.0.0

### Major Features

* Add Raw UDP support.
  ([#5414](https://github.com/mitmproxy/mitmproxy/pull/5414), @meitinger)
* Add WireGuard mode to enable transparent proxying via WireGuard.
  ([#5562](https://github.com/mitmproxy/mitmproxy/pull/5562), @decathorpe, @mhils)
* Add DTLS support.
  ([#5397](https://github.com/mitmproxy/mitmproxy/pull/5397), @kckeiks).
* Add a quick help bar to mitmproxy.
  ([#5381](https://github.com/mitmproxy/mitmproxy/pull/5381/), [#5652](https://github.com/mitmproxy/mitmproxy/pull/5652), @kckeiks, @mhils).

### Deprecations

* Deprecate `add_log` event hook. Users should use the builtin `logging` module instead.
  See [the docs](https://docs.mitmproxy.org/dev/addons-api-changelog/) for details and upgrade instructions.
  ([#5590](https://github.com/mitmproxy/mitmproxy/pull/5590), @mhils)
* Deprecate `mitmproxy.ctx.log` in favor of Python's builtin `logging` module.
  See [the docs](https://docs.mitmproxy.org/dev/addons-api-changelog/) for details and upgrade instructions.
  ([#5590](https://github.com/mitmproxy/mitmproxy/pull/5590), @mhils)

### Breaking Changes

 * The `mode` option is now a list of server specs instead of a single spec.
   The CLI interface is unaffected, but users may need to update their `config.yaml`.
   ([#5393](https://github.com/mitmproxy/mitmproxy/pull/5393), @mhils)

### Full Changelog

* Mitmproxy binaries now ship with Python 3.11.
  ([#5678](https://github.com/mitmproxy/mitmproxy/issues/5678), @mhils)
* One mitmproxy instance can now spawn multiple proxy servers.
  ([#5393](https://github.com/mitmproxy/mitmproxy/pull/5393), @mhils)
* Add syntax highlighting to JSON and msgpack content view.
  ([#5623](https://github.com/mitmproxy/mitmproxy/issues/5623), @SapiensAnatis)
* Add MQTT content view.
  ([#5588](https://github.com/mitmproxy/mitmproxy/pull/5588), @nikitastupin, @abbbe)
* Setting `connection_strategy` to `lazy` now also disables early
  upstream connections to fetch TLS certificate details.
  ([#5487](https://github.com/mitmproxy/mitmproxy/pull/5487), @mhils)
* Fix order of event hooks on startup.
  ([#5376](https://github.com/mitmproxy/mitmproxy/issues/5376), @meitinger)
* Include server information in bind/listen errors.
  ([#5495](https://github.com/mitmproxy/mitmproxy/pull/5495), @meitinger)
* Include information about lazy connection_strategy in related errors.
  ([#5465](https://github.com/mitmproxy/mitmproxy/pull/5465), @meitinger, @mhils)
* Fix `tls_version_server_min` and `tls_version_server_max` options.
  ([#5546](https://github.com/mitmproxy/mitmproxy/issues/5546), @mhils)
* Added Magisk module generation for Android onboarding.
  ([#5547](https://github.com/mitmproxy/mitmproxy/pull/5547), @jorants)
* Update Linux binary builder to Ubuntu 20.04, bumping the minimum glibc version to 2.31.
  ([#5547](https://github.com/mitmproxy/mitmproxy/pull/5547), @jorants)
* Add "Save filtered" button in mitmweb.
  ([#5531](https://github.com/mitmproxy/mitmproxy/pull/5531), @rnbwdsh, @mhils)
* Render application/prpc content as gRPC/Protocol Buffers
  ([#5568](https://github.com/mitmproxy/mitmproxy/pull/5568), @selfisekai)
* Mitmweb now supports `content_view_lines_cutoff`.
  ([#5548](https://github.com/mitmproxy/mitmproxy/pull/5548), @sanlengjingvv)
* Fix a mitmweb crash when scrolling down the flow list.
  ([#5507](https://github.com/mitmproxy/mitmproxy/pull/5507), @LIU-shuyi)
* Add HTTP/3 binary frame content view.
  ([#5582](https://github.com/mitmproxy/mitmproxy/pull/5582), @mhils)
* Fix mitmweb not properly opening a browser and being stuck on some Linux.
  ([#5522](https://github.com/mitmproxy/mitmproxy/issues/5522), @Prinzhorn)
* Fix race condition when updating mitmweb WebSocket connections that are closing.
  ([#5405](https://github.com/mitmproxy/mitmproxy/issues/5405), [#5686](https://github.com/mitmproxy/mitmproxy/issues/5686), @mhils)
* Fix mitmweb crash when using filters.
  ([#5658](https://github.com/mitmproxy/mitmproxy/issues/5658), [#5661](https://github.com/mitmproxy/mitmproxy/issues/5661), @LIU-shuyi, @mhils)
* Fix missing default port when starting a browser.
  ([#5687](https://github.com/mitmproxy/mitmproxy/issues/5687), @rbdixon)
* Add docs for transparent mode on Windows.
  ([#5402](https://github.com/mitmproxy/mitmproxy/issues/5402), @stephenspol)

## 28 June 2022: mitmproxy 8.1.1

* Support specifying the local address for outgoing connections
  ([#5364](https://github.com/mitmproxy/mitmproxy/discussions/5364), @meitinger)
* Fix a bug where an excess empty chunk has been sent for chunked HEAD request.
  ([#5372](https://github.com/mitmproxy/mitmproxy/discussions/5372), @jixunmoe)
* Drop pkg_resources dependency.
  ([#5401](https://github.com/mitmproxy/mitmproxy/issues/5401), @PavelICS)
* Fix huge (>65kb) http2 responses corrupted.
  ([#5428](https://github.com/mitmproxy/mitmproxy/issues/5428), @dhabensky)
* Remove overambitious assertions in the HTTP state machine,
  fix some error handling.
  ([#5383](https://github.com/mitmproxy/mitmproxy/issues/5383), @mhils)
* Use default_factory for parser_options.
  ([#5474](https://github.com/mitmproxy/mitmproxy/issues/5474), @rathann)

## 15 May 2022: mitmproxy 8.1.0

* DNS support
  ([#5232](https://github.com/mitmproxy/mitmproxy/pull/5232), @meitinger)
* Mitmproxy now requires Python 3.9 or above.
  ([#5233](https://github.com/mitmproxy/mitmproxy/issues/5233), @mhils)
* Fix a memory leak in mitmdump where flows were kept in memory.
  ([#4786](https://github.com/mitmproxy/mitmproxy/issues/4786), @mhils)
* Replayed flows retain their current position in the flow list.
  ([#5227](https://github.com/mitmproxy/mitmproxy/issues/5227), @mhils)
* Periodically send HTTP/2 ping frames to keep connections alive.
  ([#5046](https://github.com/mitmproxy/mitmproxy/issues/5046), @EndUser509)
* Console Performance Improvements
  ([#3427](https://github.com/mitmproxy/mitmproxy/issues/3427), @BkPHcgQL3V)
* Warn users if server side event responses are received without streaming.
  ([#4469](https://github.com/mitmproxy/mitmproxy/issues/4469), @mhils)
* Add flatpak support to the browser addon
  ([#5200](https://github.com/mitmproxy/mitmproxy/issues/5200), @pauloromeira)
* Add example addon to dump contents to files based on a filter expression
  ([#5190](https://github.com/mitmproxy/mitmproxy/issues/5190), @redraw)
* Fix a bug where the wrong SNI is sent to an upstream HTTPS proxy
  ([#5109](https://github.com/mitmproxy/mitmproxy/issues/5109), @mhils)
* Make sure that mitmproxy displays error messages on startup.
  ([#5225](https://github.com/mitmproxy/mitmproxy/issues/5225), @mhils)
* Add example addon for domain fronting.
  ([#5217](https://github.com/mitmproxy/mitmproxy/issues/5217), @randomstuff)
* Improve cut addon to better handle binary contents
  ([#3965](https://github.com/mitmproxy/mitmproxy/issues/3965), @mhils)
* Fix text truncation for full-width characters
  ([#4278](https://github.com/mitmproxy/mitmproxy/issues/4278), @kjy00302)
* Fix mitmweb export copy failed in non-secure domain.
  ([#5264](https://github.com/mitmproxy/mitmproxy/issues/5264), @Pactortester)
* Add example script for manipulating cookies.
  ([#5278](https://github.com/mitmproxy/mitmproxy/issues/5278), @WillahScott)
* When opening an external viewer for message contents, mailcap files are not considered anymore.
  This preempts the upcoming deprecation of Python's `mailcap` module.
  ([#5297](https://github.com/mitmproxy/mitmproxy/issues/5297), @KORraNpl)
* Fix hostname encoding for IDNA domains in upstream mode.
  ([#5316](https://github.com/mitmproxy/mitmproxy/issues/5316), @nneonneo)
* Fix hot reloading of contentviews.
  ([#5319](https://github.com/mitmproxy/mitmproxy/issues/5319), @nneonneo)
* Ignore HTTP/2 information responses instead of raising an error.
  ([#5332](https://github.com/mitmproxy/mitmproxy/issues/5332), @mhils)
* Improve performance and memory usage by reusing OpenSSL contexts.
  ([#5339](https://github.com/mitmproxy/mitmproxy/issues/5339), @mhils)
* Fix handling of multiple Cookie headers when proxying HTTP/2 to HTTP/1
  ([#5337](https://github.com/mitmproxy/mitmproxy/issues/5337), @rinsuki)
* Improve http_manipulate_cookies.py example.
  ([#5578](https://github.com/mitmproxy/mitmproxy/issues/5578), @insilications)

## 19 March 2022: mitmproxy 8.0.0

### Major Changes

* Major improvements to the web interface (@gorogoroumaru)
* Event hooks can now be async (@nneonneo, [#5106](https://github.com/mitmproxy/mitmproxy/issues/5106))
* New [`tls_{established,failed}_{client,server}` event hooks](https://docs.mitmproxy.org/dev/api/events.html#TLSEvents)
  to record negotiation success/failure (@mhils, [#4790](https://github.com/mitmproxy/mitmproxy/pull/4790))

### Security Fixes

* [CVE-2022-24766](https://github.com/mitmproxy/mitmproxy/security/advisories/GHSA-gcx2-gvj7-pxv3):
  Fix request smuggling vulnerability reported by @zeyu2001 (@mhils)

### Full Changelog

* Support proxy authentication for SOCKS v5 mode (@starplanet)
* Make it possible to ignore connections in the tls_clienthello event hook (@mhils)
* fix some responses not being decoded properly if the encoding was uppercase (#4735, @Mattwmaster58)
* Trigger event hooks for flows with semantically invalid requests, for example invalid content-length headers (@mhils)
* Improve error message on TLS version mismatch (@mhils)
* Windows: Switch to Python's default asyncio event loop, which increases the number of sockets
  that can be processed simultaneously (@mhils)
* Add `client_replay_concurrency` option, which allows more than one client replay request to be in-flight at a time. (@rbdixon)
* New content view which handles gRPC/protobuf. Allows to apply custom definitions to visualize different field decodings.
  Includes example addon which applies custom definitions for selected gRPC traffic (@mame82)
* Fix a crash caused when editing string option (#4852, @rbdixon)
* Base container image bumped to Debian 11 Bullseye (@Kriechi)
* Upstream replays don't do CONNECT on plaintext HTTP requests (#4876, @HoffmannP)
* Remove workarounds for old pyOpenSSL versions (#4831, @KarlParkinson)
* Add fonts to asset filter (~a) (#4928, @elespike)
* Fix bug that crashed when using `view.flows.resolve` (#4916, @rbdixon)
* Fix a bug where `running()` is invoked twice on startup (#3584, @mhils)
* Correct documentation example for User-Agent header modification (#4997, @jamesyale)
* Fix random connection stalls (#5040, @EndUser509)
* Add `n` new flow keybind to mitmweb (#5061, @ianklatzco)
* Fix compatibility with BoringSSL (@pmoulton)
* Added `WebSocketMessage.injected` flag (@Prinzhorn)
* Add example addon for saving streamed data to individual files (@EndUser509)
* Change connection event hooks to be blocking.
  Processing will only resume once the event hook has finished. (@Prinzhorn)
* Reintroduce `Flow.live`, which signals if a flow belongs to a currently active connection. (#4207, @mhils)
* Speculative fix for some rare HTTP/2 connection stalls (#5158, @EndUser509)
* Add ability to specify custom ports with LDAP authentication (#5068, @demonoidvk)
* Add support for rotating saved streams every hour or day (@EndUser509)
* Console Improvements on Windows (@mhils)
* Fix processing of `--set` options (#5067, @marwinxxii)
* Lowercase user-added header names and emit a log message to notify the user when using HTTP/2 (#4746, @mhils)
* Exit early if there are errors on startup (#4544, @mhils)
* Fixed encoding guessing: only search for meta tags in HTML bodies (##4566, @Prinzhorn)
* Binaries are now built with Python 3.10 (@mhils)

## 28 September 2021: mitmproxy 7.0.4

* Do not add a Content-Length header for chunked HTTP/1 messages (@matthewhughes934)

## 16 September 2021: mitmproxy 7.0.3

* [CVE-2021-39214](https://github.com/mitmproxy/mitmproxy/security/advisories/GHSA-22gh-3r9q-xf38):
  Fix request smuggling vulnerabilities reported by @chinchila (@mhils)
* Expose TLS 1.0 as possible minimum version on older pyOpenSSL releases (@mhils)
* Fix compatibility with Python 3.10 (@mhils)

## 4 August 2021: mitmproxy 7.0.2

* Fix a WebSocket crash introduced in 7.0.1 (@mhils)

## 3 August 2021: mitmproxy 7.0.1

* Performance: Re-use OpenSSL contexts to enable TLS session resumption (@mhils)
* Disable HTTP/2 CONNECT for Secure Web Proxies to fix compatibility with Firefox (@mhils)
* Use local IP address as certificate subject if no other info is available (@mhils)
* Make it possible to return multiple chunks for HTTP stream modification (@mhils)
* Don't send WebSocket CONTINUATION frames when the peer does not send any (@Pilphe)
* Fix HTTP stream modify example. (@mhils)
* Fix a crash caused by no-op assignments to `Server.address` (@SaladDais)
* Fix a crash when encountering invalid certificates (@mhils)
* Fix a crash when pressing the Home/End keys in some screens (@rbdixon)
* Fix a crash when reading corrupted flow dumps (@mhils)
* Fix multiple crashes on flow export (@mhils)
* Fix a bug where ASGI apps did not see the request body (@mhils)
* Minor documentation improvements (@mhils)

## 16 July 2021: mitmproxy 7.0

### New Proxy Core (@mhils, [blog post](https://www.mitmproxy.org/posts/releases/mitmproxy7/))

Mitmproxy has a completely new proxy core, fixing many longstanding issues:

* **Secure Web Proxy:** Mitmproxy now supports TLS-over-TLS to already encrypt the connection to the proxy.
* **Server-Side Greetings:** Mitmproxy now supports proxying raw TCP connections, including ones that start
  with a server-side greeting (e.g. SMTP).
* **HTTP/1 – HTTP/2 Interoperability:** mitmproxy can now accept an HTTP/2 connection from the client,
  and forward it to an HTTP/1 server.
* **HTTP/2 Redirects:** The request destination can now be changed on HTTP/2 flows.
* **Connection Strategy:** Users can now specify if they want mitmproxy to eagerly connect upstream
  or wait as long as possible. Eager connections are required to detect protocols with server-side
  greetings, lazy connections enable the replay of responses without connecting to an upstream server.
* **Timeout Handling:** Mitmproxy will now clean up idle connections and also abort requests if the client disconnects
  in the meantime.
* **Host Header-based Proxying:** If the request destination is unknown, mitmproxy now falls back to proxying
  based on the Host header. This means that requests can often be redirected to mitmproxy using
  DNS spoofing only.
* **Internals:** All protocol logic is now separated from I/O (["sans-io"](https://sans-io.readthedocs.io/)).
  This greatly improves testing capabilities, prevents a wide array of race conditions, and increases
  proper isolation between layers.

### Additional Changes

* mitmproxy's command line interface now supports Windows (@mhils)
* The `clientconnect`, `clientdisconnect`, `serverconnect`, `serverdisconnect`, and `log`
  events have been replaced with new events, see addon documentation for details (@mhils)
* Contentviews now implement `render_priority` instead of `should_render`, allowing more specialization (@mhils)
* Addition of block_list option to block requests with a set status code (@ericbeland)
* Make mitmweb columns configurable and customizable (@gorogoroumaru)
* Automatic JSON view mode when `+json` suffix in content type (@kam800)
* Use pyca/cryptography to generate certificates, not pyOpenSSL (@mhils)
* Remove the legacy protocol stack (@Kriechi)
* Remove all deprecated pathod and pathoc tools and modules (@Kriechi)
* In reverse proxy mode, mitmproxy now does not assume TLS if no scheme
  is given but a custom port is provided (@mhils)
* Remove the following options: `http2_priority`, `relax_http_form_validation`, `upstream_bind_address`,
  `spoof_source_address`, and `stream_websockets`. If you depended on one of them please let us know.
  mitmproxy never phones home, which means we don't know how prominently these options were used. (@mhils)
* Fix IDNA host 'Bad HTTP request line' error (@grahamrobbins)
* Pressing `?` now exits console help view (@abitrolly)
* `--modify-headers` now works correctly when modifying a header that is also part of the filter expression (@Prinzhorn)
* Fix SNI-related reproducibility issues when exporting to curl/httpie commands. (@dkasak)
* Add option `export_preserve_original_ip` to force exported command to connect to IP from original request.
  Only supports curl at the moment. (@dkasak)
* Major proxy protocol testing (@r00t-)
* Switch Docker image release to be based on Debian (@PeterDaveHello)
* Multiple Browsers: The `browser.start` command may be executed more than once to start additional
  browser sessions. (@rbdixon)
* Improve readability of SHA256 fingerprint. (@wrekone)
* Metadata and Replay Flow Filters: Flows may be filtered based on metadata and replay status. (@rbdixon)
* Flow control: don't read connection data faster than it can be forwarded. (@hazcod)
* Docker images for ARM64 architecture (@hazcod, @mhils)
* Fix parsing of certificate issuer/subject with escaped special characters (@Prinzhorn)
* Customize markers with emoji, and filters: The `flow.mark` command may be used to mark a flow with either the default
  "red ball" marker, a single character, or an emoji like `:grapes:`. Use the `~marker` filter to filter on marker
  characters. (@rbdixon)
* New `flow.comment` command to add a comment to the flow. Add `~comment <regex>` filter syntax to search flow comments.
  (@rbdixon)
* Fix multipart forms losing `boundary` values on edit. (@roytu)
* `Transfer-Encoding: chunked` HTTP message bodies are now retained if they are below the stream_large_bodies limit.
  (@mhils)
* `json()` method for HTTP Request and Response instances will return decoded JSON body. (@rbdixon)
* Support for HTTP/2 Push Promises has been dropped. (@mhils)
* Make it possible to set sequence options from the command line. (@Yopi)

## 15 December 2020: mitmproxy 6.0.2

* Fix reading of saved flows in mitmweb.

## 13 December 2020: mitmproxy 6.0.1

* Fix flow serialization in mitmweb.

## 13 December 2020: mitmproxy 6.0

* Mitmproxy now requires Python 3.8 or above.
* Deprecation of pathod and pathoc tools and modules. Future releases will not contain them! (@Kriechi)
* SSLKEYLOGFILE now supports TLS 1.3 secrets (@mhils)
* Fix query parameters in asgiapp addon (@jpstotz)
* Fix command history failing on file I/O errors (@Kriechi)
* Add example addon to suppress unwanted error messages sent by mitmproxy. (@anneborcherding)
* Updated imports and styles for web scanner helper addons. (@anneborcherding)
* Inform when underscore-formatted options are used in client arg. (@jrblixt)
* ASGIApp now ignores loaded HTTP flows from somewhere. (@linw1995)
* Binaries are now built with Python 3.9 (@mhils)
* Fixed the web UI showing blank page on clicking details tab when server address is missing (@samhita-sopho)
* Tests: Replace asynctest with stdlib mock (@felixonmars)
* MapLocal now keeps its configuration when other options are set. (@mhils)
* Host headers with non-standard ports are now properly updated in reverse proxy mode. (@mhils)
* Fix missing host header when replaying HTTP/2 flows (@Granitosaurus)

## 01 November 2020: mitmproxy 5.3

### Full Changelog

* Support for Python 3.9 (@mhils)
* Add MsgPack content viewer (@tasn)
* Use `@charset` to decode CSS files if available (@Prinzhorn)
* Fix links to anticache docs in mitmweb and use HTTPS for links to documentation (@rugk)
* Updated typing for WebsocketMessage.content (@Prinzhorn)
* Add option `console_strip_trailing_newlines`, and no longer strip trailing newlines by default (@capt8bit)
* Prevent transparent mode from connecting to itself in the basic cases (@Prinzhorn)
* Display HTTP trailers in mitmweb (@sanlengjingvv)
* Revamp onboarding app (@mhils)
* Add ASGI support for embedded apps (@mhils)
* Updated raw exports to not remove headers (@wchasekelley)
* Fix file unlinking before external viewer finishes loading (@wchasekelley)
* Add --cert-passphrase command line argument (@mirosyn)
* Add interactive tutorials to the documentation (@mplattner)
* Support `deflateRaw` for `Content-Encoding`'s (@kjoconnor)
* Fix broken requests without body on HTTP/2 (@Kriechi)
* Add support for sending (but not parsing) HTTP Trailers to the HTTP/1.1 protocol (@bburky)
* Add support to echo http trailers in dumper addon (@shiv6146)
* Fix OpenSSL requiring different CN for root and leaf certificates (@mhils)
* ... and various other fixes, documentation improvements, dependency version bumps, etc.

## 18 July 2020: mitmproxy 5.2

* Add Filter message to mitmdump (@sarthak212)
* Display TCP flows at flow list (@Jessonsotoventura, @nikitastupin, @mhils)
* Colorize JSON Contentview (@sarthak212)
* Fix console crash when entering regex escape character in half-open string (@sarthak212)
* Integrate contentviews to TCP flow details (@nikitastupin)
* Added add-ons that enhance the performance of web application scanners (@anneborcherding)
* Increase WebSocket message timestamp precision (@JustAnotherArchivist)
* Fix HTTP reason value on HTTP/2 reponses (@rbdixon)
* mitmweb: support wslview to open a web browser (@G-Rath)
* Fix dev version detection with parent git repo (@JustAnotherArchivist)
* Restructure examples and supported addons (@mhils)
* Certificate generation: mark SAN as critical if no CN is set (@mhils)
* Simplify Replacements with new ModifyBody addon (@mplattner)
* Rename SetHeaders addon to ModifyHeaders (@mplattner)
* mitmweb: "New -> File" menu option has been renamed to "Clear All" (@yogeshojha)
* Add new MapRemote addon to rewrite URLs of requests (@mplattner)
* Add support for HTTP Trailers to the HTTP/2 protocol (@sanlengjingvv and @Kriechi)
* Fix certificate runtime error during expire cleanup (@gorogoroumaru)
* Fixed the DNS Rebind Protection for secure support of IPv6 addresses (@tunnelpr0)
* WebSockets: match the HTTP-WebSocket flow for the ~websocket filter (@Kriechi)
* Fix deadlock caused by the "replay.client.stop" command (@gorogoroumaru)
* Add new MapLocal addon to serve local files instead of remote resources (@mplattner and @mhils)
* Add minimal TCP interception and modification (@nikitastupin)
* Add new CheckSSLPinning addon to check SSL-Pinning on client (@su-vikas)
* Add a JSON dump script: write data into a file or send to an endpoint as JSON (@emedvedev)
* Fix console output formatting (@sarthak212)
* Add example for proxy authentication using selenium (@anneborcherding and @weichweich)

## 13 April 2020: mitmproxy 5.1.1

* Fixed Docker images not starting due to missing shell

## 13 April 2020: mitmproxy 5.1

### Major Changes

* Initial Support for TLS 1.3

### Full Changelog

* Reduce leaf certificate validity to one year due to upcoming browser changes (@mhils)
* Rename mitmweb's `web_iface` option to `web_host` for consistency (@oxr463)
* Sending a SIGTERM now exits mitmproxy without prompt, SIGINT still asks (@ThinkChaos)
* Don't force host header on outgoing requests (@mhils)
* Additional documentation and examples for WebSockets (@Kriechi)
* Gracefully handle hyphens in domain names (@matosconsulting)
* Fix header replacement count (@naivekun)
* Emit serverconnect event only after a connection has been established (@Prinzhorn)
* Fix ValueError in table mode of server replay flow (@ylmrx)
* HTTP/2: send all stream reset types to other connection (@rohfle)
* HTTP/2: fix WINDOW_UPDATE swallowed on closed streams (@Kriechi)
* Fix wrong behavior of --allow-hosts options (@BlownSnail)
* Additional and updated documentation for examples, WebSockets, Getting Started (@Kriechi)

## 27 December 2019: mitmproxy 5.0.1

* Fixed precompiled Linux binaries to not crash in table mode
* Display webp images in mitmweb (@cixtor)

## 16 December 2019: mitmproxy 5.0

### Major Changes

* Added new Table UI (@Jessonsotoventura)
* Added EKU extension to certificates. This fixes support for macOS Catalina (@vin01)

### Security Fixes

* Fixed command injection vulnerabilities when exporting flows as curl/httpie commands (@cript0nauta)
* Do not echo unsanitized user input in HTTP error responses (@fimad)

### Full Changelog

* Moved to GitHub CI for Continuous Integration, dropping support for old Linux and macOS releases. (#3728)
* Vastly improved command parsing, in particular for setting flow filters (@typoon)
* Added a new flow export for raw responses (@mckeimic)
* URLs are now edited in an external editor (@Jessonsotoventura)
* mitmproxy now has a command history (@typoon)
* Added terminal like keyboard shortcuts for the command bar (ctrl+w, ctrl+a, ctrl+f, ...) (@typoon)
* Fixed issue with improper handling of non-ascii characters in URLs (@rjt-gupta)
* Filtering can now use unicode characters (@rjt-gupta)
* Fixed issue with user keybindings not being able to override default keybindings
* Improved installation instructions
* Added support for IPV6-only environments (@sethb157)
* Fixed bug with server replay (@rjt-gupta)
* Fixed issue with duplicate error responses (@ccssrryy)
* Users can now set a specific external editor using $MITMPROXY_EDITOR (@rjt-gupta)
* Config file can now be called `config.yml` or `config.yaml` (@ylmrx)
* Fixed crash on `view.focus.[next|prev]` (@ylmrx)
* Updated documentation to help using mitmproxy certificate on Android (@jannst)
* Added support to parse IPv6 entries from `pfctl` on MacOS. (@tomlabaude)
* Fixed instructions on how to build the documentation (@jannst)
* Added a new `--allow-hosts` option (@pierlon)
* Added support for zstd content-encoding (@tsaaristo)
* Fixed issue where the replay server would corrupt the Date header (@tonyb486)
* Improve speed for WebSocket interception (@MathieuBordere)
* Fixed issue with parsing JPEG files. (@lusceu)
* Improve example code style (@BoboTiG)
* Fixed issue converting void responses to HAR (@worldmind)
* Color coded http status codes in mitmweb (@arun-94)
* Added organization to generated certificates (@Abcdefghijklmnopqrstuvwxyzxyz)
* Errors are now displayed on sys.stderr (@JessicaFavin)
* Fixed issue with replay timestamps (@rjt-gupta)
* Fixed copying in mitmweb on macOS (@XZzYassin)

## 31 July 2018: mitmproxy 4.0.4

* Security: Protect mitmweb against DNS rebinding. (CVE-2018-14505, @atx)
* Reduce certificate lifetime to two years to be conformant with
  the current CA/Browser Forum Baseline Requirements. (@muffl0n)
  (https://cabforum.org/2017/03/17/ballot-193-825-day-certificate-lifetimes/)
* Update cryptography to version 2.3.

## 15 June 2018: mitmproxy 4.0.3

* Add support for IPv6 transparent mode on Windows (#3174)
* Add Docker images for ARMv7 - Raspberry Pi (#3190)
* Major overhaul of our release workflow - you probably won't notice it, but for us it's a big thing!
* Fix the Python version detection on Python 3.5, we now show a more intuitive error message (#3188)
* Fix application shutdown on Windows (#3172)
* Fix IPv6 scope suffixes in block addon (#3164)
* Fix options update when added (#3157)
* Fix "Edit Flow" button in mitmweb (#3136)

## 15 June 2018: mitmproxy 4.0.2

* Skipped!

## 17 May 2018: mitmproxy 4.0.1

### Bugfixes

* The previous release had a packaging issue, so we bumped it to v4.0.1 and re-released it.
* This contains no actual bugfixes or new features.

## 17 May 2018: mitmproxy 4.0

### Features

* mitmproxy now requires Python 3.6!
* Moved the core to asyncio - which gives us a very significant performance boost!
* Reduce memory consumption by using `SO_KEEPALIVE` (#3076)
* Export request as httpie command (#3031)
* Configure mitmproxy console keybindings with the keys.yaml file. See docs for more.

### Breaking Changes

* The --conf command-line flag is now --confdir, and specifies the mitmproxy configuration
    directory, instead of the options yaml file (which is at `config.yaml` under the configuration directory).
* `allow_remote` got replaced by `block_global` and `block_private` (#3100)
* No more custom events (#3093)
* The `cadir` option has been renamed to `confdir`
* We no longer magically capture print statements in addons and translate
    them to logs. Please use `ctx.log.info` explicitly.

### Bugfixes

* Correctly block connections from remote clients with IPv4-mapped IPv6 client addresses (#3099)
* Expand `~` in paths during the `cut` command (#3078)
* Remove socket listen backlog constraint
* Improve handling of user script exceptions (#3050, #2837)
* Ignore signal errors on windows
* Fix traceback for commands with un-terminated escape characters (#2810)
* Fix request replay when proxy is bound to local interface (#2647)
* Fix traceback when running scripts on a flow twice (#2838)
* Fix traceback when killing intercepted flow (#2879)
* And lots of typos, docs improvements, revamped examples, and general fixes!

## 05 April 2018: mitmproxy 3.0.4

* Fix an issue that caused mitmproxy to not retry HTTP requests on timeout.
* Various other fixes (@kira0204, @fenilgandhi, @tran-tien-dat, @smonami,
  @luzpaz, @fristonio, @kajojify, @Oliver-Fish, @hcbarry, @jplochocki, @MikeShi42,
  @ghillu, @emilstahl)

## 25 February 2018: mitmproxy 3.0.3

* Fix an issue that caused mitmproxy to lose keyboard control after spawning an external editor.

## 23 February 2018: mitmproxy 3.0.1

* Fix a quote-related issue affecting the mitmproxy console command prompt.

## 22 February 2018: mitmproxy 3.0

### Major Changes

* Commands: A consistent, typed mechanism that allows addons to expose actions
  to users.
* Options: A typed settings store for use by mitmproxy and addons.
* Shift most of mitmproxy's own functionality into addons.
* Major improvements to mitmproxy console, including an almost complete
  rewrite of the user interface, integration of commands, key bindings, and
  multi-pane layouts.
* Major Improvements to mitmproxy’s web interface, mitmweb. (Matthew Shao,
  Google Summer of Code 2017)
* Major Improvements to mitmproxy’s content views and protocol layers (Ujjwal
  Verma, Google Summer of Code 2017)
* Faster JavaScript and CSS beautifiers. (Ujjwal Verma)

### Minor Changes

* Vastly improved JavaScript test coverage (Matthew Shao)
* Options editor for mitmweb (Matthew Shao)
* Static web-based flow viewer (Matthew Shao)
* Request streaming for HTTP/1.x and HTTP/2 (Ujjwal Verma)
* Implement more robust content views using Kaitai Struct (Ujjwal Verma)
* Protobuf decoding now works without protoc being installed on the host
  system (Ujjwal Verma)
* PNG, GIF, and JPEG can now be parsed without Pillow, which simplifies
  mitmproxy installation and moves parsing from unsafe C to pure Python (Ujjwal Verma)
* Add parser for ICO files (Ujjwal Verma)
* Migrate WebSockets implementation to wsproto. This reduces code size and
  adds WebSocket compression support. (Ujjwal Verma)
* Add “split view” to split mitmproxy’s UI into two separate panes.
* Add key binding viewer and editor
* Add a command to spawn a preconfigured Chrome browser instance from
  mitmproxy
* Fully support mitmproxy under the Windows Subsystem for Linux (WSL), work
  around display errors
* Add XSS scanner addon (@ddworken)
* Add ability to toggle interception (@mattweidner)
* Numerous documentation improvements (@pauloromeira, @rst0git, @rgerganov,
  @fulldecent, @zhigang1992, @F1ashhimself, @vinaydargar, @jonathanrfisher1,
  @BasThomas, @LuD1161, @ayamamori, @TomTasche)
* Add filters for websocket flows (@s4chin)
* Make it possible to create a response to CONNECT requests in http_connect
  (@mengbiping)
* Redirect stdout in scripts to ctx.log.warn (@nikofil)
* Fix a crash when clearing the event log (@krsoninikhil)
* Store the generated certificate for each flow (@dlenski)
* Add --keep-host-header to retain the host header in reverse proxy mode
  (@krsoninikhil)
* Fix setting palette options (@JordanLoehr)
* Fix a crash with brotli encoding (@whackashoe)
* Provide certificate installation instructions on mitm.it (@ritiek)
* Fix a bug where we did not properly fall back to IPv4 when IPv6 is unavailable (@titeuf87)
* Fix transparent mode on IPv6-enabled macOS systems (@Ga-ryo)
* Fix handling of HTTP messages with multiple Content-Length headers (@surajt97)
* Fix IPv6 authority form parsing in CONNECT requests (@r1b)
* Fix event log display in mitmweb (@syahn)
* Remove private key from PKCS12 file in ~/.mitmproxy (@ograff).
* Add LDAP as a proxy authentication backend (@charlesdhdt)
* Use mypy to check the whole codebase (@iharsh234)
* Fix a crash when duplicating flows (@iharsh234)
* Fix testsuite when the path contains a “.” (@felixonmars)
* Store proxy authentication with flows (@lymanZerga11)
* Match ~d and ~u filters against pretty_host (@dequis)
* Update WBXML content view (@davidpshaw)
* Handle HEAD requests for mitm.it to support Chrome in transparent mode on
  iOS (@tomlabaude)
* Update dns spoofing example to use --keep-host-header (@krsoninikhil)
* Call error handler on HTTPException (@tarnacious)
* Make it possible to remove TLS from upstream HTTP connections
* Update to pyOpenSSL 17.5, cryptography 2.1.4, and OpenSSL 1.1.0g
* Make it possible to retroactively increase log verbosity.
* Make logging from addons thread-safe
* Tolerate imports in user scripts that match hook names
  (`from mitmproxy import log`)
* Update mitmweb to React 16, which brings performance improvements
* Fix a bug where reverting duplicated flows crashes mitmproxy
* Fix a bug where successive requests are sent to the wrong host after a
  request has been redirected.
* Fix a bug that binds outgoing connections to the wrong interface
* Fix a bug where custom certificates are ignored in reverse proxy mode
* Fix import of flows that have been created with mitmproxy 0.17
* Fix formatting of (IPv6) IP addresses in a number of places
* Fix replay for HTTP/2 flows
* Decouple mitmproxy version and flow file format version
* Fix a bug where “mitmdump -nr” does not exit automatically
* Fix a crash when exporting flows to curl
* Fix formatting of sticky cookies
* Improve script reloading reliability by polling the filesystem instead of using watchdog
* Fix a crash when refreshing Set-Cookie headers
* Add connection indicator to mitmweb to alert users when the proxy server stops running
* Add support for certificates with cyrillic domains
* Simplify output of mitmproxy --version
* Add Request.make to simplify request creation in scripts
* Pathoc: Include a host header on CONNECT requests
* Remove HTML outline contentview (#2572)
* Remove Python and Locust export (#2465)
* Remove emojis from tox.ini because flake8 cannot parse that. :(

## 28 April 2017: mitmproxy 2.0.2

* Fix mitmweb's Content-Security-Policy to work with Chrome 58+
* HTTP/2: actually use header normalization from hyper-h2

## 15 March 2017: mitmproxy 2.0.1

* bump cryptography dependency
* bump pyparsing dependency
* HTTP/2: use header normalization from hyper-h2

## 21 February 2017: mitmproxy 2.0

* HTTP/2 is now enabled by default.
* Image ContentView: Parse images with Kaitai Struct (kaitai.io) instead of Pillow.
  This simplifies installation, reduces binary size, and allows parsing in pure Python.
* Web: Add missing flow filters.
* Add transparent proxy support for OpenBSD.
* Check the mitmproxy CA for expiration and warn the user to regenerate it if necessary.
* Testing: Tremendous improvements, enforced 100% coverage for large parts of the
  codebase, increased overall coverage.
* Enforce individual coverage: one source file -> one test file with 100% coverage.
* A myriad of other small improvements throughout the project.
* Numerous bugfixes.

## 26 December 2016: mitmproxy 1.0

* All mitmproxy tools are now Python 3 only! We plan to support Python 3.5 and higher.
* Web-Based User Interface: Mitmproxy now officially has a web-based user interface
  called mitmweb. We consider it stable for all features currently exposed
  in the UI, but it still misses a lot of mitmproxy’s options.
* Windows Compatibility: With mitmweb, mitmproxy is now usable on Windows.
  We are also introducing an installer (kindly sponsored by BitRock) that
  simplifies setup.
* Configuration: The config file format is now a single YAML file. In most cases,
  converting to the new format should be trivial - please see the docs for
  more information.
* Console: Significant UI improvements - including sorting of flows by
  size, type and url, status bar improvements, much faster indentation for
  HTTP views, and more.
* HTTP/2: Significant improvements, but is temporarily disabled by default
  due to wide-spread protocol implementation errors on some large website
* WebSocket: The protocol implementation is now mature, and is enabled by
  default. Complete UI support is coming in the next release. Hooks for
  message interception and manipulation are available.
* A myriad of other small improvements throughout the project.

## 16 October 2016: mitmproxy 0.18

* Python 3 Compatibility for mitmproxy and pathod (Shadab Zafar, GSoC 2016)
* Major improvements to mitmweb (Clemens Brunner & Jason Hao, GSoC 2016)
* Internal Core Refactor: Separation of most features into isolated Addons
* Initial Support for WebSockets
* Improved HTTP/2 Support
* Reverse Proxy Mode now automatically adjusts host headers and TLS Server Name Indication
* Improved HAR export
* Improved export functionality for curl, python code, raw http etc.
* Flow URLs are now truncated in the console for better visibility
* New filters for TCP, HTTP and marked flows.
* Mitmproxy now handles comma-separated Cookie headers
* Merge mitmproxy and pathod documentation
* Mitmdump now sanitizes its console output to not include control characters
* Improved message body handling for HTTP messages:
  `.raw_content` provides the message body as seen on the wire
  `.content` provides the decompressed body (e.g. un-gzipped)
  `.text` provides the body decompressed and decoded body
* New HTTP Message getters/setters for cookies and form contents.
* Add ability to view only marked flows in mitmproxy
* Improved Script Reloader (Always use polling, watch for whole directory)
* Use tox for testing
* Unicode support for tnetstrings
* Add dumpfile converters for mitmproxy versions 0.11 and 0.12
* Numerous bugfixes

## 9 April 2016: mitmproxy 0.17

* Simplify repository and release structure. mitmproxy now comes as a single package, including netlib and pathod.
* Rename the Python package from libmproxy to mitmproxy.
* New option to add server certs to client chain (CVE-2016-2402, John Kozyrakis)
* Enable HTTP/2 by default (Thomas Kriechbaumer)
* Improved HAR extractor (Shadab Zafar)
* Add icon for OSX and Windows binaries
* Add content view for query parameters (Will Coster)
* Initial work on Python 3 compatibility
* locust.io export (Zohar Lorberbaum)
* Fix XSS vulnerability in HTTP errors (Will Coster)
* Numerous bugfixes and minor improvements

## 15 February 2016: mitmproxy 0.16

* Completely revised HTTP2 implementation based on hyper-h2 (Thomas Kriechbaumer)
* Export flows as cURL command, Python code or raw HTTP (Shadab Zafar)
* Fixed compatibility with the Android Emulator (Will Coster)
* Script Reloader: Inline scripts are reloaded automatically if modified (Matthew Shao)
* Inline script hooks for TCP mode (Michael J. Bazzinotti)
* Add default ciphers to support iOS9 App Transport Security (Jorge Villacorta)
* Basic Authentication for mitmweb (Guillem Anguera)
* Exempt connections from interception based on TLS Server Name Indication (David Weinstein)
* Provide Python Wheels for faster installation
* Numerous bugfixes and minor improvements

## 4 December 2015: mitmproxy 0.15

* Support for loading and converting older dumpfile formats (0.13 and up)
* Content views for inline script (@chrisczub)
* Better handling of empty header values (Benjamin Lee/@bltb)
* Fix a gnarly memory leak in mitmdump
* A number of bugfixes and small improvements

## 6 November 2015: mitmproxy 0.14

* Statistics: 399 commits, 13 contributors, 79 closed issues, 37 closed
  PRs, 103 days
* Docs: Greatly updated docs now hosted on ReadTheDocs!
  http://docs.mitmproxy.org
* Docs: Fixed Typos, updated URLs etc. (Nick Badger, Ben Lerner, Choongwoo
  Han, onlywade, Jurriaan Bremer)
* mitmdump: Colorized TTY output
* mitmdump: Use mitmproxy's content views for human-readable output (Chris
  Czub)
* mitmproxy and mitmdump: Support for displaying UTF8 contents
* mitmproxy: add command line switch to disable mouse interaction (Timothy
  Elliott)
* mitmproxy: bug fixes (Choongwoo Han, sethp-jive, FreeArtMan)
* mitmweb: bug fixes (Colin Bendell)
* libmproxy: Add ability to fall back to TCP passthrough for non-HTTP
  connections.
* libmproxy: Avoid double-connect in case of TLS Server Name Indication.
  This yields a massive speedup for TLS handshakes.
* libmproxy: Prevent unnecessary upstream connections (macmantrl)
* Inline Scripts: New API for HTTP Headers:
  http://docs.mitmproxy.org/en/latest/dev/models.html#netlib.http.Headers
* Inline Scripts: Properly handle exceptions in `done` hook
* Inline Scripts: Allow relative imports, provide `__file__`
* Examples: Add probabilistic TLS passthrough as an inline script
* netlib: Refactored HTTP protocol handling code
* netlib: ALPN support
* netlib: fixed a bug in the optional certificate verification.
* netlib: Initial Python 3.5 support (this is the first prerequisite for
  3.x support in mitmproxy)

## 24 July 2015: mitmproxy 0.13

* Upstream certificate validation. See the --verify-upstream-cert,
  --upstream-trusted-confdir and --upstream-trusted-ca parameters. Thanks to
  Kyle Morton (github.com/kyle-m) for his work on this.
* Add HTTP transparent proxy mode. This uses the host headers from HTTP
  traffic (rather than SNI and IP address information from the OS) to
  implement perform transparent proxying. Thanks to github.com/ijiro123 for
  this feature.
* Add ~src and ~dst REGEX filters, allowing matching on source and
  destination addresses in the form of <IP>:<Port>
* mitmproxy console: change g/G keyboard shortcuts to match less. Thanks to
  Jose Luis Honorato (github.com/jlhonora).
* mitmproxy console: Flow marking and unmarking. Marked flows are not
  deleted when the flow list is cleared. Thanks to Jake Drahos
  (github.com/drahosj).
* mitmproxy console: add marking of flows
* Remove the certforward feature. It was added to allow exploitation of
  #gotofail, which is no longer a common vulnerability. Permitting this
  hugely increased the complexity of packaging and distributing mitmproxy.

## 3 June 2015: mitmproxy 0.12.1

* mitmproxy console: mouse interaction - scroll in the flow list, click on
  flow to view, click to switch between tabs.
* Update our crypto defaults: SHA256, 2048 bit RSA, 4096 bit DH parameters.
* BUGFIX: crash under some circumstances when copying to clipboard.
* BUGFIX: occasional crash when deleting flows.

## 18 May 2015: mitmproxy 0.12

* mitmproxy console: Significant revamp of the UI. The major changes are
  listed below, and in addition almost every aspect of the UI has
  been tweaked, and performance has improved significantly.
* mitmproxy console: A new options screen has been created ("o" shortcut),
  and many options that were previously manipulated directly via a
  keybinding have been moved there.
* mitmproxy console: Big improvement in palettes. This includes improvements
  to all colour schemes. Palettes now set the terminal background colour by
  default, and a new --palette-transparent option has been added to disable
  this.
* mitmproxy console: g/G shortcuts throughout mitmproxy console to jump
  to the beginning/end of the current view.
* mitmproxy console: switch  palettes on the fly from the options screen.
* mitmproxy console: A cookie editor has been added for mitmproxy console
  at long last.
* mitmproxy console: Various components of requests and responses can be
  copied to the clipboard from mitmproxy - thanks to @marceloglezer.
* Support for creating new requests from scratch in mitmproxy console (@marceloglezer).
* SSLKEYLOGFILE environment variable to specify a logging location for TLS
  master keys. This can be used with tools like Wireshark to allow TLS
  decoding.
* Server facing SSL cipher suite specification (thanks to Jim Shaver).
* Official support for transparent proxying on FreeBSD - thanks to Mike C
  (http://github.com/mike-pt).
* Many other small bugfixes and improvemenets throughout the project.

## 29 Dec 2014: mitmproxy 0.11.2

* Configuration files - mitmproxy.conf, mitmdump.conf, common.conf in the
  .mitmproxy directory.
* Better handling of servers that reject connections that are not SNI.
* Many other small bugfixes and improvements.

## 15 November 2014: mitmproxy 0.11.1

* Bug fixes: connection leaks some crashes

## 7 November 2014: mitmproxy 0.11

* Performance improvements for mitmproxy console
* SOCKS5 proxy mode allows mitmproxy to act as a SOCKS5 proxy server
* Data streaming for response bodies exceeding a threshold
  (bradpeabody@gmail.com)
* Ignore hosts or IP addresses, forwarding both HTTP and HTTPS traffic
  untouched
* Finer-grained control of traffic replay, including options to ignore
  contents or parameters when matching flows (marcelo.glezer@gmail.com)
* Pass arguments to inline scripts
* Configurable size limit on HTTP request and response bodies
* Per-domain specification of interception certificates and keys (see
  --cert option)
* Certificate forwarding, relaying upstream SSL certificates verbatim (see
  --cert-forward)
* Search and highlighting for HTTP request and response bodies in
  mitmproxy console (pedro@worcel.com)
* Transparent proxy support on Windows
* Improved error messages and logging
* Support for FreeBSD in transparent mode, using pf (zbrdge@gmail.com)
* Content view mode for WBXML (davidshaw835@air-watch.com)
* Better documentation, with a new section on proxy modes
* Generic TCP proxy mode
* Countless bugfixes and other small improvements
* pathod: Hugely improved SSL support, including dynamic generation of certificates
  using the mitproxy cacert

## 7 November 2014: pathod 0.11

* Hugely improved SSL support, including dynamic generation of certificates
  using the mitproxy cacert
* pathoc -S dumps information on the remote SSL certificate chain
* Big improvements to fuzzing, including random spec selection and memoization to avoid repeating randomly generated patterns
* Reflected patterns, allowing you to embed a pathod server response specification in a pathoc request, resolving both on client side. This makes fuzzing proxies and other intermediate systems much better.

## 28 January 2014: mitmproxy 0.10

* Support for multiple scripts and multiple script arguments
* Easy certificate install through the in-proxy web app, which is now
  enabled by default
* Forward proxy mode, that forwards proxy requests to an upstream HTTP server
* Reverse proxy now works with SSL
* Search within a request/response using the "/" and "n" shortcut keys
* A view that beatifies CSS files if cssutils is available
* Bug fix, documentation improvements, and more.

## 25 August 2013: mitmproxy 0.9.2

* Improvements to the mitmproxywrapper.py helper script for OSX.
* Don't take minor version into account when checking for serialized file
  compatibility.
* Fix a bug causing resource exhaustion under some circumstances for SSL
  connections.
* Revamp the way we store interception certificates. We used to store these
  on disk, they're now in-memory. This fixes a race condition related to
  cert handling, and improves compatibility with Windows, where the rules
  governing permitted file names are weird, resulting in errors for some
  valid IDNA-encoded names.
* Display transfer rates for responses in the flow list.
* Many other small bugfixes and improvements.

## 25 August 2013: pathod 0.9.2

* Adapt to interface changes in netlib

## 16 June 2013: mitmproxy 0.9.1

* Use "correct" case for Content-Type headers added by mitmproxy.
* Make UTF environment detection more robust.
* Improved MIME-type detection for viewers.
* Always read files in binary mode (Windows compatibility fix).
* Some developer documentation.

## 15 May 2013: mitmproxy 0.9

* Upstream certs mode is now the default.
* Add a WSGI container that lets you host in-proxy web applications.
* Full transparent proxy support for Linux and OSX.
* Introduce netlib, a common codebase for mitmproxy and pathod
  (http://github.com/cortesi/netlib).
* Full support for SNI.
* Color palettes for mitmproxy, tailored for light and dark terminal
  backgrounds.
* Stream flows to file as responses arrive with the "W" shortcut in
  mitmproxy.
* Extend the filter language, including ~d domain match operator, ~a to
  match asset flows (js, images, css).
* Follow mode in mitmproxy ("F" shortcut) to "tail" flows as they arrive.
* --dummy-certs option to specify and preserve the dummy certificate
  directory.
* Server replay from the current captured buffer.
* Huge improvements in content views. We now have viewers for AMF, HTML,
  JSON, Javascript, images, XML, URL-encoded forms, as well as hexadecimal
  and raw views.
* Add Set Headers, analogous to replacement hooks. Defines headers that are set
  on flows, based on a matching pattern.
* A graphical editor for path components in mitmproxy.
* A small set of standard user-agent strings, which can be used easily in
  the header editor.
* Proxy authentication to limit access to mitmproxy
* pathod: Proxy mode. You can now configure clients to use pathod as an
  HTTP/S proxy.
* pathoc: Proxy support, including using CONNECT to tunnel directly to
  targets.
* pathoc: client certificate support.
* pathod: API improvements, bugfixes.

## 15 May 2013: pathod 0.9 (version synced with mitmproxy)

* Pathod proxy mode. You can now configure clients to use pathod as an
  HTTP/S proxy.
* Pathoc proxy support, including using CONNECT to tunnel directly to
  targets.
* Pathoc client certificate support.
* API improvements, bugfixes.

## 16 November 2012: pathod 0.3

A release focusing on shoring up our fuzzing capabilities, especially with
pathoc.

* pathoc -q and -r options, output full request and response text.
* pathod -q and -r options, add full request and response text to pathod's
  log buffer.
* pathoc and pathod -x option, makes -q and -r options log in hex dump
  format.
* pathoc -C option, specify response codes to ignore.
* pathoc -T option, instructs pathoc to ignore timeouts.
* pathoc -o option, a one-shot mode that exits after the first non-ignored
  response.
* pathoc and pathod -e option, which explains the resulting message by
  expanding random and generated portions, and logging a reproducible
  specification.
* Streamline the specification language. HTTP response message is now
  specified using the "r" mnemonic.
* Add a "u" mnemonic for specifying User-Agent strings. Add a set of
  standard user-agent strings accessible through shortcuts.
* Major internal refactoring and cleanup.
* Many bugfixes.

## 22 August 2012: pathod 0.2

* Add pathoc, a pathological HTTP client.
* Add libpathod.test, a truss for using pathod in unit tests.
* Add an injection operator to the specification language.
* Allow Python escape sequences in value literals.
* Allow execution of requests and responses from file, using the new + operator.
* Add daemonization to Pathod, and make it more robust for public-facing use.
* Let pathod pick an arbitrary open port if -p 0 is specified.
* Move from Tornado to netlib, the network library written for mitmproxy.
* Move the web application to Flask.
* Massively expand the documentation.

## 5 April 2012: mitmproxy 0.8

* Detailed tutorial for Android interception. Some features that land in
  this release have finally made reliable Android interception possible.
* Upstream-cert mode, which uses information from the upstream server to
  generate interception certificates.
* Replacement patterns that let you easily do global replacements in flows
  matching filter patterns. Can be specified on the command-line, or edited
  interactively.
* Much more sophisticated and usable pretty printing of request bodies.
  Support for auto-indentation of Javascript, inspection of image EXIF
  data, and more.
* Details view for flows, showing connection and SSL cert information (X
  keyboard shortcut).
* Server certificates are now stored and serialized in saved traffic for
  later analysis. This means that the 0.8 serialization format is NOT
  compatible with 0.7.
* Many other improvements, including bugfixes, and expanded scripting API,
  and more sophisticated certificate handling.

## 20 February 2012: mitmproxy 0.7

* New built-in key/value editor. This lets you interactively edit URL query
  strings, headers and URL-encoded form data.
* Extend script API to allow duplication and replay of flows.
* API for easy manipulation of URL-encoded forms and query strings.
* Add "D" shortcut in mitmproxy to duplicate a flow.
* Reverse proxy mode. In this mode mitmproxy acts as an HTTP server,
  forwarding all traffic to a specified upstream server.
* UI improvements - use unicode characters to make GUI more compact,
  improve spacing and layout throughout.
* Add support for filtering by HTTP method.
* Add the ability to specify an HTTP body size limit.
* Move to typed netstrings for serialization format - this makes 0.7
  backwards-incompatible with serialized data from 0.6!

* Significant improvements in speed and responsiveness of UI.
* Many minor bugfixes and improvements.

## 7 August 2011: mitmproxy 0.6

* New scripting API that allows much more flexible and fine-grained
  rewriting of traffic. See the docs for more info.
* Support for gzip and deflate content encodings. A new "z"
  keybinding in mitmproxy to let us quickly encode and decode content, plus
  automatic decoding for the "pretty" view mode.
* An event log, viewable with the "v" shortcut in mitmproxy, and the
  "-e" command-line flag in mitmdump.
* Huge performance improvements: mitmproxy interface, loading
  large numbers of flows from file.
* A new "replace" convenience method for all flow objects, that does a
  universal regex-based string replacement.
* Header management has been rewritten to maintain both case and order.
* Improved stability for SSL interception.
* Default expiry time on generated SSL certs has been dropped to avoid an
  OpenSSL overflow bug that caused certificates to expire in the distant
  past on some systems.
* A "pretty" view mode for JSON and form submission data.
* Expanded documentation and examples.
* Countless other small improvements and bugfixes.

## 27 June 2011: mitmproxy 0.5

* An -n option to start the tools without binding to a proxy port.
* Allow scripts, hooks, sticky cookies etc. to run on flows loaded from
  save files.
* Regularize command-line options for mitmproxy and mitmdump.
* Add an "SSL exception" to mitmproxy's license to remove possible
  distribution issues.
* Add a --cert-wait-time option to make mitmproxy pause after a new SSL
  certificate is generated. This can pave over small discrepancies in
  system time between the client and server.
* Handle viewing big request and response bodies more elegantly. Only
  render the first 100k of large documents, and try to avoid running the
  XML indenter on non-XML data.
* BUGFIX: Make the "revert" keyboard shortcut in mitmproxy work after a
  flow has been replayed.
* BUGFIX: Repair a problem that sometimes caused SSL connections to consume
  100% of CPU.

## 30 March 2011: mitmproxy 0.4

* Full serialization of HTTP conversations
* Client and server replay
* On-the-fly generation of dummy SSL certificates
* mitmdump has "grown up" into a powerful tcpdump-like tool for HTTP/S
* Dozens of improvements to the mitmproxy console interface
* Python scripting hooks for programmatic modification of traffic

## 01 March 2010: mitmproxy 0.2

* Big speed and responsiveness improvements, thanks to Thomas Roth
* Support urwid 0.9.9
* Terminal beeping based on filter expressions
* Filter expressions for terminal beeps, limits, interceptions and sticky
  cookies can now be passed on the command line.
* Save requests and responses to file
* Split off non-interactive dump functionality into a new tool called
  mitmdump
* "A" will now accept all intercepted connections
* Lots of bugfixes<|MERGE_RESOLUTION|>--- conflicted
+++ resolved
@@ -6,6 +6,8 @@
 -->
 
 ## Unreleased: mitmproxy next
+* Add section in mitmweb for rendering, adding and removing a comment
+  ([#6709](https://github.com/mitmproxy/mitmproxy/pull/6709), @lups2000)
 
 
 
@@ -36,16 +38,11 @@
   ([#6692](https://github.com/mitmproxy/mitmproxy/pull/6692), @errorxyz)
 * Allow runtime modifications of HTTP flow filters for server replays
   ([#6695](https://github.com/mitmproxy/mitmproxy/pull/6695), @errorxyz)
-<<<<<<< HEAD
-* Add section in mitmweb for rendering, adding and removing a comment
-  ([#6709](https://github.com/mitmproxy/mitmproxy/pull/6709), @lups2000)
-=======
 * Fix bug view options menu in case of overflow
   ([#6697](https://github.com/mitmproxy/mitmproxy/pull/6697), @lups2000)
 * Allow --allow-hosts and --ignore-hosts to work together
   ([#6711](https://github.com/mitmproxy/mitmproxy/pull/6711), @dstd)
 
->>>>>>> 6156cbc0
 
 ## 21 January 2024: mitmproxy 10.2.2
 
