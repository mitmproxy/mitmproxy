--- conflicted
+++ resolved
@@ -24,9 +24,7 @@
 * Fix random connection stalls (#5040, @EndUser509)
 * Add `n` new flow keybind to mitmweb (#5061, @ianklatzco)
 * Fix compatibility with BoringSSL (@pmoulton)
-<<<<<<< HEAD
 * Added `WebSocketMessage.injected` flag (@Prinzhorn)
-=======
 * Add example addon for saving streamed data to individual files (@EndUser509)
 * Change connection event hooks to be blocking.
   Processing will only resume once the event hook has finished. (@Prinzhorn)
@@ -35,7 +33,6 @@
 * Speculative fix for some rare HTTP/2 connection stalls (#5158, @EndUser509)
 * Add ability to specify custom ports with LDAP authentication (#5068, @demonoidvk)
 * Console Improvements on Windows (@mhils)
->>>>>>> cba67aa9
 
 ## 28 September 2021: mitmproxy 7.0.4
 
