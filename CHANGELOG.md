--- conflicted
+++ resolved
@@ -7,14 +7,11 @@
 
 ## Unreleased: mitmproxy next
 
-<<<<<<< HEAD
-* Fix zstd decompression.
-=======
+* Fix zstd decompression to read across frames.
 
 
 ## 12 June 2024: mitmproxy 10.3.1
 
->>>>>>> da05700b
 * Release tags are now prefixed with `v` again to follow SemVer convention.
   ([#6810](https://github.com/mitmproxy/mitmproxy/pull/6810), @mhils)
 * Fix a bug where mitmproxy would not exit when `-n` is passed.
