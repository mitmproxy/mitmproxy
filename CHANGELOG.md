--- conflicted
+++ resolved
@@ -17,12 +17,10 @@
   ([#5487](https://github.com/mitmproxy/mitmproxy/pull/5487), @mhils)
 * Fix `tls_version_server_min` and `tls_version_server_max` options.
   ([#5546](https://github.com/mitmproxy/mitmproxy/issues/5546), @mhils)
-<<<<<<< HEAD
 * DTLS support ([#5397](https://github.com/mitmproxy/mitmproxy/pull/5397), @kckeiks).
 * Added Magisk module generation for Android onboarding (@jorants).
 * Update Linux binary builder to Ubuntu 20.04, bumping the minimum glibc version to 2.31. (@jorants)
 * "Save filtered" button in mitmweb. ([#5531](https://github.com/mitmproxy/mitmproxy/pull/5531), @rnbwdsh, @mhils)
-=======
 * DTLS support. 
   ([#5397](https://github.com/mitmproxy/mitmproxy/pull/5397), @kckeiks).
 * Added Magisk module generation for Android onboarding 
@@ -50,7 +48,6 @@
 * Fix race condition when updating mitmweb WebSocket connections that are closing.
   ([#5405](https://github.com/mitmproxy/mitmproxy/issues/5405), @mhils)
 
->>>>>>> 236f2c69
 
 ## 28 June 2022: mitmproxy 8.1.1
 
