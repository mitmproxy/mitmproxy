--- conflicted
+++ resolved
@@ -7,15 +7,12 @@
 
 ## Unreleased: mitmproxy next
 
-<<<<<<< HEAD
 * Improved handling for `--allow-hosts`/`--ignore-hosts` options in WireGuard mode (#5930).
 * DNS resolution is now exempted from `--ignore-hosts` in WireGuard Mode.
 * For plaintext traffic, `--ignore-hosts` now also takes HTTP/1 host headers into account.
-=======
 * Fix empty cookie attributes being set to `Key=` instead of `Key`
   ([#5084](https://github.com/mitmproxy/mitmproxy/pull/5084), @Speedlulu)
 
->>>>>>> 43bbcefd
 
 ## 14 November 2023: mitmproxy 10.1.5
 
