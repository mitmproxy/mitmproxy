--- conflicted
+++ resolved
@@ -58,15 +58,12 @@
 * Add option `export_preserve_original_ip` to force exported command to connect to IP from original request. Only supports curl at the moment. (@dkasak)
 * Major proxy protocol testing (@r00t-)
 * Switch Docker image release to be based on Debian (@PeterDaveHello)
-<<<<<<< HEAD
-* Fix parsing of certificate issuer/subject with escaped special characters (@Prinzhorn)
-=======
 * Multiple Browsers: The `browser.start` command may be executed more than once to start additional
   browser sessions. (@rbdixon)
 * Improve readability of SHA256 fingerprint. (@wrekone)
 * Metadata and Replay Flow Filters: Flows may be filtered based on metadata and replay status. (@rbdixon)
 * Flow control: don't read connection data faster than it can be forwarded. (@hazcod)
->>>>>>> 47b792ba
+* Fix parsing of certificate issuer/subject with escaped special characters (@Prinzhorn)
 * --- TODO: add new PRs above this line ---
 * ... and various other fixes, documentation improvements, dependency version bumps, etc.
 
