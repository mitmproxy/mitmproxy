--- conflicted
+++ resolved
@@ -17,15 +17,11 @@
   ([#5487](https://github.com/mitmproxy/mitmproxy/pull/5487), @mhils)
 * Fix `tls_version_server_min` and `tls_version_server_max` options.
   ([#5546](https://github.com/mitmproxy/mitmproxy/issues/5546), @mhils)
-<<<<<<< HEAD
-* DTLS support.
-=======
 * DTLS support ([#5397](https://github.com/mitmproxy/mitmproxy/pull/5397), @kckeiks).
 * Added Magisk module generation for Android onboarding (@jorants).
 * Update Linux binary builder to Ubuntu 20.04, bumping the minimum glibc version to 2.31. (@jorants)
 * "Save filtered" button in mitmweb. ([#5531](https://github.com/mitmproxy/mitmproxy/pull/5531), @rnbwdsh, @mhils)
-* DTLS support. 
->>>>>>> 0bd36e73
+* DTLS support.
   ([#5397](https://github.com/mitmproxy/mitmproxy/pull/5397), @kckeiks).
 * Added Magisk module generation for Android onboarding
   ([#5547](https://github.com/mitmproxy/mitmproxy/pull/5547), @jorants).
@@ -49,15 +45,12 @@
   ([#5562](https://github.com/mitmproxy/mitmproxy/pull/5562), @decathorpe, @mhils)
 * Fix mitmweb not properly opening a browser and being stuck on some Linux.
   ([#5522](https://github.com/mitmproxy/mitmproxy/issues/5522), @Prinzhorn)
-<<<<<<< HEAD
-* Add error type / code enum.
-  ([#4554](https://github.com/mitmproxy/mitmproxy/issues/4554), @KarlParkinson
-=======
 * Add syntax highlighting to JSON and msgpack content view.
   ([#5623](https://github.com/mitmproxy/mitmproxy/issues/5623), @SapiensAnatis)
 * Fix race condition when updating mitmweb WebSocket connections that are closing.
   ([#5405](https://github.com/mitmproxy/mitmproxy/issues/5405), @mhils)
->>>>>>> 0bd36e73
+* Add error type / code enum.
+  ([#4554](https://github.com/mitmproxy/mitmproxy/issues/4554), @KarlParkinson
 
 
 ## 28 June 2022: mitmproxy 8.1.1
