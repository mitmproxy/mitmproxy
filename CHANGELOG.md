# Release History

<!--
✨ Please add a bullet point describing your change.                                                             ✨
✨ You do not need to add a pull request reference or author information, this will be done automatically by CI. ✨
-->

## Unreleased: mitmproxy next
<<<<<<< HEAD
* Remove stale reference to `ctx.log` in addon documentation.
  ([#6552](https://github.com/mitmproxy/mitmproxy/pull/6552), @brojonat)
=======

* Fix a bug where a traceback is shown during shutdown.
  ([#6581](https://github.com/mitmproxy/mitmproxy/pull/6581), @mhils)
>>>>>>> a9b8a00b


## 04 January 2024: mitmproxy 10.2.0

* *Local Redirect Mode* is now officially available on
  [macOS](https://mitmproxy.org/posts/local-redirect/macos/)
  and [Windows](https://mitmproxy.org/posts/local-redirect/windows/).
  See the linked blog posts for details. (@emanuele-em, @mhils)
* UDP streams are now backed by a new implementation in `mitmproxy_rs`.
  This represents a major API change as UDP traffic is now exposed as streams
  instead of a callback for each packet. (@mhils)
* Fix a regression from mitmproxy 10.1.6 where `ignore_hosts` would terminate requests
  instead of forwarding them.
  ([#6559](https://github.com/mitmproxy/mitmproxy/pull/6559), @mhils)
* `ignore_hosts` now waits for the entire HTTP headers if it suspects the connection to be HTTP.
  ([#6559](https://github.com/mitmproxy/mitmproxy/pull/6559), @mhils)


## 14 December 2023: mitmproxy 10.1.6

* Fix compatibility with Windows Schannel clients, which previously got
  confused by CA and leaf certificate sharing the same Subject Key Identifier.
  ([#6549](https://github.com/mitmproxy/mitmproxy/pull/6549), @driuba and @mhils)
* Change keybinding for exporting flow from "e" to "x" to avoid conflict with "edit" keybinding.
  ([#6225](https://github.com/mitmproxy/mitmproxy/issues/6225), @Llama1412)
* Fix bug where response flows from HAR files had incorrect `content-length` headers
  ([#6548](https://github.com/mitmproxy/mitmproxy/pull/6548), @zanieb)
* Improved handling for `allow_hosts`/`ignore_hosts` options in WireGuard mode (#5930).
  ([#6513](https://github.com/mitmproxy/mitmproxy/pull/6513), @dsphper)
* Fix a bug where TCP connections were not closed properly.
  ([#6543](https://github.com/mitmproxy/mitmproxy/pull/6543), @mhils)
* DNS resolution is now exempted from `ignore_hosts` in WireGuard Mode.
  ([#6513](https://github.com/mitmproxy/mitmproxy/pull/6513), @dsphper)
* Fix case sensitivity of URL added to blocklist
  ([#6493](https://github.com/mitmproxy/mitmproxy/pull/6493), @emanuele-em)
* Fix a bug where logging was stopped prematurely during shutdown.
  ([#6541](https://github.com/mitmproxy/mitmproxy/pull/6541), @mhils)
* For plaintext traffic, `ignore_hosts` now also takes HTTP/1 host headers into account.
  ([#6513](https://github.com/mitmproxy/mitmproxy/pull/6513), @dsphper)
* Fix empty cookie attributes being set to `Key=` instead of `Key`
  ([#5084](https://github.com/mitmproxy/mitmproxy/pull/5084), @Speedlulu)
* Scripts with relative paths are now loaded relative to the config file and not where the command is ran
  ([#4860](https://github.com/mitmproxy/mitmproxy/pull/4860), @Speedlulu)
* Fix `mitmweb` splitter becoming drag and drop.
  ([#6492](https://github.com/mitmproxy/mitmproxy/pull/6492), @xBZZZZ)
* Enhance documentation and add alert log messages when stream_large_bodies and modify_body are set
  ([#6514](https://github.com/mitmproxy/mitmproxy/pull/6514), @rosydawn6)
* Subject Alternative Names are now represented as `cryptography.x509.GeneralNames` instead of `list[str]`
  across the codebase. This fixes a regression introduced in mitmproxy 10.1.1 related to punycode domain encoding.
  ([#6537](https://github.com/mitmproxy/mitmproxy/pull/6537), @mhils)


## 14 November 2023: mitmproxy 10.1.5

* Remove stray `replay-extra` from CLI status bar.
  ([37d62ce](https://github.com/mitmproxy/mitmproxy/commit/37d62ce73ebd57780cff5ecf8b2ee57ec7d8ab30), @mhils)


## 13 November 2023: mitmproxy 10.1.4

* Fix a hang/freeze in the macOS distributions when doing TLS negotiation.
  ([#6480](https://github.com/mitmproxy/mitmproxy/pull/6480), @mhils)
* Update savehar addon to fix creating corrupt har files caused by empty response content
  ([#6459](https://github.com/mitmproxy/mitmproxy/pull/6459), @lain3d)
* Update savehar addon to handle scenarios where "path" key in cookie
  attrs dict is missing.
  ([#6458](https://github.com/mitmproxy/mitmproxy/pull/6458), @pogzyb)
* Add `server_replay_extra` option to serverplayback to define behaviour
  when replayable response is missing.
  ([#6465](https://github.com/mitmproxy/mitmproxy/pull/6465), @dkarandikar)


## 04 November 2023: mitmproxy 10.1.3

* Fix a bug introduced in mitmproxy 10.1.2 where mitmweb would fail to establish
  a WebSocket connection. Affected users may need to clear their browser cache
  or hard-reload mitmweb (Ctrl+Shift+R).
  ([#6454](https://github.com/mitmproxy/mitmproxy/pull/6454), @mhils)


## 03 November 2023: mitmproxy 10.1.2

* Add a raw hex stream contentview.
  ([#6389](https://github.com/mitmproxy/mitmproxy/pull/6389), @mhils)
* Add a contentview for DNS-over-HTTPS.
  ([#6389](https://github.com/mitmproxy/mitmproxy/pull/6389), @mhils)
* Replaced standalone mitmproxy binaries on macOS with an app bundle
  that contains the mitmproxy/mitmweb/mitmdump CLI tools.
  This change was necessary to support macOS code signing requirements.
  Homebrew remains the recommended installation method.
  ([#6447](https://github.com/mitmproxy/mitmproxy/pull/6447), @mhils)
* Fix certificate generation to work with strict mode OpenSSL 3.x clients
  ([#6410](https://github.com/mitmproxy/mitmproxy/pull/6410), @mmaxim)
* Fix path() documentation that the return value might include the query string
  ([#6412](https://github.com/mitmproxy/mitmproxy/pull/6412), @tddschn)
* mitmproxy now officially supports Python 3.12.
  ([#6434](https://github.com/mitmproxy/mitmproxy/pull/6434), @mhils)
* Fix root-relative URLs so that mitmweb can run in subdirectories.
  ([#6411](https://github.com/mitmproxy/mitmproxy/pull/6411), @davet2001)
* Add an optional parameter(ldap search filter key) to ProxyAuth-LDAP.
  ([#6428](https://github.com/mitmproxy/mitmproxy/pull/6428), @outlaws-bai)
* Fix a regression when using the proxyauth addon with clients that (rightfully) reuse connections.
  ([#6432](https://github.com/mitmproxy/mitmproxy/pull/6432), @mhils)


## 27 September 2023: mitmproxy 10.1.1

* Fix certificate generation for punycode domains.
  ([#6382](https://github.com/mitmproxy/mitmproxy/pull/6382), @mhils)
* Fix a bug that would crash mitmweb when opening options.
  ([#6386](https://github.com/mitmproxy/mitmproxy/pull/6386), @mhils)


## 24 September 2023: mitmproxy 10.1.0

* Add support for reading HAR files using the existing flow loading APIs, e.g. `mitmproxy -r example.har`.
  ([#6335](https://github.com/mitmproxy/mitmproxy/pull/6335), @stanleygvi)
* Add support for writing HAR files using the `save.har` command and the `hardump` option for mitmdump.
  ([#6368](https://github.com/mitmproxy/mitmproxy/pull/6368), @stanleygvi)
* Packaging changes:
  - `mitmproxy-rs` does not depend on a protobuf compiler being available anymore,
    we're now also providing a working source distribution for all platforms.
  - On macOS, `mitmproxy-rs` now depends on `mitmproxy-macos`. We only provide binary wheels for this package because
    it contains a code-signed system extension. Building from source requires a valid Apple Developer Id, see CI for
    details.
  - On Windows, `mitmproxy-rs` now depends on `mitmproxy-windows`. We only provide binary wheels for this package to
    simplify our deployment process, see CI for how to build from source.

  ([#6303](https://github.com/mitmproxy/mitmproxy/issues/6303), @mhils)
* Increase maximum dump file size accepted by mitmweb
  ([#6373](https://github.com/mitmproxy/mitmproxy/pull/6373), @t-wy)


## 04 August 2023: mitmproxy 10.0.0

* Add experimental support for HTTP/3 and QUIC.
  ([#5435](https://github.com/mitmproxy/mitmproxy/issues/5435), @meitinger)
* ASGI/WSGI apps can now listen on all ports for a specific hostname.
  This makes it simpler to accept both HTTP and HTTPS.
  ([#5725](https://github.com/mitmproxy/mitmproxy/pull/5725), @mhils)
* Add `replay.server.add` command for adding flows to server replay buffer
  ([#5851](https://github.com/mitmproxy/mitmproxy/pull/5851), @italankin)
* Remove string escaping in raw view.
  ([#5470](https://github.com/mitmproxy/mitmproxy/issues/5470), @stephenspol)
* Updating `Request.port` now also updates the Host header if present.
  This aligns with `Request.host`, which already does this.
  ([#5908](https://github.com/mitmproxy/mitmproxy/pull/5908), @sujaldev)
* Fix editing of multipart HTTP requests from the CLI.
  ([#5148](https://github.com/mitmproxy/mitmproxy/issues/5148), @mhils)
* Add documentation on using Magisk module for intercepting traffic in Android production builds.
  ([#5924](https://github.com/mitmproxy/mitmproxy/pull/5924), @Jurrie)
* Fix a bug where the direction indicator in the message stream view would be in the wrong direction.
  ([#5921](https://github.com/mitmproxy/mitmproxy/issues/5921), @konradh)
* Fix a bug where peername would be None in tls_passthrough script, which would make it not working.
  ([#5904](https://github.com/mitmproxy/mitmproxy/pull/5904), @truebit)
* the `esc` key can now be used to exit the current view
  ([#6087](https://github.com/mitmproxy/mitmproxy/pull/6087), @sujaldev)
* focus-follow shortcut will now work in flow view context too.
  ([#6088](https://github.com/mitmproxy/mitmproxy/pull/6088), @sujaldev)
* Fix a bug where a server connection timeout would cause requests to be issued with a wrong SNI in reverse proxy mode.
  ([#6148](https://github.com/mitmproxy/mitmproxy/pull/6148), @mhils)
* The `server_replay_nopop` option has been renamed to `server_replay_reuse` to avoid confusing double-negation.
  ([#6084](https://github.com/mitmproxy/mitmproxy/issues/6084), @prady0t, @Semnodime)
* Add zstd to valid gRPC encoding schemes.
  ([#6188](https://github.com/mitmproxy/mitmproxy/pull/6188), @tsaaristo)
* For reverse proxy directly accessed via IP address, the IP address is now included
  as a subject in the generated certificate.
  ([#6202](https://github.com/mitmproxy/mitmproxy/pull/6202), @mhils)
* Enable legacy SSL connect when connecting to server if the `ssl_insecure` flag is set.
  ([#6281](https://github.com/mitmproxy/mitmproxy/pull/6281), @DurandA)
* Change wording in the [http-reply-from-proxy.py example](https://github.com/mitmproxy/mitmproxy/blob/main/examples/addons/http-reply-from-proxy.py).
  ([#6117](https://github.com/mitmproxy/mitmproxy/pull/6117), @Semnodime)
* Added option to specify an elliptic curve for key exchange between mitmproxy <-> server
  ([#6170](https://github.com/mitmproxy/mitmproxy/pull/6170), @Mike-Ki-ASD)
* Add "Prettier" code linting tool to mitmweb.
  ([#5985](https://github.com/mitmproxy/mitmproxy/pull/5985), @alexgershberg)
* When logging exceptions, provide the entire exception object to log handlers
  ([#6295](https://github.com/mitmproxy/mitmproxy/pull/6295), @mhils)
* mitmproxy now requires Python 3.10 or above.
  ([#5954](https://github.com/mitmproxy/mitmproxy/pull/5954), @mhils)

### Breaking Changes

* The `onboarding_port` option has been removed. The onboarding app now responds
  to all requests for the hostname specified in `onboarding_host`.
* `connection.Client` and `connection.Server` now accept keyword arguments only.
  This is a breaking change for custom addons that use these classes directly.

## 02 November 2022: mitmproxy 9.0.1

* The precompiled binaries now ship with OpenSSL 3.0.7, which resolves CVE-2022-3602 and CVE-2022-3786.
* Performance and stability improvements for WireGuard mode.
  ([#5694](https://github.com/mitmproxy/mitmproxy/issues/5694), @mhils, @decathorpe)
* Fix a bug where the standalone Linux binaries would require libffi to be installed.
  ([#5699](https://github.com/mitmproxy/mitmproxy/issues/5699), @mhils)
* Hard exit when mitmproxy cannot write logs, fixes endless loop when parent process exits.
  ([#4669](https://github.com/mitmproxy/mitmproxy/issues/4669), @Prinzhorn)
* Fix a permission error affecting the Docker images.
  ([#5700](https://github.com/mitmproxy/mitmproxy/issues/5700), @mhils)


## 28 October 2022: mitmproxy 9.0.0

### Major Features

* Add Raw UDP support.
  ([#5414](https://github.com/mitmproxy/mitmproxy/pull/5414), @meitinger)
* Add WireGuard mode to enable transparent proxying via WireGuard.
  ([#5562](https://github.com/mitmproxy/mitmproxy/pull/5562), @decathorpe, @mhils)
* Add DTLS support.
  ([#5397](https://github.com/mitmproxy/mitmproxy/pull/5397), @kckeiks).
* Add a quick help bar to mitmproxy.
  ([#5381](https://github.com/mitmproxy/mitmproxy/pull/5381/), [#5652](https://github.com/mitmproxy/mitmproxy/pull/5652), @kckeiks, @mhils).

### Deprecations

* Deprecate `add_log` event hook. Users should use the builtin `logging` module instead.
  See [the docs](https://docs.mitmproxy.org/dev/addons-api-changelog/) for details and upgrade instructions.
  ([#5590](https://github.com/mitmproxy/mitmproxy/pull/5590), @mhils)
* Deprecate `mitmproxy.ctx.log` in favor of Python's builtin `logging` module.
  See [the docs](https://docs.mitmproxy.org/dev/addons-api-changelog/) for details and upgrade instructions.
  ([#5590](https://github.com/mitmproxy/mitmproxy/pull/5590), @mhils)

### Breaking Changes

 * The `mode` option is now a list of server specs instead of a single spec.
   The CLI interface is unaffected, but users may need to update their `config.yaml`.
   ([#5393](https://github.com/mitmproxy/mitmproxy/pull/5393), @mhils)

### Full Changelog

* Mitmproxy binaries now ship with Python 3.11.
  ([#5678](https://github.com/mitmproxy/mitmproxy/issues/5678), @mhils)
* One mitmproxy instance can now spawn multiple proxy servers.
  ([#5393](https://github.com/mitmproxy/mitmproxy/pull/5393), @mhils)
* Add syntax highlighting to JSON and msgpack content view.
  ([#5623](https://github.com/mitmproxy/mitmproxy/issues/5623), @SapiensAnatis)
* Add MQTT content view.
  ([#5588](https://github.com/mitmproxy/mitmproxy/pull/5588), @nikitastupin, @abbbe)
* Setting `connection_strategy` to `lazy` now also disables early
  upstream connections to fetch TLS certificate details.
  ([#5487](https://github.com/mitmproxy/mitmproxy/pull/5487), @mhils)
* Fix order of event hooks on startup.
  ([#5376](https://github.com/mitmproxy/mitmproxy/issues/5376), @meitinger)
* Include server information in bind/listen errors.
  ([#5495](https://github.com/mitmproxy/mitmproxy/pull/5495), @meitinger)
* Include information about lazy connection_strategy in related errors.
  ([#5465](https://github.com/mitmproxy/mitmproxy/pull/5465), @meitinger, @mhils)
* Fix `tls_version_server_min` and `tls_version_server_max` options.
  ([#5546](https://github.com/mitmproxy/mitmproxy/issues/5546), @mhils)
* Added Magisk module generation for Android onboarding.
  ([#5547](https://github.com/mitmproxy/mitmproxy/pull/5547), @jorants)
* Update Linux binary builder to Ubuntu 20.04, bumping the minimum glibc version to 2.31.
  ([#5547](https://github.com/mitmproxy/mitmproxy/pull/5547), @jorants)
* Add "Save filtered" button in mitmweb.
  ([#5531](https://github.com/mitmproxy/mitmproxy/pull/5531), @rnbwdsh, @mhils)
* Render application/prpc content as gRPC/Protocol Buffers
  ([#5568](https://github.com/mitmproxy/mitmproxy/pull/5568), @selfisekai)
* Mitmweb now supports `content_view_lines_cutoff`.
  ([#5548](https://github.com/mitmproxy/mitmproxy/pull/5548), @sanlengjingvv)
* Fix a mitmweb crash when scrolling down the flow list.
  ([#5507](https://github.com/mitmproxy/mitmproxy/pull/5507), @LIU-shuyi)
* Add HTTP/3 binary frame content view.
  ([#5582](https://github.com/mitmproxy/mitmproxy/pull/5582), @mhils)
* Fix mitmweb not properly opening a browser and being stuck on some Linux.
  ([#5522](https://github.com/mitmproxy/mitmproxy/issues/5522), @Prinzhorn)
* Fix race condition when updating mitmweb WebSocket connections that are closing.
  ([#5405](https://github.com/mitmproxy/mitmproxy/issues/5405), [#5686](https://github.com/mitmproxy/mitmproxy/issues/5686), @mhils)
* Fix mitmweb crash when using filters.
  ([#5658](https://github.com/mitmproxy/mitmproxy/issues/5658), [#5661](https://github.com/mitmproxy/mitmproxy/issues/5661), @LIU-shuyi, @mhils)
* Fix missing default port when starting a browser.
  ([#5687](https://github.com/mitmproxy/mitmproxy/issues/5687), @rbdixon)
* Add docs for transparent mode on Windows.
  ([#5402](https://github.com/mitmproxy/mitmproxy/issues/5402), @stephenspol)

## 28 June 2022: mitmproxy 8.1.1

* Support specifying the local address for outgoing connections
  ([#5364](https://github.com/mitmproxy/mitmproxy/discussions/5364), @meitinger)
* Fix a bug where an excess empty chunk has been sent for chunked HEAD request.
  ([#5372](https://github.com/mitmproxy/mitmproxy/discussions/5372), @jixunmoe)
* Drop pkg_resources dependency.
  ([#5401](https://github.com/mitmproxy/mitmproxy/issues/5401), @PavelICS)
* Fix huge (>65kb) http2 responses corrupted.
  ([#5428](https://github.com/mitmproxy/mitmproxy/issues/5428), @dhabensky)
* Remove overambitious assertions in the HTTP state machine,
  fix some error handling.
  ([#5383](https://github.com/mitmproxy/mitmproxy/issues/5383), @mhils)
* Use default_factory for parser_options.
  ([#5474](https://github.com/mitmproxy/mitmproxy/issues/5474), @rathann)

## 15 May 2022: mitmproxy 8.1.0

* DNS support
  ([#5232](https://github.com/mitmproxy/mitmproxy/pull/5232), @meitinger)
* Mitmproxy now requires Python 3.9 or above.
  ([#5233](https://github.com/mitmproxy/mitmproxy/issues/5233), @mhils)
* Fix a memory leak in mitmdump where flows were kept in memory.
  ([#4786](https://github.com/mitmproxy/mitmproxy/issues/4786), @mhils)
* Replayed flows retain their current position in the flow list.
  ([#5227](https://github.com/mitmproxy/mitmproxy/issues/5227), @mhils)
* Periodically send HTTP/2 ping frames to keep connections alive.
  ([#5046](https://github.com/mitmproxy/mitmproxy/issues/5046), @EndUser509)
* Console Performance Improvements
  ([#3427](https://github.com/mitmproxy/mitmproxy/issues/3427), @BkPHcgQL3V)
* Warn users if server side event responses are received without streaming.
  ([#4469](https://github.com/mitmproxy/mitmproxy/issues/4469), @mhils)
* Add flatpak support to the browser addon
  ([#5200](https://github.com/mitmproxy/mitmproxy/issues/5200), @pauloromeira)
* Add example addon to dump contents to files based on a filter expression
  ([#5190](https://github.com/mitmproxy/mitmproxy/issues/5190), @redraw)
* Fix a bug where the wrong SNI is sent to an upstream HTTPS proxy
  ([#5109](https://github.com/mitmproxy/mitmproxy/issues/5109), @mhils)
* Make sure that mitmproxy displays error messages on startup.
  ([#5225](https://github.com/mitmproxy/mitmproxy/issues/5225), @mhils)
* Add example addon for domain fronting.
  ([#5217](https://github.com/mitmproxy/mitmproxy/issues/5217), @randomstuff)
* Improve cut addon to better handle binary contents
  ([#3965](https://github.com/mitmproxy/mitmproxy/issues/3965), @mhils)
* Fix text truncation for full-width characters
  ([#4278](https://github.com/mitmproxy/mitmproxy/issues/4278), @kjy00302)
* Fix mitmweb export copy failed in non-secure domain.
  ([#5264](https://github.com/mitmproxy/mitmproxy/issues/5264), @Pactortester)
* Add example script for manipulating cookies.
  ([#5278](https://github.com/mitmproxy/mitmproxy/issues/5278), @WillahScott)
* When opening an external viewer for message contents, mailcap files are not considered anymore.
  This preempts the upcoming deprecation of Python's `mailcap` module.
  ([#5297](https://github.com/mitmproxy/mitmproxy/issues/5297), @KORraNpl)
* Fix hostname encoding for IDNA domains in upstream mode.
  ([#5316](https://github.com/mitmproxy/mitmproxy/issues/5316), @nneonneo)
* Fix hot reloading of contentviews.
  ([#5319](https://github.com/mitmproxy/mitmproxy/issues/5319), @nneonneo)
* Ignore HTTP/2 information responses instead of raising an error.
  ([#5332](https://github.com/mitmproxy/mitmproxy/issues/5332), @mhils)
* Improve performance and memory usage by reusing OpenSSL contexts.
  ([#5339](https://github.com/mitmproxy/mitmproxy/issues/5339), @mhils)
* Fix handling of multiple Cookie headers when proxying HTTP/2 to HTTP/1
  ([#5337](https://github.com/mitmproxy/mitmproxy/issues/5337), @rinsuki)
* Improve http_manipulate_cookies.py example.
  ([#5578](https://github.com/mitmproxy/mitmproxy/issues/5578), @insilications)

## 19 March 2022: mitmproxy 8.0.0

### Major Changes

* Major improvements to the web interface (@gorogoroumaru)
* Event hooks can now be async (@nneonneo, [#5106](https://github.com/mitmproxy/mitmproxy/issues/5106))
* New [`tls_{established,failed}_{client,server}` event hooks](https://docs.mitmproxy.org/dev/api/events.html#TLSEvents)
  to record negotiation success/failure (@mhils, [#4790](https://github.com/mitmproxy/mitmproxy/pull/4790))

### Security Fixes

* [CVE-2022-24766](https://github.com/mitmproxy/mitmproxy/security/advisories/GHSA-gcx2-gvj7-pxv3):
  Fix request smuggling vulnerability reported by @zeyu2001 (@mhils)

### Full Changelog

* Support proxy authentication for SOCKS v5 mode (@starplanet)
* Make it possible to ignore connections in the tls_clienthello event hook (@mhils)
* fix some responses not being decoded properly if the encoding was uppercase (#4735, @Mattwmaster58)
* Trigger event hooks for flows with semantically invalid requests, for example invalid content-length headers (@mhils)
* Improve error message on TLS version mismatch (@mhils)
* Windows: Switch to Python's default asyncio event loop, which increases the number of sockets
  that can be processed simultaneously (@mhils)
* Add `client_replay_concurrency` option, which allows more than one client replay request to be in-flight at a time. (@rbdixon)
* New content view which handles gRPC/protobuf. Allows to apply custom definitions to visualize different field decodings.
  Includes example addon which applies custom definitions for selected gRPC traffic (@mame82)
* Fix a crash caused when editing string option (#4852, @rbdixon)
* Base container image bumped to Debian 11 Bullseye (@Kriechi)
* Upstream replays don't do CONNECT on plaintext HTTP requests (#4876, @HoffmannP)
* Remove workarounds for old pyOpenSSL versions (#4831, @KarlParkinson)
* Add fonts to asset filter (~a) (#4928, @elespike)
* Fix bug that crashed when using `view.flows.resolve` (#4916, @rbdixon)
* Fix a bug where `running()` is invoked twice on startup (#3584, @mhils)
* Correct documentation example for User-Agent header modification (#4997, @jamesyale)
* Fix random connection stalls (#5040, @EndUser509)
* Add `n` new flow keybind to mitmweb (#5061, @ianklatzco)
* Fix compatibility with BoringSSL (@pmoulton)
* Added `WebSocketMessage.injected` flag (@Prinzhorn)
* Add example addon for saving streamed data to individual files (@EndUser509)
* Change connection event hooks to be blocking.
  Processing will only resume once the event hook has finished. (@Prinzhorn)
* Reintroduce `Flow.live`, which signals if a flow belongs to a currently active connection. (#4207, @mhils)
* Speculative fix for some rare HTTP/2 connection stalls (#5158, @EndUser509)
* Add ability to specify custom ports with LDAP authentication (#5068, @demonoidvk)
* Add support for rotating saved streams every hour or day (@EndUser509)
* Console Improvements on Windows (@mhils)
* Fix processing of `--set` options (#5067, @marwinxxii)
* Lowercase user-added header names and emit a log message to notify the user when using HTTP/2 (#4746, @mhils)
* Exit early if there are errors on startup (#4544, @mhils)
* Fixed encoding guessing: only search for meta tags in HTML bodies (##4566, @Prinzhorn)
* Binaries are now built with Python 3.10 (@mhils)

## 28 September 2021: mitmproxy 7.0.4

* Do not add a Content-Length header for chunked HTTP/1 messages (@matthewhughes934)

## 16 September 2021: mitmproxy 7.0.3

* [CVE-2021-39214](https://github.com/mitmproxy/mitmproxy/security/advisories/GHSA-22gh-3r9q-xf38):
  Fix request smuggling vulnerabilities reported by @chinchila (@mhils)
* Expose TLS 1.0 as possible minimum version on older pyOpenSSL releases (@mhils)
* Fix compatibility with Python 3.10 (@mhils)

## 4 August 2021: mitmproxy 7.0.2

* Fix a WebSocket crash introduced in 7.0.1 (@mhils)

## 3 August 2021: mitmproxy 7.0.1

* Performance: Re-use OpenSSL contexts to enable TLS session resumption (@mhils)
* Disable HTTP/2 CONNECT for Secure Web Proxies to fix compatibility with Firefox (@mhils)
* Use local IP address as certificate subject if no other info is available (@mhils)
* Make it possible to return multiple chunks for HTTP stream modification (@mhils)
* Don't send WebSocket CONTINUATION frames when the peer does not send any (@Pilphe)
* Fix HTTP stream modify example. (@mhils)
* Fix a crash caused by no-op assignments to `Server.address` (@SaladDais)
* Fix a crash when encountering invalid certificates (@mhils)
* Fix a crash when pressing the Home/End keys in some screens (@rbdixon)
* Fix a crash when reading corrupted flow dumps (@mhils)
* Fix multiple crashes on flow export (@mhils)
* Fix a bug where ASGI apps did not see the request body (@mhils)
* Minor documentation improvements (@mhils)

## 16 July 2021: mitmproxy 7.0

### New Proxy Core (@mhils, [blog post](https://www.mitmproxy.org/posts/releases/mitmproxy7/))

Mitmproxy has a completely new proxy core, fixing many longstanding issues:

* **Secure Web Proxy:** Mitmproxy now supports TLS-over-TLS to already encrypt the connection to the proxy.
* **Server-Side Greetings:** Mitmproxy now supports proxying raw TCP connections, including ones that start
  with a server-side greeting (e.g. SMTP).
* **HTTP/1 – HTTP/2 Interoperability:** mitmproxy can now accept an HTTP/2 connection from the client,
  and forward it to an HTTP/1 server.
* **HTTP/2 Redirects:** The request destination can now be changed on HTTP/2 flows.
* **Connection Strategy:** Users can now specify if they want mitmproxy to eagerly connect upstream
  or wait as long as possible. Eager connections are required to detect protocols with server-side
  greetings, lazy connections enable the replay of responses without connecting to an upstream server.
* **Timeout Handling:** Mitmproxy will now clean up idle connections and also abort requests if the client disconnects
  in the meantime.
* **Host Header-based Proxying:** If the request destination is unknown, mitmproxy now falls back to proxying
  based on the Host header. This means that requests can often be redirected to mitmproxy using
  DNS spoofing only.
* **Internals:** All protocol logic is now separated from I/O (["sans-io"](https://sans-io.readthedocs.io/)).
  This greatly improves testing capabilities, prevents a wide array of race conditions, and increases
  proper isolation between layers.

### Additional Changes

* mitmproxy's command line interface now supports Windows (@mhils)
* The `clientconnect`, `clientdisconnect`, `serverconnect`, `serverdisconnect`, and `log`
  events have been replaced with new events, see addon documentation for details (@mhils)
* Contentviews now implement `render_priority` instead of `should_render`, allowing more specialization (@mhils)
* Addition of block_list option to block requests with a set status code (@ericbeland)
* Make mitmweb columns configurable and customizable (@gorogoroumaru)
* Automatic JSON view mode when `+json` suffix in content type (@kam800)
* Use pyca/cryptography to generate certificates, not pyOpenSSL (@mhils)
* Remove the legacy protocol stack (@Kriechi)
* Remove all deprecated pathod and pathoc tools and modules (@Kriechi)
* In reverse proxy mode, mitmproxy now does not assume TLS if no scheme
  is given but a custom port is provided (@mhils)
* Remove the following options: `http2_priority`, `relax_http_form_validation`, `upstream_bind_address`,
  `spoof_source_address`, and `stream_websockets`. If you depended on one of them please let us know.
  mitmproxy never phones home, which means we don't know how prominently these options were used. (@mhils)
* Fix IDNA host 'Bad HTTP request line' error (@grahamrobbins)
* Pressing `?` now exits console help view (@abitrolly)
* `--modify-headers` now works correctly when modifying a header that is also part of the filter expression (@Prinzhorn)
* Fix SNI-related reproducibility issues when exporting to curl/httpie commands. (@dkasak)
* Add option `export_preserve_original_ip` to force exported command to connect to IP from original request.
  Only supports curl at the moment. (@dkasak)
* Major proxy protocol testing (@r00t-)
* Switch Docker image release to be based on Debian (@PeterDaveHello)
* Multiple Browsers: The `browser.start` command may be executed more than once to start additional
  browser sessions. (@rbdixon)
* Improve readability of SHA256 fingerprint. (@wrekone)
* Metadata and Replay Flow Filters: Flows may be filtered based on metadata and replay status. (@rbdixon)
* Flow control: don't read connection data faster than it can be forwarded. (@hazcod)
* Docker images for ARM64 architecture (@hazcod, @mhils)
* Fix parsing of certificate issuer/subject with escaped special characters (@Prinzhorn)
* Customize markers with emoji, and filters: The `flow.mark` command may be used to mark a flow with either the default
  "red ball" marker, a single character, or an emoji like `:grapes:`. Use the `~marker` filter to filter on marker
  characters. (@rbdixon)
* New `flow.comment` command to add a comment to the flow. Add `~comment <regex>` filter syntax to search flow comments.
  (@rbdixon)
* Fix multipart forms losing `boundary` values on edit. (@roytu)
* `Transfer-Encoding: chunked` HTTP message bodies are now retained if they are below the stream_large_bodies limit.
  (@mhils)
* `json()` method for HTTP Request and Response instances will return decoded JSON body. (@rbdixon)
* Support for HTTP/2 Push Promises has been dropped. (@mhils)
* Make it possible to set sequence options from the command line. (@Yopi)

## 15 December 2020: mitmproxy 6.0.2

* Fix reading of saved flows in mitmweb.

## 13 December 2020: mitmproxy 6.0.1

* Fix flow serialization in mitmweb.

## 13 December 2020: mitmproxy 6.0

* Mitmproxy now requires Python 3.8 or above.
* Deprecation of pathod and pathoc tools and modules. Future releases will not contain them! (@Kriechi)
* SSLKEYLOGFILE now supports TLS 1.3 secrets (@mhils)
* Fix query parameters in asgiapp addon (@jpstotz)
* Fix command history failing on file I/O errors (@Kriechi)
* Add example addon to suppress unwanted error messages sent by mitmproxy. (@anneborcherding)
* Updated imports and styles for web scanner helper addons. (@anneborcherding)
* Inform when underscore-formatted options are used in client arg. (@jrblixt)
* ASGIApp now ignores loaded HTTP flows from somewhere. (@linw1995)
* Binaries are now built with Python 3.9 (@mhils)
* Fixed the web UI showing blank page on clicking details tab when server address is missing (@samhita-sopho)
* Tests: Replace asynctest with stdlib mock (@felixonmars)
* MapLocal now keeps its configuration when other options are set. (@mhils)
* Host headers with non-standard ports are now properly updated in reverse proxy mode. (@mhils)
* Fix missing host header when replaying HTTP/2 flows (@Granitosaurus)

## 01 November 2020: mitmproxy 5.3

### Full Changelog

* Support for Python 3.9 (@mhils)
* Add MsgPack content viewer (@tasn)
* Use `@charset` to decode CSS files if available (@Prinzhorn)
* Fix links to anticache docs in mitmweb and use HTTPS for links to documentation (@rugk)
* Updated typing for WebsocketMessage.content (@Prinzhorn)
* Add option `console_strip_trailing_newlines`, and no longer strip trailing newlines by default (@capt8bit)
* Prevent transparent mode from connecting to itself in the basic cases (@Prinzhorn)
* Display HTTP trailers in mitmweb (@sanlengjingvv)
* Revamp onboarding app (@mhils)
* Add ASGI support for embedded apps (@mhils)
* Updated raw exports to not remove headers (@wchasekelley)
* Fix file unlinking before external viewer finishes loading (@wchasekelley)
* Add --cert-passphrase command line argument (@mirosyn)
* Add interactive tutorials to the documentation (@mplattner)
* Support `deflateRaw` for `Content-Encoding`'s (@kjoconnor)
* Fix broken requests without body on HTTP/2 (@Kriechi)
* Add support for sending (but not parsing) HTTP Trailers to the HTTP/1.1 protocol (@bburky)
* Add support to echo http trailers in dumper addon (@shiv6146)
* Fix OpenSSL requiring different CN for root and leaf certificates (@mhils)
* ... and various other fixes, documentation improvements, dependency version bumps, etc.

## 18 July 2020: mitmproxy 5.2

* Add Filter message to mitmdump (@sarthak212)
* Display TCP flows at flow list (@Jessonsotoventura, @nikitastupin, @mhils)
* Colorize JSON Contentview (@sarthak212)
* Fix console crash when entering regex escape character in half-open string (@sarthak212)
* Integrate contentviews to TCP flow details (@nikitastupin)
* Added add-ons that enhance the performance of web application scanners (@anneborcherding)
* Increase WebSocket message timestamp precision (@JustAnotherArchivist)
* Fix HTTP reason value on HTTP/2 reponses (@rbdixon)
* mitmweb: support wslview to open a web browser (@G-Rath)
* Fix dev version detection with parent git repo (@JustAnotherArchivist)
* Restructure examples and supported addons (@mhils)
* Certificate generation: mark SAN as critical if no CN is set (@mhils)
* Simplify Replacements with new ModifyBody addon (@mplattner)
* Rename SetHeaders addon to ModifyHeaders (@mplattner)
* mitmweb: "New -> File" menu option has been renamed to "Clear All" (@yogeshojha)
* Add new MapRemote addon to rewrite URLs of requests (@mplattner)
* Add support for HTTP Trailers to the HTTP/2 protocol (@sanlengjingvv and @Kriechi)
* Fix certificate runtime error during expire cleanup (@gorogoroumaru)
* Fixed the DNS Rebind Protection for secure support of IPv6 addresses (@tunnelpr0)
* WebSockets: match the HTTP-WebSocket flow for the ~websocket filter (@Kriechi)
* Fix deadlock caused by the "replay.client.stop" command (@gorogoroumaru)
* Add new MapLocal addon to serve local files instead of remote resources (@mplattner and @mhils)
* Add minimal TCP interception and modification (@nikitastupin)
* Add new CheckSSLPinning addon to check SSL-Pinning on client (@su-vikas)
* Add a JSON dump script: write data into a file or send to an endpoint as JSON (@emedvedev)
* Fix console output formatting (@sarthak212)
* Add example for proxy authentication using selenium (@anneborcherding and @weichweich)

## 13 April 2020: mitmproxy 5.1.1

* Fixed Docker images not starting due to missing shell

## 13 April 2020: mitmproxy 5.1

### Major Changes

* Initial Support for TLS 1.3

### Full Changelog

* Reduce leaf certificate validity to one year due to upcoming browser changes (@mhils)
* Rename mitmweb's `web_iface` option to `web_host` for consistency (@oxr463)
* Sending a SIGTERM now exits mitmproxy without prompt, SIGINT still asks (@ThinkChaos)
* Don't force host header on outgoing requests (@mhils)
* Additional documentation and examples for WebSockets (@Kriechi)
* Gracefully handle hyphens in domain names (@matosconsulting)
* Fix header replacement count (@naivekun)
* Emit serverconnect event only after a connection has been established (@Prinzhorn)
* Fix ValueError in table mode of server replay flow (@ylmrx)
* HTTP/2: send all stream reset types to other connection (@rohfle)
* HTTP/2: fix WINDOW_UPDATE swallowed on closed streams (@Kriechi)
* Fix wrong behavior of --allow-hosts options (@BlownSnail)
* Additional and updated documentation for examples, WebSockets, Getting Started (@Kriechi)

## 27 December 2019: mitmproxy 5.0.1

* Fixed precompiled Linux binaries to not crash in table mode
* Display webp images in mitmweb (@cixtor)

## 16 December 2019: mitmproxy 5.0

### Major Changes

* Added new Table UI (@Jessonsotoventura)
* Added EKU extension to certificates. This fixes support for macOS Catalina (@vin01)

### Security Fixes

* Fixed command injection vulnerabilities when exporting flows as curl/httpie commands (@cript0nauta)
* Do not echo unsanitized user input in HTTP error responses (@fimad)

### Full Changelog

* Moved to GitHub CI for Continuous Integration, dropping support for old Linux and macOS releases. (#3728)
* Vastly improved command parsing, in particular for setting flow filters (@typoon)
* Added a new flow export for raw responses (@mckeimic)
* URLs are now edited in an external editor (@Jessonsotoventura)
* mitmproxy now has a command history (@typoon)
* Added terminal like keyboard shortcuts for the command bar (ctrl+w, ctrl+a, ctrl+f, ...) (@typoon)
* Fixed issue with improper handling of non-ascii characters in URLs (@rjt-gupta)
* Filtering can now use unicode characters (@rjt-gupta)
* Fixed issue with user keybindings not being able to override default keybindings
* Improved installation instructions
* Added support for IPV6-only environments (@sethb157)
* Fixed bug with server replay (@rjt-gupta)
* Fixed issue with duplicate error responses (@ccssrryy)
* Users can now set a specific external editor using $MITMPROXY_EDITOR (@rjt-gupta)
* Config file can now be called `config.yml` or `config.yaml` (@ylmrx)
* Fixed crash on `view.focus.[next|prev]` (@ylmrx)
* Updated documentation to help using mitmproxy certificate on Android (@jannst)
* Added support to parse IPv6 entries from `pfctl` on MacOS. (@tomlabaude)
* Fixed instructions on how to build the documentation (@jannst)
* Added a new `--allow-hosts` option (@pierlon)
* Added support for zstd content-encoding (@tsaaristo)
* Fixed issue where the replay server would corrupt the Date header (@tonyb486)
* Improve speed for WebSocket interception (@MathieuBordere)
* Fixed issue with parsing JPEG files. (@lusceu)
* Improve example code style (@BoboTiG)
* Fixed issue converting void responses to HAR (@worldmind)
* Color coded http status codes in mitmweb (@arun-94)
* Added organization to generated certificates (@Abcdefghijklmnopqrstuvwxyzxyz)
* Errors are now displayed on sys.stderr (@JessicaFavin)
* Fixed issue with replay timestamps (@rjt-gupta)
* Fixed copying in mitmweb on macOS (@XZzYassin)

## 31 July 2018: mitmproxy 4.0.4

* Security: Protect mitmweb against DNS rebinding. (CVE-2018-14505, @atx)
* Reduce certificate lifetime to two years to be conformant with
  the current CA/Browser Forum Baseline Requirements. (@muffl0n)
  (https://cabforum.org/2017/03/17/ballot-193-825-day-certificate-lifetimes/)
* Update cryptography to version 2.3.

## 15 June 2018: mitmproxy 4.0.3

* Add support for IPv6 transparent mode on Windows (#3174)
* Add Docker images for ARMv7 - Raspberry Pi (#3190)
* Major overhaul of our release workflow - you probably won't notice it, but for us it's a big thing!
* Fix the Python version detection on Python 3.5, we now show a more intuitive error message (#3188)
* Fix application shutdown on Windows (#3172)
* Fix IPv6 scope suffixes in block addon (#3164)
* Fix options update when added (#3157)
* Fix "Edit Flow" button in mitmweb (#3136)

## 15 June 2018: mitmproxy 4.0.2

* Skipped!

## 17 May 2018: mitmproxy 4.0.1

### Bugfixes

* The previous release had a packaging issue, so we bumped it to v4.0.1 and re-released it.
* This contains no actual bugfixes or new features.

## 17 May 2018: mitmproxy 4.0

### Features

* mitmproxy now requires Python 3.6!
* Moved the core to asyncio - which gives us a very significant performance boost!
* Reduce memory consumption by using `SO_KEEPALIVE` (#3076)
* Export request as httpie command (#3031)
* Configure mitmproxy console keybindings with the keys.yaml file. See docs for more.

### Breaking Changes

* The --conf command-line flag is now --confdir, and specifies the mitmproxy configuration
    directory, instead of the options yaml file (which is at `config.yaml` under the configuration directory).
* `allow_remote` got replaced by `block_global` and `block_private` (#3100)
* No more custom events (#3093)
* The `cadir` option has been renamed to `confdir`
* We no longer magically capture print statements in addons and translate
    them to logs. Please use `ctx.log.info` explicitly.

### Bugfixes

* Correctly block connections from remote clients with IPv4-mapped IPv6 client addresses (#3099)
* Expand `~` in paths during the `cut` command (#3078)
* Remove socket listen backlog constraint
* Improve handling of user script exceptions (#3050, #2837)
* Ignore signal errors on windows
* Fix traceback for commands with un-terminated escape characters (#2810)
* Fix request replay when proxy is bound to local interface (#2647)
* Fix traceback when running scripts on a flow twice (#2838)
* Fix traceback when killing intercepted flow (#2879)
* And lots of typos, docs improvements, revamped examples, and general fixes!

## 05 April 2018: mitmproxy 3.0.4

* Fix an issue that caused mitmproxy to not retry HTTP requests on timeout.
* Various other fixes (@kira0204, @fenilgandhi, @tran-tien-dat, @smonami,
  @luzpaz, @fristonio, @kajojify, @Oliver-Fish, @hcbarry, @jplochocki, @MikeShi42,
  @ghillu, @emilstahl)

## 25 February 2018: mitmproxy 3.0.3

* Fix an issue that caused mitmproxy to lose keyboard control after spawning an external editor.

## 23 February 2018: mitmproxy 3.0.1

* Fix a quote-related issue affecting the mitmproxy console command prompt.

## 22 February 2018: mitmproxy 3.0

### Major Changes

* Commands: A consistent, typed mechanism that allows addons to expose actions
  to users.
* Options: A typed settings store for use by mitmproxy and addons.
* Shift most of mitmproxy's own functionality into addons.
* Major improvements to mitmproxy console, including an almost complete
  rewrite of the user interface, integration of commands, key bindings, and
  multi-pane layouts.
* Major Improvements to mitmproxy’s web interface, mitmweb. (Matthew Shao,
  Google Summer of Code 2017)
* Major Improvements to mitmproxy’s content views and protocol layers (Ujjwal
  Verma, Google Summer of Code 2017)
* Faster JavaScript and CSS beautifiers. (Ujjwal Verma)

### Minor Changes

* Vastly improved JavaScript test coverage (Matthew Shao)
* Options editor for mitmweb (Matthew Shao)
* Static web-based flow viewer (Matthew Shao)
* Request streaming for HTTP/1.x and HTTP/2 (Ujjwal Verma)
* Implement more robust content views using Kaitai Struct (Ujjwal Verma)
* Protobuf decoding now works without protoc being installed on the host
  system (Ujjwal Verma)
* PNG, GIF, and JPEG can now be parsed without Pillow, which simplifies
  mitmproxy installation and moves parsing from unsafe C to pure Python (Ujjwal Verma)
* Add parser for ICO files (Ujjwal Verma)
* Migrate WebSockets implementation to wsproto. This reduces code size and
  adds WebSocket compression support. (Ujjwal Verma)
* Add “split view” to split mitmproxy’s UI into two separate panes.
* Add key binding viewer and editor
* Add a command to spawn a preconfigured Chrome browser instance from
  mitmproxy
* Fully support mitmproxy under the Windows Subsystem for Linux (WSL), work
  around display errors
* Add XSS scanner addon (@ddworken)
* Add ability to toggle interception (@mattweidner)
* Numerous documentation improvements (@pauloromeira, @rst0git, @rgerganov,
  @fulldecent, @zhigang1992, @F1ashhimself, @vinaydargar, @jonathanrfisher1,
  @BasThomas, @LuD1161, @ayamamori, @TomTasche)
* Add filters for websocket flows (@s4chin)
* Make it possible to create a response to CONNECT requests in http_connect
  (@mengbiping)
* Redirect stdout in scripts to ctx.log.warn (@nikofil)
* Fix a crash when clearing the event log (@krsoninikhil)
* Store the generated certificate for each flow (@dlenski)
* Add --keep-host-header to retain the host header in reverse proxy mode
  (@krsoninikhil)
* Fix setting palette options (@JordanLoehr)
* Fix a crash with brotli encoding (@whackashoe)
* Provide certificate installation instructions on mitm.it (@ritiek)
* Fix a bug where we did not properly fall back to IPv4 when IPv6 is unavailable (@titeuf87)
* Fix transparent mode on IPv6-enabled macOS systems (@Ga-ryo)
* Fix handling of HTTP messages with multiple Content-Length headers (@surajt97)
* Fix IPv6 authority form parsing in CONNECT requests (@r1b)
* Fix event log display in mitmweb (@syahn)
* Remove private key from PKCS12 file in ~/.mitmproxy (@ograff).
* Add LDAP as a proxy authentication backend (@charlesdhdt)
* Use mypy to check the whole codebase (@iharsh234)
* Fix a crash when duplicating flows (@iharsh234)
* Fix testsuite when the path contains a “.” (@felixonmars)
* Store proxy authentication with flows (@lymanZerga11)
* Match ~d and ~u filters against pretty_host (@dequis)
* Update WBXML content view (@davidpshaw)
* Handle HEAD requests for mitm.it to support Chrome in transparent mode on
  iOS (@tomlabaude)
* Update dns spoofing example to use --keep-host-header (@krsoninikhil)
* Call error handler on HTTPException (@tarnacious)
* Make it possible to remove TLS from upstream HTTP connections
* Update to pyOpenSSL 17.5, cryptography 2.1.4, and OpenSSL 1.1.0g
* Make it possible to retroactively increase log verbosity.
* Make logging from addons thread-safe
* Tolerate imports in user scripts that match hook names
  (`from mitmproxy import log`)
* Update mitmweb to React 16, which brings performance improvements
* Fix a bug where reverting duplicated flows crashes mitmproxy
* Fix a bug where successive requests are sent to the wrong host after a
  request has been redirected.
* Fix a bug that binds outgoing connections to the wrong interface
* Fix a bug where custom certificates are ignored in reverse proxy mode
* Fix import of flows that have been created with mitmproxy 0.17
* Fix formatting of (IPv6) IP addresses in a number of places
* Fix replay for HTTP/2 flows
* Decouple mitmproxy version and flow file format version
* Fix a bug where “mitmdump -nr” does not exit automatically
* Fix a crash when exporting flows to curl
* Fix formatting of sticky cookies
* Improve script reloading reliability by polling the filesystem instead of using watchdog
* Fix a crash when refreshing Set-Cookie headers
* Add connection indicator to mitmweb to alert users when the proxy server stops running
* Add support for certificates with cyrillic domains
* Simplify output of mitmproxy --version
* Add Request.make to simplify request creation in scripts
* Pathoc: Include a host header on CONNECT requests
* Remove HTML outline contentview (#2572)
* Remove Python and Locust export (#2465)
* Remove emojis from tox.ini because flake8 cannot parse that. :(

## 28 April 2017: mitmproxy 2.0.2

* Fix mitmweb's Content-Security-Policy to work with Chrome 58+
* HTTP/2: actually use header normalization from hyper-h2

## 15 March 2017: mitmproxy 2.0.1

* bump cryptography dependency
* bump pyparsing dependency
* HTTP/2: use header normalization from hyper-h2

## 21 February 2017: mitmproxy 2.0

* HTTP/2 is now enabled by default.
* Image ContentView: Parse images with Kaitai Struct (kaitai.io) instead of Pillow.
  This simplifies installation, reduces binary size, and allows parsing in pure Python.
* Web: Add missing flow filters.
* Add transparent proxy support for OpenBSD.
* Check the mitmproxy CA for expiration and warn the user to regenerate it if necessary.
* Testing: Tremendous improvements, enforced 100% coverage for large parts of the
  codebase, increased overall coverage.
* Enforce individual coverage: one source file -> one test file with 100% coverage.
* A myriad of other small improvements throughout the project.
* Numerous bugfixes.

## 26 December 2016: mitmproxy 1.0

* All mitmproxy tools are now Python 3 only! We plan to support Python 3.5 and higher.
* Web-Based User Interface: Mitmproxy now officially has a web-based user interface
  called mitmweb. We consider it stable for all features currently exposed
  in the UI, but it still misses a lot of mitmproxy’s options.
* Windows Compatibility: With mitmweb, mitmproxy is now usable on Windows.
  We are also introducing an installer (kindly sponsored by BitRock) that
  simplifies setup.
* Configuration: The config file format is now a single YAML file. In most cases,
  converting to the new format should be trivial - please see the docs for
  more information.
* Console: Significant UI improvements - including sorting of flows by
  size, type and url, status bar improvements, much faster indentation for
  HTTP views, and more.
* HTTP/2: Significant improvements, but is temporarily disabled by default
  due to wide-spread protocol implementation errors on some large website
* WebSocket: The protocol implementation is now mature, and is enabled by
  default. Complete UI support is coming in the next release. Hooks for
  message interception and manipulation are available.
* A myriad of other small improvements throughout the project.

## 16 October 2016: mitmproxy 0.18

* Python 3 Compatibility for mitmproxy and pathod (Shadab Zafar, GSoC 2016)
* Major improvements to mitmweb (Clemens Brunner & Jason Hao, GSoC 2016)
* Internal Core Refactor: Separation of most features into isolated Addons
* Initial Support for WebSockets
* Improved HTTP/2 Support
* Reverse Proxy Mode now automatically adjusts host headers and TLS Server Name Indication
* Improved HAR export
* Improved export functionality for curl, python code, raw http etc.
* Flow URLs are now truncated in the console for better visibility
* New filters for TCP, HTTP and marked flows.
* Mitmproxy now handles comma-separated Cookie headers
* Merge mitmproxy and pathod documentation
* Mitmdump now sanitizes its console output to not include control characters
* Improved message body handling for HTTP messages:
  `.raw_content` provides the message body as seen on the wire
  `.content` provides the decompressed body (e.g. un-gzipped)
  `.text` provides the body decompressed and decoded body
* New HTTP Message getters/setters for cookies and form contents.
* Add ability to view only marked flows in mitmproxy
* Improved Script Reloader (Always use polling, watch for whole directory)
* Use tox for testing
* Unicode support for tnetstrings
* Add dumpfile converters for mitmproxy versions 0.11 and 0.12
* Numerous bugfixes

## 9 April 2016: mitmproxy 0.17

* Simplify repository and release structure. mitmproxy now comes as a single package, including netlib and pathod.
* Rename the Python package from libmproxy to mitmproxy.
* New option to add server certs to client chain (CVE-2016-2402, John Kozyrakis)
* Enable HTTP/2 by default (Thomas Kriechbaumer)
* Improved HAR extractor (Shadab Zafar)
* Add icon for OSX and Windows binaries
* Add content view for query parameters (Will Coster)
* Initial work on Python 3 compatibility
* locust.io export (Zohar Lorberbaum)
* Fix XSS vulnerability in HTTP errors (Will Coster)
* Numerous bugfixes and minor improvements

## 15 February 2016: mitmproxy 0.16

* Completely revised HTTP2 implementation based on hyper-h2 (Thomas Kriechbaumer)
* Export flows as cURL command, Python code or raw HTTP (Shadab Zafar)
* Fixed compatibility with the Android Emulator (Will Coster)
* Script Reloader: Inline scripts are reloaded automatically if modified (Matthew Shao)
* Inline script hooks for TCP mode (Michael J. Bazzinotti)
* Add default ciphers to support iOS9 App Transport Security (Jorge Villacorta)
* Basic Authentication for mitmweb (Guillem Anguera)
* Exempt connections from interception based on TLS Server Name Indication (David Weinstein)
* Provide Python Wheels for faster installation
* Numerous bugfixes and minor improvements

## 4 December 2015: mitmproxy 0.15

* Support for loading and converting older dumpfile formats (0.13 and up)
* Content views for inline script (@chrisczub)
* Better handling of empty header values (Benjamin Lee/@bltb)
* Fix a gnarly memory leak in mitmdump
* A number of bugfixes and small improvements

## 6 November 2015: mitmproxy 0.14

* Statistics: 399 commits, 13 contributors, 79 closed issues, 37 closed
  PRs, 103 days
* Docs: Greatly updated docs now hosted on ReadTheDocs!
  http://docs.mitmproxy.org
* Docs: Fixed Typos, updated URLs etc. (Nick Badger, Ben Lerner, Choongwoo
  Han, onlywade, Jurriaan Bremer)
* mitmdump: Colorized TTY output
* mitmdump: Use mitmproxy's content views for human-readable output (Chris
  Czub)
* mitmproxy and mitmdump: Support for displaying UTF8 contents
* mitmproxy: add command line switch to disable mouse interaction (Timothy
  Elliott)
* mitmproxy: bug fixes (Choongwoo Han, sethp-jive, FreeArtMan)
* mitmweb: bug fixes (Colin Bendell)
* libmproxy: Add ability to fall back to TCP passthrough for non-HTTP
  connections.
* libmproxy: Avoid double-connect in case of TLS Server Name Indication.
  This yields a massive speedup for TLS handshakes.
* libmproxy: Prevent unnecessary upstream connections (macmantrl)
* Inline Scripts: New API for HTTP Headers:
  http://docs.mitmproxy.org/en/latest/dev/models.html#netlib.http.Headers
* Inline Scripts: Properly handle exceptions in `done` hook
* Inline Scripts: Allow relative imports, provide `__file__`
* Examples: Add probabilistic TLS passthrough as an inline script
* netlib: Refactored HTTP protocol handling code
* netlib: ALPN support
* netlib: fixed a bug in the optional certificate verification.
* netlib: Initial Python 3.5 support (this is the first prerequisite for
  3.x support in mitmproxy)

## 24 July 2015: mitmproxy 0.13

* Upstream certificate validation. See the --verify-upstream-cert,
  --upstream-trusted-confdir and --upstream-trusted-ca parameters. Thanks to
  Kyle Morton (github.com/kyle-m) for his work on this.
* Add HTTP transparent proxy mode. This uses the host headers from HTTP
  traffic (rather than SNI and IP address information from the OS) to
  implement perform transparent proxying. Thanks to github.com/ijiro123 for
  this feature.
* Add ~src and ~dst REGEX filters, allowing matching on source and
  destination addresses in the form of <IP>:<Port>
* mitmproxy console: change g/G keyboard shortcuts to match less. Thanks to
  Jose Luis Honorato (github.com/jlhonora).
* mitmproxy console: Flow marking and unmarking. Marked flows are not
  deleted when the flow list is cleared. Thanks to Jake Drahos
  (github.com/drahosj).
* mitmproxy console: add marking of flows
* Remove the certforward feature. It was added to allow exploitation of
  #gotofail, which is no longer a common vulnerability. Permitting this
  hugely increased the complexity of packaging and distributing mitmproxy.

## 3 June 2015: mitmproxy 0.12.1

* mitmproxy console: mouse interaction - scroll in the flow list, click on
  flow to view, click to switch between tabs.
* Update our crypto defaults: SHA256, 2048 bit RSA, 4096 bit DH parameters.
* BUGFIX: crash under some circumstances when copying to clipboard.
* BUGFIX: occasional crash when deleting flows.

## 18 May 2015: mitmproxy 0.12

* mitmproxy console: Significant revamp of the UI. The major changes are
  listed below, and in addition almost every aspect of the UI has
  been tweaked, and performance has improved significantly.
* mitmproxy console: A new options screen has been created ("o" shortcut),
  and many options that were previously manipulated directly via a
  keybinding have been moved there.
* mitmproxy console: Big improvement in palettes. This includes improvements
  to all colour schemes. Palettes now set the terminal background colour by
  default, and a new --palette-transparent option has been added to disable
  this.
* mitmproxy console: g/G shortcuts throughout mitmproxy console to jump
  to the beginning/end of the current view.
* mitmproxy console: switch  palettes on the fly from the options screen.
* mitmproxy console: A cookie editor has been added for mitmproxy console
  at long last.
* mitmproxy console: Various components of requests and responses can be
  copied to the clipboard from mitmproxy - thanks to @marceloglezer.
* Support for creating new requests from scratch in mitmproxy console (@marceloglezer).
* SSLKEYLOGFILE environment variable to specify a logging location for TLS
  master keys. This can be used with tools like Wireshark to allow TLS
  decoding.
* Server facing SSL cipher suite specification (thanks to Jim Shaver).
* Official support for transparent proxying on FreeBSD - thanks to Mike C
  (http://github.com/mike-pt).
* Many other small bugfixes and improvemenets throughout the project.

## 29 Dec 2014: mitmproxy 0.11.2

* Configuration files - mitmproxy.conf, mitmdump.conf, common.conf in the
  .mitmproxy directory.
* Better handling of servers that reject connections that are not SNI.
* Many other small bugfixes and improvements.

## 15 November 2014: mitmproxy 0.11.1

* Bug fixes: connection leaks some crashes

## 7 November 2014: mitmproxy 0.11

* Performance improvements for mitmproxy console
* SOCKS5 proxy mode allows mitmproxy to act as a SOCKS5 proxy server
* Data streaming for response bodies exceeding a threshold
  (bradpeabody@gmail.com)
* Ignore hosts or IP addresses, forwarding both HTTP and HTTPS traffic
  untouched
* Finer-grained control of traffic replay, including options to ignore
  contents or parameters when matching flows (marcelo.glezer@gmail.com)
* Pass arguments to inline scripts
* Configurable size limit on HTTP request and response bodies
* Per-domain specification of interception certificates and keys (see
  --cert option)
* Certificate forwarding, relaying upstream SSL certificates verbatim (see
  --cert-forward)
* Search and highlighting for HTTP request and response bodies in
  mitmproxy console (pedro@worcel.com)
* Transparent proxy support on Windows
* Improved error messages and logging
* Support for FreeBSD in transparent mode, using pf (zbrdge@gmail.com)
* Content view mode for WBXML (davidshaw835@air-watch.com)
* Better documentation, with a new section on proxy modes
* Generic TCP proxy mode
* Countless bugfixes and other small improvements
* pathod: Hugely improved SSL support, including dynamic generation of certificates
  using the mitproxy cacert

## 7 November 2014: pathod 0.11

* Hugely improved SSL support, including dynamic generation of certificates
  using the mitproxy cacert
* pathoc -S dumps information on the remote SSL certificate chain
* Big improvements to fuzzing, including random spec selection and memoization to avoid repeating randomly generated patterns
* Reflected patterns, allowing you to embed a pathod server response specification in a pathoc request, resolving both on client side. This makes fuzzing proxies and other intermediate systems much better.

## 28 January 2014: mitmproxy 0.10

* Support for multiple scripts and multiple script arguments
* Easy certificate install through the in-proxy web app, which is now
  enabled by default
* Forward proxy mode, that forwards proxy requests to an upstream HTTP server
* Reverse proxy now works with SSL
* Search within a request/response using the "/" and "n" shortcut keys
* A view that beatifies CSS files if cssutils is available
* Bug fix, documentation improvements, and more.

## 25 August 2013: mitmproxy 0.9.2

* Improvements to the mitmproxywrapper.py helper script for OSX.
* Don't take minor version into account when checking for serialized file
  compatibility.
* Fix a bug causing resource exhaustion under some circumstances for SSL
  connections.
* Revamp the way we store interception certificates. We used to store these
  on disk, they're now in-memory. This fixes a race condition related to
  cert handling, and improves compatibility with Windows, where the rules
  governing permitted file names are weird, resulting in errors for some
  valid IDNA-encoded names.
* Display transfer rates for responses in the flow list.
* Many other small bugfixes and improvements.

## 25 August 2013: pathod 0.9.2

* Adapt to interface changes in netlib

## 16 June 2013: mitmproxy 0.9.1

* Use "correct" case for Content-Type headers added by mitmproxy.
* Make UTF environment detection more robust.
* Improved MIME-type detection for viewers.
* Always read files in binary mode (Windows compatibility fix).
* Some developer documentation.

## 15 May 2013: mitmproxy 0.9

* Upstream certs mode is now the default.
* Add a WSGI container that lets you host in-proxy web applications.
* Full transparent proxy support for Linux and OSX.
* Introduce netlib, a common codebase for mitmproxy and pathod
  (http://github.com/cortesi/netlib).
* Full support for SNI.
* Color palettes for mitmproxy, tailored for light and dark terminal
  backgrounds.
* Stream flows to file as responses arrive with the "W" shortcut in
  mitmproxy.
* Extend the filter language, including ~d domain match operator, ~a to
  match asset flows (js, images, css).
* Follow mode in mitmproxy ("F" shortcut) to "tail" flows as they arrive.
* --dummy-certs option to specify and preserve the dummy certificate
  directory.
* Server replay from the current captured buffer.
* Huge improvements in content views. We now have viewers for AMF, HTML,
  JSON, Javascript, images, XML, URL-encoded forms, as well as hexadecimal
  and raw views.
* Add Set Headers, analogous to replacement hooks. Defines headers that are set
  on flows, based on a matching pattern.
* A graphical editor for path components in mitmproxy.
* A small set of standard user-agent strings, which can be used easily in
  the header editor.
* Proxy authentication to limit access to mitmproxy
* pathod: Proxy mode. You can now configure clients to use pathod as an
  HTTP/S proxy.
* pathoc: Proxy support, including using CONNECT to tunnel directly to
  targets.
* pathoc: client certificate support.
* pathod: API improvements, bugfixes.

## 15 May 2013: pathod 0.9 (version synced with mitmproxy)

* Pathod proxy mode. You can now configure clients to use pathod as an
  HTTP/S proxy.
* Pathoc proxy support, including using CONNECT to tunnel directly to
  targets.
* Pathoc client certificate support.
* API improvements, bugfixes.

## 16 November 2012: pathod 0.3

A release focusing on shoring up our fuzzing capabilities, especially with
pathoc.

* pathoc -q and -r options, output full request and response text.
* pathod -q and -r options, add full request and response text to pathod's
  log buffer.
* pathoc and pathod -x option, makes -q and -r options log in hex dump
  format.
* pathoc -C option, specify response codes to ignore.
* pathoc -T option, instructs pathoc to ignore timeouts.
* pathoc -o option, a one-shot mode that exits after the first non-ignored
  response.
* pathoc and pathod -e option, which explains the resulting message by
  expanding random and generated portions, and logging a reproducible
  specification.
* Streamline the specification language. HTTP response message is now
  specified using the "r" mnemonic.
* Add a "u" mnemonic for specifying User-Agent strings. Add a set of
  standard user-agent strings accessible through shortcuts.
* Major internal refactoring and cleanup.
* Many bugfixes.

## 22 August 2012: pathod 0.2

* Add pathoc, a pathological HTTP client.
* Add libpathod.test, a truss for using pathod in unit tests.
* Add an injection operator to the specification language.
* Allow Python escape sequences in value literals.
* Allow execution of requests and responses from file, using the new + operator.
* Add daemonization to Pathod, and make it more robust for public-facing use.
* Let pathod pick an arbitrary open port if -p 0 is specified.
* Move from Tornado to netlib, the network library written for mitmproxy.
* Move the web application to Flask.
* Massively expand the documentation.

## 5 April 2012: mitmproxy 0.8

* Detailed tutorial for Android interception. Some features that land in
  this release have finally made reliable Android interception possible.
* Upstream-cert mode, which uses information from the upstream server to
  generate interception certificates.
* Replacement patterns that let you easily do global replacements in flows
  matching filter patterns. Can be specified on the command-line, or edited
  interactively.
* Much more sophisticated and usable pretty printing of request bodies.
  Support for auto-indentation of Javascript, inspection of image EXIF
  data, and more.
* Details view for flows, showing connection and SSL cert information (X
  keyboard shortcut).
* Server certificates are now stored and serialized in saved traffic for
  later analysis. This means that the 0.8 serialization format is NOT
  compatible with 0.7.
* Many other improvements, including bugfixes, and expanded scripting API,
  and more sophisticated certificate handling.

## 20 February 2012: mitmproxy 0.7

* New built-in key/value editor. This lets you interactively edit URL query
  strings, headers and URL-encoded form data.
* Extend script API to allow duplication and replay of flows.
* API for easy manipulation of URL-encoded forms and query strings.
* Add "D" shortcut in mitmproxy to duplicate a flow.
* Reverse proxy mode. In this mode mitmproxy acts as an HTTP server,
  forwarding all traffic to a specified upstream server.
* UI improvements - use unicode characters to make GUI more compact,
  improve spacing and layout throughout.
* Add support for filtering by HTTP method.
* Add the ability to specify an HTTP body size limit.
* Move to typed netstrings for serialization format - this makes 0.7
  backwards-incompatible with serialized data from 0.6!

* Significant improvements in speed and responsiveness of UI.
* Many minor bugfixes and improvements.

## 7 August 2011: mitmproxy 0.6

* New scripting API that allows much more flexible and fine-grained
  rewriting of traffic. See the docs for more info.
* Support for gzip and deflate content encodings. A new "z"
  keybinding in mitmproxy to let us quickly encode and decode content, plus
  automatic decoding for the "pretty" view mode.
* An event log, viewable with the "v" shortcut in mitmproxy, and the
  "-e" command-line flag in mitmdump.
* Huge performance improvements: mitmproxy interface, loading
  large numbers of flows from file.
* A new "replace" convenience method for all flow objects, that does a
  universal regex-based string replacement.
* Header management has been rewritten to maintain both case and order.
* Improved stability for SSL interception.
* Default expiry time on generated SSL certs has been dropped to avoid an
  OpenSSL overflow bug that caused certificates to expire in the distant
  past on some systems.
* A "pretty" view mode for JSON and form submission data.
* Expanded documentation and examples.
* Countless other small improvements and bugfixes.

## 27 June 2011: mitmproxy 0.5

* An -n option to start the tools without binding to a proxy port.
* Allow scripts, hooks, sticky cookies etc. to run on flows loaded from
  save files.
* Regularize command-line options for mitmproxy and mitmdump.
* Add an "SSL exception" to mitmproxy's license to remove possible
  distribution issues.
* Add a --cert-wait-time option to make mitmproxy pause after a new SSL
  certificate is generated. This can pave over small discrepancies in
  system time between the client and server.
* Handle viewing big request and response bodies more elegantly. Only
  render the first 100k of large documents, and try to avoid running the
  XML indenter on non-XML data.
* BUGFIX: Make the "revert" keyboard shortcut in mitmproxy work after a
  flow has been replayed.
* BUGFIX: Repair a problem that sometimes caused SSL connections to consume
  100% of CPU.

## 30 March 2011: mitmproxy 0.4

* Full serialization of HTTP conversations
* Client and server replay
* On-the-fly generation of dummy SSL certificates
* mitmdump has "grown up" into a powerful tcpdump-like tool for HTTP/S
* Dozens of improvements to the mitmproxy console interface
* Python scripting hooks for programmatic modification of traffic

## 01 March 2010: mitmproxy 0.2

* Big speed and responsiveness improvements, thanks to Thomas Roth
* Support urwid 0.9.9
* Terminal beeping based on filter expressions
* Filter expressions for terminal beeps, limits, interceptions and sticky
  cookies can now be passed on the command line.
* Save requests and responses to file
* Split off non-interactive dump functionality into a new tool called
  mitmdump
* "A" will now accept all intercepted connections
* Lots of bugfixes<|MERGE_RESOLUTION|>--- conflicted
+++ resolved
@@ -6,14 +6,11 @@
 -->
 
 ## Unreleased: mitmproxy next
-<<<<<<< HEAD
+
 * Remove stale reference to `ctx.log` in addon documentation.
   ([#6552](https://github.com/mitmproxy/mitmproxy/pull/6552), @brojonat)
-=======
-
 * Fix a bug where a traceback is shown during shutdown.
   ([#6581](https://github.com/mitmproxy/mitmproxy/pull/6581), @mhils)
->>>>>>> a9b8a00b
 
 
 ## 04 January 2024: mitmproxy 10.2.0
