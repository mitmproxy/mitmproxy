--- conflicted
+++ resolved
@@ -6,14 +6,10 @@
 -->
 
 ## Unreleased: mitmproxy next
-<<<<<<< HEAD
 - Disables buffering for flow file
   ([#7967](https://github.com/mitmproxy/mitmproxy/pull/7967), @caiquejjx)
-=======
-
 - infer_content_encoding: Fallback to UTF-8 for more content types
   ([#7961](https://github.com/mitmproxy/mitmproxy/pull/7961), @xu-cheng)
->>>>>>> c356c40b
 - Remove `bless` from hex editors to avoid issues with macOS
   ([#7937](https://github.com/mitmproxy/mitmproxy/pull/7937), @caiquejjx)
 - Improves `is_mostly_bin` check to support chinese characters
