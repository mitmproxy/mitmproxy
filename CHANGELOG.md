--- conflicted
+++ resolved
@@ -7,10 +7,6 @@
 
 ## Unreleased: mitmproxy next
 
-<<<<<<< HEAD
-* Fix case sensitivity of URL added to blocklist
-  ([#6493](https://github.com/mitmproxy/mitmproxy/pull/6493), @emanuele-em)
-=======
 * Fix compatibility with Windows Schannel clients, which previously got
   confused by CA and leaf certificate sharing the same Subject Key Identifier.
   ([#6549](https://github.com/mitmproxy/mitmproxy/pull/6549), @driuba and @mhils)
@@ -22,6 +18,8 @@
   ([#6543](https://github.com/mitmproxy/mitmproxy/pull/6543), @mhils)
 * DNS resolution is now exempted from `--ignore-hosts` in WireGuard Mode.
   ([#6513](https://github.com/mitmproxy/mitmproxy/pull/6513), @dsphper)
+* Fix case sensitivity of URL added to blocklist
+  ([#6493](https://github.com/mitmproxy/mitmproxy/pull/6493), @emanuele-em)
 * Fix a bug where logging was stopped prematurely during shutdown.
   ([#6541](https://github.com/mitmproxy/mitmproxy/pull/6541), @mhils)
 * For plaintext traffic, `--ignore-hosts` now also takes HTTP/1 host headers into account.
@@ -33,7 +31,6 @@
 * Enhance documentation and add alert log messages when stream_large_bodies and modify_body are set
   ([#6514](https://github.com/mitmproxy/mitmproxy/pull/6514), @rosydawn6)
 
->>>>>>> 9787871e
 
 ## 14 November 2023: mitmproxy 10.1.5
 
