--- conflicted
+++ resolved
@@ -13,13 +13,10 @@
   ([#7355](https://github.com/mitmproxy/mitmproxy/pull/7355), @nneonneo)
 - Fix a bug where the mitmproxy UI would crash on negative durations.
   ([#7358](https://github.com/mitmproxy/mitmproxy/pull/7358), @mhils)
-<<<<<<< HEAD
 - Allow HTTP transfer encodings with read-until-EOF semantics in requests if `validate_inbound_headers` is disabled.
   ([#7361](https://github.com/mitmproxy/mitmproxy/pull/7361), @mhils)
-=======
 - Fix a bug in windows management in mitmproxy TUI whereby the help window does not appear if "?" is pressed within the overlay
   ([#6500](https://github.com/mitmproxy/mitmproxy/pull/6500), @emanuele-em)
->>>>>>> 0442d212
 
 ## 24 November 2024: mitmproxy 11.0.1
 
