--- conflicted
+++ resolved
@@ -21,13 +21,10 @@
   ([#6954](https://github.com/mitmproxy/mitmproxy/pull/6954), @errorxyz)
 * Add first MVP new Capture Tab in mitmweb
   ([#6999](https://github.com/mitmproxy/mitmproxy/pull/6999), @lups2000)
-<<<<<<< HEAD
 * Skip BOM in HAR loading
   ([#6897](https://github.com/mitmproxy/mitmproxy/pull/6897), @dstd)
-=======
 * Allow `typing.Sequence[str]` to be an editable option
   ([#7001](https://github.com/mitmproxy/mitmproxy/pull/7001), @errorxyz)
->>>>>>> 181756f2
 
 ## 12 June 2024: mitmproxy 10.3.1
 
