--- conflicted
+++ resolved
@@ -8,13 +8,10 @@
   ([#6389](https://github.com/mitmproxy/mitmproxy/pull/6389), @mhils)
 * Fix certificate generation to work with strict mode OpenSSL 3.x clients
   ([#6410](https://github.com/mitmproxy/mitmproxy/pull/6410), @mmaxim)
-<<<<<<< HEAD
 * Fix path() documentation that the return value might include the query string
   ([#6412](https://github.com/mitmproxy/mitmproxy/pull/6412), @tddschn)
-=======
 * Fix root-relative URLs so that mitmweb can run in subdirectories.
   ([#6411](https://github.com/mitmproxy/mitmproxy/pull/6411), @davet2001)
->>>>>>> e98cf20b
 
 
 ## 27 September 2023: mitmproxy 10.1.1
