--- conflicted
+++ resolved
@@ -9,6 +9,8 @@
 
 * Fix multipart form content view being unusable.
   ([#6653](https://github.com/mitmproxy/mitmproxy/pull/6653), @DaniElectra)
+* Documentation Improvements on CA Certificate Generation
+  ([#5370](https://github.com/mitmproxy/mitmproxy/pull/5370), @zioalex)  
 
 ## 07 March 2024: mitmproxy 10.2.4
 
@@ -343,10 +345,6 @@
 
 * Support specifying the local address for outgoing connections
   ([#5364](https://github.com/mitmproxy/mitmproxy/discussions/5364), @meitinger)
-<<<<<<< HEAD
-* Documentation Improvements on CA Certificate Generation
-  ([#5370](https://github.com/mitmproxy/mitmproxy/pull/5370), @zioalex)
-=======
 * Fix a bug where an excess empty chunk has been sent for chunked HEAD request.
   ([#5372](https://github.com/mitmproxy/mitmproxy/discussions/5372), @jixunmoe)
 * Drop pkg_resources dependency.
@@ -358,7 +356,6 @@
   ([#5383](https://github.com/mitmproxy/mitmproxy/issues/5383), @mhils)
 * Use default_factory for parser_options.
   ([#5474](https://github.com/mitmproxy/mitmproxy/issues/5474), @rathann)
->>>>>>> a8603cac
 
 ## 15 May 2022: mitmproxy 8.1.0
 
