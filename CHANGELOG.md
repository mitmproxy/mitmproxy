# Release History

<!--
✨ Please add a bullet point describing your change.                                                             ✨
✨ You do not need to add a pull request reference or author information, this will be done automatically by CI. ✨
-->

## Unreleased: mitmproxy next

- Docker: Update image to Python 3.13 on Debian Bookworm.
  ([#7242](https://github.com/mitmproxy/mitmproxy/pull/7242), @mhils)
- Tighten HTTP detection heuristic to better support custom TCP-based protocols.
  ([#7228](https://github.com/mitmproxy/mitmproxy/pull/7228), @fatanugraha)
<<<<<<< HEAD
- `browser.start` command now supports Firefox.
=======
- Fix a bug where mitmproxy would incorrectly report that TLS 1.0 and 1.1 are not supported
  with the current OpenSSL build.
  ([#7241](https://github.com/mitmproxy/mitmproxy/pull/7241), @mhils)
>>>>>>> 96a1b934

## 02 October 2024: mitmproxy 11.0.0

- mitmproxy now supports transparent HTTP/3 proxying.
  ([#7202](https://github.com/mitmproxy/mitmproxy/pull/7202), @errorxyz, @meitinger, @mhils)
- Add HTTP3 support in HTTPS reverse-proxy mode.
  ([#7114](https://github.com/mitmproxy/mitmproxy/pull/7114), @errorxyz)
- mitmproxy now officially supports Python 3.13.
  ([#6934](https://github.com/mitmproxy/mitmproxy/pull/6934), @mhils)
- Tighten HTTP detection heuristic to better support custom TCP-based protocols.
  ([#7087](https://github.com/mitmproxy/mitmproxy/pull/7087))
- Add `show_ignored_hosts` option to display ignored flows in the UI.
  This option is implemented as a temporary workaround and will be removed in the future.
  ([#6720](https://github.com/mitmproxy/mitmproxy/pull/6720), @NicolaiSoeborg)
- Fix slow tnetstring parsing in case of very large tnetstring.
  ([#7121](https://github.com/mitmproxy/mitmproxy/pull/7121), @mik1904)
- Add `getaddrinfo`-based fallback for DNS resolution if we are unable to 
  determine the operating system's name servers.
  ([#7122](https://github.com/mitmproxy/mitmproxy/pull/7122), @mhils)
- Improve the error message when users specify the `certs` option without a matching private key.
  ([#7073](https://github.com/mitmproxy/mitmproxy/pull/7073), @mhils)
- Fix a bug where intermediate certificates would not be transmitted when using QUIC.
  ([#7073](https://github.com/mitmproxy/mitmproxy/pull/7073), @mhils)
- Fix a bug where fragmented QUIC client hellos were not handled properly.
  ([#7067](https://github.com/mitmproxy/mitmproxy/pull/7067), @errorxyz)
- Emit a warning when users configure a TLS version that is not supported by the
  current OpenSSL build.
  ([#7139](https://github.com/mitmproxy/mitmproxy/pull/7139), @mhils)
- Fix a bug where mitmproxy would crash when receiving `STOP_SENDING` QUIC frames.
  ([#7119](https://github.com/mitmproxy/mitmproxy/pull/7119), @mhils)
- Fix error when unmarking all flows.
  ([#7192](https://github.com/mitmproxy/mitmproxy/pull/7192), @bburky)
- Add addon to update the alt-svc header in reverse mode.
  ([#7093](https://github.com/mitmproxy/mitmproxy/pull/7093), @errorxyz)
- Do not send unnecessary empty data frames when streaming HTTP/2.
  ([#7196](https://github.com/mitmproxy/mitmproxy/pull/7196), @rubu)
- Fix a bug where mitmproxy would ignore Ctrl+C/SIGTERM on OpenBSD.
  ([#7130](https://github.com/mitmproxy/mitmproxy/pull/7130), @catap)
- Fix of measurement unit in HAR import, duration is in milliseconds.
  ([#7179](https://github.com/mitmproxy/mitmproxy/pull/7179), @dstd)
- `Connection.tls_version` now is `QUICv1` instead of `QUIC` for QUIC.
  ([#7201](https://github.com/mitmproxy/mitmproxy/pull/7201), @mhils)
- Add support for full mTLS with client certs between client and mitmproxy.
  ([#7175](https://github.com/mitmproxy/mitmproxy/pull/7175), @Kriechi)
- Update documentation adding a list of all possibile web_columns.
  ([#7205](https://github.com/mitmproxy/mitmproxy/pull/7205), @lups2000, @Abhishek-Bohora)

## 02 August 2024: mitmproxy 10.4.2

- Fix a crash on startup when mitmproxy is unable to determine the OS' DNS servers
  ([#7066](https://github.com/mitmproxy/mitmproxy/pull/7066), @errorxyz)

## 29 July 2024: mitmproxy 10.4.1

- Fix a bug where macOS local mode would not start up on macOS.
  ([#7045](https://github.com/mitmproxy/mitmproxy/pull/7045), @mhils)
- Fix UDP error handling when we learn that the remote has disconnected.
  ([#7045](https://github.com/mitmproxy/mitmproxy/pull/7045), @mhils)
- Container images are now published to both Docker Hub and GitHub Container Registry.
  ([#7061](https://github.com/mitmproxy/mitmproxy/pull/7061), @mhils)

## 25 July 2024: mitmproxy 10.4.0

* Add support for DNS over TCP.
  ([#6935](https://github.com/mitmproxy/mitmproxy/pull/6935), @errorxyz)
* Add first MVP new Capture Tab in mitmweb
  ([#6999](https://github.com/mitmproxy/mitmproxy/pull/6999), @lups2000)
* Add `HttpConnectedHook` and `HttpConnectErrorHook`.
  ([#6930](https://github.com/mitmproxy/mitmproxy/pull/6930), @errorxyz)
* Fix non-linear growth in processing time for large HTTP bodies.
  ([#6952](https://github.com/mitmproxy/mitmproxy/pull/6952), @jackfromeast)
* Fix a bug where connections would be incorrectly ignored with `allow_hosts`.
  ([#7002](https://github.com/mitmproxy/mitmproxy/pull/7002), @JarLob, @mhils)
* Fix zstd decompression to read across frames.
  ([#6921](https://github.com/mitmproxy/mitmproxy/pull/6921), @zendai)
* Handle certificates we cannot parse more gracefully.
  ([#6994](https://github.com/mitmproxy/mitmproxy/pull/6994), @mhils)
* Parse compressed domain names in ResourceRecord data.
  ([#6954](https://github.com/mitmproxy/mitmproxy/pull/6954), @errorxyz)
* Fix a bug where mitmweb's flow list would not stay at the bottom.
  ([#7008](https://github.com/mitmproxy/mitmproxy/pull/7008), @mhils)
* Fix a bug where SSH connections would be incorrectly handled as HTTP.
  ([#7041](https://github.com/mitmproxy/mitmproxy/pull/7041), @mhils)
* Skip UTF-8 byte-order marks (BOM) when loading HAR files.
  ([#6897](https://github.com/mitmproxy/mitmproxy/pull/6897), @dstd)
* Allow `typing.Sequence[str]` to be an editable option.
  ([#7001](https://github.com/mitmproxy/mitmproxy/pull/7001), @errorxyz)
* Add Host header to CONNECT requests.
  ([#7021](https://github.com/mitmproxy/mitmproxy/pull/7021), @petsneakers)
* Support all query types in DNS mode.
  ([#6975](https://github.com/mitmproxy/mitmproxy/pull/6975), @errorxyz)
* Fix a bug where mitmproxy would crash for pipelined HTTP flows.
  ([#7031](https://github.com/mitmproxy/mitmproxy/pull/7031), @gdiepen, @mhils)
* Add an optional "index" column for mitmweb.
  ([#7039](https://github.com/mitmproxy/mitmproxy/pull/7039), @mhils)

## 12 June 2024: mitmproxy 10.3.1

* Release tags are now prefixed with `v` again.
  ([#6810](https://github.com/mitmproxy/mitmproxy/pull/6810), @mhils)
* Fix a bug where mitmproxy would not exit when `-n` is passed.
  ([#6819](https://github.com/mitmproxy/mitmproxy/pull/6819), @mhils)
* Set the `unbuffered` (stdout/stderr) flag for the `mitmdump` PyInstaller build.
  ([#6821](https://github.com/mitmproxy/mitmproxy/pull/6821), @Prinzhorn)
* Fix a bug where client replay would not work with proxyauth.
  ([#6866](https://github.com/mitmproxy/mitmproxy/pull/6866), @mhils)
* Fix slowdown when sending large amounts of data over HTTP/2.
  ([#6875](https://github.com/mitmproxy/mitmproxy/pull/6875), @aib)
* Add an option to strip HTTPS records from DNS responses to block encrypted ClientHellos.
  ([#6876](https://github.com/mitmproxy/mitmproxy/pull/6876), @errorxyz)
* Add an API to parse HTTPS records from DNS RDATA.
  ([#6884](https://github.com/mitmproxy/mitmproxy/pull/6884), @errorxyz)
* Fix flow export in mitmweb for Safari
  ([#6917](https://github.com/mitmproxy/mitmproxy/pull/6917), @mhils, @canyesilyurt)
* Releases now come with a Sigstore attestations file to demonstrate build provenance.
  ([f05c050](https://github.com/mitmproxy/mitmproxy/commit/f05c050f615b9ab9963707944c893bc94e738525), @mhils)

## 17 April 2024: mitmproxy 10.3.0

* Add support for editing non text files in a hex editor
  ([#6768](https://github.com/mitmproxy/mitmproxy/pull/6768), @wnyyyy)
* Add `server_connect_error` hook that is triggered when connection establishment fails.
  ([#6806](https://github.com/mitmproxy/mitmproxy/pull/6806), @haanhvu, @spacewasp, @mhils)
* Add section in mitmweb for rendering, adding and removing a comment
  ([#6709](https://github.com/mitmproxy/mitmproxy/pull/6709), @lups2000)
* Fix multipart form content view being unusable.
  ([#6653](https://github.com/mitmproxy/mitmproxy/pull/6653), @DaniElectra)
* Documentation Improvements on CA Certificate Generation
  ([#5370](https://github.com/mitmproxy/mitmproxy/pull/5370), @zioalex)
* Make it possible to read flows from stdin with mitmweb.
  ([#6732](https://github.com/mitmproxy/mitmproxy/pull/6732), @jaywor1)
* Update aioquic dependency to >= 1.0.0, < 2.0.0.
  ([#6747](https://github.com/mitmproxy/mitmproxy/pull/6747), @jlaine)
* Fix a bug where async `client_connected` handlers would crash mitmproxy.
  ([#6749](https://github.com/mitmproxy/mitmproxy/pull/6749), @mhils)
* Add button to close flow details panel
  ([#6734](https://github.com/mitmproxy/mitmproxy/pull/6734), @lups2000)
* Ignore SIGPIPE signals when there is lots of traffic.
  Socket errors are handled directly and do not require extra signals
  that generate noise.
  ([#6764](https://github.com/mitmproxy/mitmproxy/pull/6764), @changsin)
* Add primitive websocket interception and modification
  ([#6766](https://github.com/mitmproxy/mitmproxy/pull/6766), @errorxyz)
* Add support for exporting websocket messages when using "raw" export.
  ([#6767](https://github.com/mitmproxy/mitmproxy/pull/6767), @txrp0x9)
* The "save body" feature now also includes WebSocket messages.
  ([#6767](https://github.com/mitmproxy/mitmproxy/pull/6767), @txrp0x9)
* Fix compatibility with older cryptography versions and silence a DeprecationWarning on Python <3.11.
  ([#6790](https://github.com/mitmproxy/mitmproxy/pull/6790), @mhils)
* Fix a bug when proxying unicode domains.
  ([#6796](https://github.com/mitmproxy/mitmproxy/pull/6796), @mhils)


## 07 March 2024: mitmproxy 10.2.4

* Fix a bug where errors during startup would not be displayed when running mitmproxy.
  ([#6719](https://github.com/mitmproxy/mitmproxy/pull/6719), @mhils)
* Use newer cryptography APIs to avoid CryptographyDeprecationWarnings.
  This bumps the minimum required version to cryptography 42.0.
  ([#6718](https://github.com/mitmproxy/mitmproxy/pull/6718), @mhils)


## 06 March 2024: mitmproxy 10.2.3

* Fix a regression where `allow_hosts`/`ignore_hosts` would break with IPv6 connections.
  ([#6614](https://github.com/mitmproxy/mitmproxy/pull/6614), @dqxpb)
* Fix bug where failed CONNECT request URLs are saved to HAR files incorrectly.
  ([#6599](https://github.com/mitmproxy/mitmproxy/pull/6599), @basedBaba)
* Add an arm64 variant for the precompiled macOS app.
  ([#6633](https://github.com/mitmproxy/mitmproxy/pull/6633), @mhils)
* Fix duplicate answers being returned in DNS queries.
  ([#6648](https://github.com/mitmproxymitmproxy/pull/6648), @sujaldev)
* Fix bug where wireguard config is generated with incorrect endpoint when two or more NICs are active.
  ([#6659](https://github.com/mitmproxy/mitmproxy/pull/6659), @basedBaba)
* Fix a regression when leaf cert creation would fail with intermediate CAs in `ca_file`.
  ([#6666](https://github.com/mitmproxy/mitmproxy/pull/6666), @manselmi)
* Add `content_view_lines_cutoff` option to mitmdump
  ([#6692](https://github.com/mitmproxy/mitmproxy/pull/6692), @errorxyz)
* Allow runtime modifications of HTTP flow filters for server replays
  ([#6695](https://github.com/mitmproxy/mitmproxy/pull/6695), @errorxyz)
* Fix bug view options menu in case of overflow
  ([#6697](https://github.com/mitmproxy/mitmproxy/pull/6697), @lups2000)
* Allow --allow-hosts and --ignore-hosts to work together
  ([#6711](https://github.com/mitmproxy/mitmproxy/pull/6711), @dstd)


## 21 January 2024: mitmproxy 10.2.2

* Fix a regression where clientplayback would break due to eager task execution.
  ([#6605](https://github.com/mitmproxy/mitmproxy/pull/6605), @mhils)
* Fix a regression where WebSocket connections would break due to eager task execution.
  ([#6609](https://github.com/mitmproxy/mitmproxy/pull/6609), @mhils)
* Fix bug where insecure HTTP requests are saved incorrectly when exporting to HAR files.
  ([#6578](https://github.com/mitmproxy/mitmproxy/pull/6578), @DaniElectra)
* `allow_hosts`/`ignore_hosts` option now matches against the full `host:port` string.
  ([#6594](https://github.com/mitmproxy/mitmproxy/pull/6594), @LouisAsanaka)


## 06 January 2024: mitmproxy 10.2.1

* Fix a regression introduced in mitmproxy 10.2.0: WireGuard servers
  now bind to all interfaces again.
  ([#6587](https://github.com/mitmproxy/mitmproxy/pull/6587), @mhils)
* Remove stale reference to `ctx.log` in addon documentation.
  ([#6552](https://github.com/mitmproxy/mitmproxy/pull/6552), @brojonat)
* Fix a bug where a traceback is shown during shutdown.
  ([#6581](https://github.com/mitmproxy/mitmproxy/pull/6581), @mhils)


## 04 January 2024: mitmproxy 10.2.0

* *Local Redirect Mode* is now officially available on
  [macOS](https://mitmproxy.org/posts/local-redirect/macos/)
  and [Windows](https://mitmproxy.org/posts/local-redirect/windows/).
  See the linked blog posts for details. (@emanuele-em, @mhils)
* UDP streams are now backed by a new implementation in `mitmproxy_rs`.
  This represents a major API change as UDP traffic is now exposed as streams
  instead of a callback for each packet. (@mhils)
* Fix a regression from mitmproxy 10.1.6 where `ignore_hosts` would terminate requests
  instead of forwarding them.
  ([#6559](https://github.com/mitmproxy/mitmproxy/pull/6559), @mhils)
* `ignore_hosts` now waits for the entire HTTP headers if it suspects the connection to be HTTP.
  ([#6559](https://github.com/mitmproxy/mitmproxy/pull/6559), @mhils)


## 14 December 2023: mitmproxy 10.1.6

* Fix compatibility with Windows Schannel clients, which previously got
  confused by CA and leaf certificate sharing the same Subject Key Identifier.
  ([#6549](https://github.com/mitmproxy/mitmproxy/pull/6549), @driuba and @mhils)
* Change keybinding for exporting flow from "e" to "x" to avoid conflict with "edit" keybinding.
  ([#6225](https://github.com/mitmproxy/mitmproxy/issues/6225), @Llama1412)
* Fix bug where response flows from HAR files had incorrect `content-length` headers
  ([#6548](https://github.com/mitmproxy/mitmproxy/pull/6548), @zanieb)
* Improved handling for `allow_hosts`/`ignore_hosts` options in WireGuard mode (#5930).
  ([#6513](https://github.com/mitmproxy/mitmproxy/pull/6513), @dsphper)
* Fix a bug where TCP connections were not closed properly.
  ([#6543](https://github.com/mitmproxy/mitmproxy/pull/6543), @mhils)
* DNS resolution is now exempted from `ignore_hosts` in WireGuard Mode.
  ([#6513](https://github.com/mitmproxy/mitmproxy/pull/6513), @dsphper)
* Fix case sensitivity of URL added to blocklist
  ([#6493](https://github.com/mitmproxy/mitmproxy/pull/6493), @emanuele-em)
* Fix a bug where logging was stopped prematurely during shutdown.
  ([#6541](https://github.com/mitmproxy/mitmproxy/pull/6541), @mhils)
* For plaintext traffic, `ignore_hosts` now also takes HTTP/1 host headers into account.
  ([#6513](https://github.com/mitmproxy/mitmproxy/pull/6513), @dsphper)
* Fix empty cookie attributes being set to `Key=` instead of `Key`
  ([#5084](https://github.com/mitmproxy/mitmproxy/pull/5084), @Speedlulu)
* Scripts with relative paths are now loaded relative to the config file and not where the command is ran
  ([#4860](https://github.com/mitmproxy/mitmproxy/pull/4860), @Speedlulu)
* Fix `mitmweb` splitter becoming drag and drop.
  ([#6492](https://github.com/mitmproxy/mitmproxy/pull/6492), @xBZZZZ)
* Enhance documentation and add alert log messages when stream_large_bodies and modify_body are set
  ([#6514](https://github.com/mitmproxy/mitmproxy/pull/6514), @rosydawn6)

### Breaking Changes

* Subject Alternative Names are now represented as `cryptography.x509.GeneralNames` instead of `list[str]`
  across the codebase. This fixes a regression introduced in mitmproxy 10.1.1 related to punycode domain encoding.
  ([#6537](https://github.com/mitmproxy/mitmproxy/pull/6537), @mhils)


## 14 November 2023: mitmproxy 10.1.5

* Remove stray `replay-extra` from CLI status bar.
  ([37d62ce](https://github.com/mitmproxy/mitmproxy/commit/37d62ce73ebd57780cff5ecf8b2ee57ec7d8ab30), @mhils)


## 13 November 2023: mitmproxy 10.1.4

* Fix a hang/freeze in the macOS distributions when doing TLS negotiation.
  ([#6480](https://github.com/mitmproxy/mitmproxy/pull/6480), @mhils)
* Update savehar addon to fix creating corrupt har files caused by empty response content
  ([#6459](https://github.com/mitmproxy/mitmproxy/pull/6459), @lain3d)
* Update savehar addon to handle scenarios where "path" key in cookie
  attrs dict is missing.
  ([#6458](https://github.com/mitmproxy/mitmproxy/pull/6458), @pogzyb)
* Add `server_replay_extra` option to serverplayback to define behaviour
  when replayable response is missing.
  ([#6465](https://github.com/mitmproxy/mitmproxy/pull/6465), @dkarandikar)


## 04 November 2023: mitmproxy 10.1.3

* Fix a bug introduced in mitmproxy 10.1.2 where mitmweb would fail to establish
  a WebSocket connection. Affected users may need to clear their browser cache
  or hard-reload mitmweb (Ctrl+Shift+R).
  ([#6454](https://github.com/mitmproxy/mitmproxy/pull/6454), @mhils)


## 03 November 2023: mitmproxy 10.1.2

* Add a raw hex stream contentview.
  ([#6389](https://github.com/mitmproxy/mitmproxy/pull/6389), @mhils)
* Add a contentview for DNS-over-HTTPS.
  ([#6389](https://github.com/mitmproxy/mitmproxy/pull/6389), @mhils)
* Replaced standalone mitmproxy binaries on macOS with an app bundle
  that contains the mitmproxy/mitmweb/mitmdump CLI tools.
  This change was necessary to support macOS code signing requirements.
  Homebrew remains the recommended installation method.
  ([#6447](https://github.com/mitmproxy/mitmproxy/pull/6447), @mhils)
* Fix certificate generation to work with strict mode OpenSSL 3.x clients
  ([#6410](https://github.com/mitmproxy/mitmproxy/pull/6410), @mmaxim)
* Fix path() documentation that the return value might include the query string
  ([#6412](https://github.com/mitmproxy/mitmproxy/pull/6412), @tddschn)
* mitmproxy now officially supports Python 3.12.
  ([#6434](https://github.com/mitmproxy/mitmproxy/pull/6434), @mhils)
* Fix root-relative URLs so that mitmweb can run in subdirectories.
  ([#6411](https://github.com/mitmproxy/mitmproxy/pull/6411), @davet2001)
* Add an optional parameter(ldap search filter key) to ProxyAuth-LDAP.
  ([#6428](https://github.com/mitmproxy/mitmproxy/pull/6428), @outlaws-bai)
* Fix a regression when using the proxyauth addon with clients that (rightfully) reuse connections.
  ([#6432](https://github.com/mitmproxy/mitmproxy/pull/6432), @mhils)


## 27 September 2023: mitmproxy 10.1.1

* Fix certificate generation for punycode domains.
  ([#6382](https://github.com/mitmproxy/mitmproxy/pull/6382), @mhils)
* Fix a bug that would crash mitmweb when opening options.
  ([#6386](https://github.com/mitmproxy/mitmproxy/pull/6386), @mhils)


## 24 September 2023: mitmproxy 10.1.0

* Add support for reading HAR files using the existing flow loading APIs, e.g. `mitmproxy -r example.har`.
  ([#6335](https://github.com/mitmproxy/mitmproxy/pull/6335), @stanleygvi)
* Add support for writing HAR files using the `save.har` command and the `hardump` option for mitmdump.
  ([#6368](https://github.com/mitmproxy/mitmproxy/pull/6368), @stanleygvi)
* Packaging changes:
  - `mitmproxy-rs` does not depend on a protobuf compiler being available anymore,
    we're now also providing a working source distribution for all platforms.
  - On macOS, `mitmproxy-rs` now depends on `mitmproxy-macos`. We only provide binary wheels for this package because
    it contains a code-signed system extension. Building from source requires a valid Apple Developer Id, see CI for
    details.
  - On Windows, `mitmproxy-rs` now depends on `mitmproxy-windows`. We only provide binary wheels for this package to
    simplify our deployment process, see CI for how to build from source.

  ([#6303](https://github.com/mitmproxy/mitmproxy/issues/6303), @mhils)
* Increase maximum dump file size accepted by mitmweb
  ([#6373](https://github.com/mitmproxy/mitmproxy/pull/6373), @t-wy)


## 04 August 2023: mitmproxy 10.0.0

* Add experimental support for HTTP/3 and QUIC.
  ([#5435](https://github.com/mitmproxy/mitmproxy/issues/5435), @meitinger)
* ASGI/WSGI apps can now listen on all ports for a specific hostname.
  This makes it simpler to accept both HTTP and HTTPS.
  ([#5725](https://github.com/mitmproxy/mitmproxy/pull/5725), @mhils)
* Add `replay.server.add` command for adding flows to server replay buffer
  ([#5851](https://github.com/mitmproxy/mitmproxy/pull/5851), @italankin)
* Remove string escaping in raw view.
  ([#5470](https://github.com/mitmproxy/mitmproxy/issues/5470), @stephenspol)
* Updating `Request.port` now also updates the Host header if present.
  This aligns with `Request.host`, which already does this.
  ([#5908](https://github.com/mitmproxy/mitmproxy/pull/5908), @sujaldev)
* Fix editing of multipart HTTP requests from the CLI.
  ([#5148](https://github.com/mitmproxy/mitmproxy/issues/5148), @mhils)
* Add documentation on using Magisk module for intercepting traffic in Android production builds.
  ([#5924](https://github.com/mitmproxy/mitmproxy/pull/5924), @Jurrie)
* Fix a bug where the direction indicator in the message stream view would be in the wrong direction.
  ([#5921](https://github.com/mitmproxy/mitmproxy/issues/5921), @konradh)
* Fix a bug where peername would be None in tls_passthrough script, which would make it not working.
  ([#5904](https://github.com/mitmproxy/mitmproxy/pull/5904), @truebit)
* the `esc` key can now be used to exit the current view
  ([#6087](https://github.com/mitmproxy/mitmproxy/pull/6087), @sujaldev)
* focus-follow shortcut will now work in flow view context too.
  ([#6088](https://github.com/mitmproxy/mitmproxy/pull/6088), @sujaldev)
* Fix a bug where a server connection timeout would cause requests to be issued with a wrong SNI in reverse proxy mode.
  ([#6148](https://github.com/mitmproxy/mitmproxy/pull/6148), @mhils)
* The `server_replay_nopop` option has been renamed to `server_replay_reuse` to avoid confusing double-negation.
  ([#6084](https://github.com/mitmproxy/mitmproxy/issues/6084), @prady0t, @Semnodime)
* Add zstd to valid gRPC encoding schemes.
  ([#6188](https://github.com/mitmproxy/mitmproxy/pull/6188), @tsaaristo)
* For reverse proxy directly accessed via IP address, the IP address is now included
  as a subject in the generated certificate.
  ([#6202](https://github.com/mitmproxy/mitmproxy/pull/6202), @mhils)
* Enable legacy SSL connect when connecting to server if the `ssl_insecure` flag is set.
  ([#6281](https://github.com/mitmproxy/mitmproxy/pull/6281), @DurandA)
* Change wording in the [http-reply-from-proxy.py example](https://github.com/mitmproxy/mitmproxy/blob/main/examples/addons/http-reply-from-proxy.py).
  ([#6117](https://github.com/mitmproxy/mitmproxy/pull/6117), @Semnodime)
* Added option to specify an elliptic curve for key exchange between mitmproxy <-> server
  ([#6170](https://github.com/mitmproxy/mitmproxy/pull/6170), @Mike-Ki-ASD)
* Add "Prettier" code linting tool to mitmweb.
  ([#5985](https://github.com/mitmproxy/mitmproxy/pull/5985), @alexgershberg)
* When logging exceptions, provide the entire exception object to log handlers
  ([#6295](https://github.com/mitmproxy/mitmproxy/pull/6295), @mhils)
* mitmproxy now requires Python 3.10 or above.
  ([#5954](https://github.com/mitmproxy/mitmproxy/pull/5954), @mhils)

### Breaking Changes

* The `onboarding_port` option has been removed. The onboarding app now responds
  to all requests for the hostname specified in `onboarding_host`.
* `connection.Client` and `connection.Server` now accept keyword arguments only.
  This is a breaking change for custom addons that use these classes directly.

## 02 November 2022: mitmproxy 9.0.1

* The precompiled binaries now ship with OpenSSL 3.0.7, which resolves CVE-2022-3602 and CVE-2022-3786.
* Performance and stability improvements for WireGuard mode.
  ([#5694](https://github.com/mitmproxy/mitmproxy/issues/5694), @mhils, @decathorpe)
* Fix a bug where the standalone Linux binaries would require libffi to be installed.
  ([#5699](https://github.com/mitmproxy/mitmproxy/issues/5699), @mhils)
* Hard exit when mitmproxy cannot write logs, fixes endless loop when parent process exits.
  ([#4669](https://github.com/mitmproxy/mitmproxy/issues/4669), @Prinzhorn)
* Fix a permission error affecting the Docker images.
  ([#5700](https://github.com/mitmproxy/mitmproxy/issues/5700), @mhils)


## 28 October 2022: mitmproxy 9.0.0

### Major Features

* Add Raw UDP support.
  ([#5414](https://github.com/mitmproxy/mitmproxy/pull/5414), @meitinger)
* Add WireGuard mode to enable transparent proxying via WireGuard.
  ([#5562](https://github.com/mitmproxy/mitmproxy/pull/5562), @decathorpe, @mhils)
* Add DTLS support.
  ([#5397](https://github.com/mitmproxy/mitmproxy/pull/5397), @kckeiks).
* Add a quick help bar to mitmproxy.
  ([#5381](https://github.com/mitmproxy/mitmproxy/pull/5381/), [#5652](https://github.com/mitmproxy/mitmproxy/pull/5652), @kckeiks, @mhils).

### Deprecations

* Deprecate `add_log` event hook. Users should use the builtin `logging` module instead.
  See [the docs](https://docs.mitmproxy.org/dev/addons-api-changelog/) for details and upgrade instructions.
  ([#5590](https://github.com/mitmproxy/mitmproxy/pull/5590), @mhils)
* Deprecate `mitmproxy.ctx.log` in favor of Python's builtin `logging` module.
  See [the docs](https://docs.mitmproxy.org/dev/addons-api-changelog/) for details and upgrade instructions.
  ([#5590](https://github.com/mitmproxy/mitmproxy/pull/5590), @mhils)

### Breaking Changes

 * The `mode` option is now a list of server specs instead of a single spec.
   The CLI interface is unaffected, but users may need to update their `config.yaml`.
   ([#5393](https://github.com/mitmproxy/mitmproxy/pull/5393), @mhils)

### Full Changelog

* Mitmproxy binaries now ship with Python 3.11.
  ([#5678](https://github.com/mitmproxy/mitmproxy/issues/5678), @mhils)
* One mitmproxy instance can now spawn multiple proxy servers.
  ([#5393](https://github.com/mitmproxy/mitmproxy/pull/5393), @mhils)
* Add syntax highlighting to JSON and msgpack content view.
  ([#5623](https://github.com/mitmproxy/mitmproxy/issues/5623), @SapiensAnatis)
* Add MQTT content view.
  ([#5588](https://github.com/mitmproxy/mitmproxy/pull/5588), @nikitastupin, @abbbe)
* Setting `connection_strategy` to `lazy` now also disables early
  upstream connections to fetch TLS certificate details.
  ([#5487](https://github.com/mitmproxy/mitmproxy/pull/5487), @mhils)
* Fix order of event hooks on startup.
  ([#5376](https://github.com/mitmproxy/mitmproxy/issues/5376), @meitinger)
* Include server information in bind/listen errors.
  ([#5495](https://github.com/mitmproxy/mitmproxy/pull/5495), @meitinger)
* Include information about lazy connection_strategy in related errors.
  ([#5465](https://github.com/mitmproxy/mitmproxy/pull/5465), @meitinger, @mhils)
* Fix `tls_version_server_min` and `tls_version_server_max` options.
  ([#5546](https://github.com/mitmproxy/mitmproxy/issues/5546), @mhils)
* Added Magisk module generation for Android onboarding.
  ([#5547](https://github.com/mitmproxy/mitmproxy/pull/5547), @jorants)
* Update Linux binary builder to Ubuntu 20.04, bumping the minimum glibc version to 2.31.
  ([#5547](https://github.com/mitmproxy/mitmproxy/pull/5547), @jorants)
* Add "Save filtered" button in mitmweb.
  ([#5531](https://github.com/mitmproxy/mitmproxy/pull/5531), @rnbwdsh, @mhils)
* Render application/prpc content as gRPC/Protocol Buffers
  ([#5568](https://github.com/mitmproxy/mitmproxy/pull/5568), @selfisekai)
* Mitmweb now supports `content_view_lines_cutoff`.
  ([#5548](https://github.com/mitmproxy/mitmproxy/pull/5548), @sanlengjingvv)
* Fix a mitmweb crash when scrolling down the flow list.
  ([#5507](https://github.com/mitmproxy/mitmproxy/pull/5507), @LIU-shuyi)
* Add HTTP/3 binary frame content view.
  ([#5582](https://github.com/mitmproxy/mitmproxy/pull/5582), @mhils)
* Fix mitmweb not properly opening a browser and being stuck on some Linux.
  ([#5522](https://github.com/mitmproxy/mitmproxy/issues/5522), @Prinzhorn)
* Fix race condition when updating mitmweb WebSocket connections that are closing.
  ([#5405](https://github.com/mitmproxy/mitmproxy/issues/5405), [#5686](https://github.com/mitmproxy/mitmproxy/issues/5686), @mhils)
* Fix mitmweb crash when using filters.
  ([#5658](https://github.com/mitmproxy/mitmproxy/issues/5658), [#5661](https://github.com/mitmproxy/mitmproxy/issues/5661), @LIU-shuyi, @mhils)
* Fix missing default port when starting a browser.
  ([#5687](https://github.com/mitmproxy/mitmproxy/issues/5687), @rbdixon)
* Add docs for transparent mode on Windows.
  ([#5402](https://github.com/mitmproxy/mitmproxy/issues/5402), @stephenspol)

## 28 June 2022: mitmproxy 8.1.1

* Support specifying the local address for outgoing connections
  ([#5364](https://github.com/mitmproxy/mitmproxy/discussions/5364), @meitinger)
* Fix a bug where an excess empty chunk has been sent for chunked HEAD request.
  ([#5372](https://github.com/mitmproxy/mitmproxy/discussions/5372), @jixunmoe)
* Drop pkg_resources dependency.
  ([#5401](https://github.com/mitmproxy/mitmproxy/issues/5401), @PavelICS)
* Fix huge (>65kb) http2 responses corrupted.
  ([#5428](https://github.com/mitmproxy/mitmproxy/issues/5428), @dhabensky)
* Remove overambitious assertions in the HTTP state machine,
  fix some error handling.
  ([#5383](https://github.com/mitmproxy/mitmproxy/issues/5383), @mhils)
* Use default_factory for parser_options.
  ([#5474](https://github.com/mitmproxy/mitmproxy/issues/5474), @rathann)

## 15 May 2022: mitmproxy 8.1.0

* DNS support
  ([#5232](https://github.com/mitmproxy/mitmproxy/pull/5232), @meitinger)
* Mitmproxy now requires Python 3.9 or above.
  ([#5233](https://github.com/mitmproxy/mitmproxy/issues/5233), @mhils)
* Fix a memory leak in mitmdump where flows were kept in memory.
  ([#4786](https://github.com/mitmproxy/mitmproxy/issues/4786), @mhils)
* Replayed flows retain their current position in the flow list.
  ([#5227](https://github.com/mitmproxy/mitmproxy/issues/5227), @mhils)
* Periodically send HTTP/2 ping frames to keep connections alive.
  ([#5046](https://github.com/mitmproxy/mitmproxy/issues/5046), @EndUser509)
* Console Performance Improvements
  ([#3427](https://github.com/mitmproxy/mitmproxy/issues/3427), @BkPHcgQL3V)
* Warn users if server side event responses are received without streaming.
  ([#4469](https://github.com/mitmproxy/mitmproxy/issues/4469), @mhils)
* Add flatpak support to the browser addon
  ([#5200](https://github.com/mitmproxy/mitmproxy/issues/5200), @pauloromeira)
* Add example addon to dump contents to files based on a filter expression
  ([#5190](https://github.com/mitmproxy/mitmproxy/issues/5190), @redraw)
* Fix a bug where the wrong SNI is sent to an upstream HTTPS proxy
  ([#5109](https://github.com/mitmproxy/mitmproxy/issues/5109), @mhils)
* Make sure that mitmproxy displays error messages on startup.
  ([#5225](https://github.com/mitmproxy/mitmproxy/issues/5225), @mhils)
* Add example addon for domain fronting.
  ([#5217](https://github.com/mitmproxy/mitmproxy/issues/5217), @randomstuff)
* Improve cut addon to better handle binary contents
  ([#3965](https://github.com/mitmproxy/mitmproxy/issues/3965), @mhils)
* Fix text truncation for full-width characters
  ([#4278](https://github.com/mitmproxy/mitmproxy/issues/4278), @kjy00302)
* Fix mitmweb export copy failed in non-secure domain.
  ([#5264](https://github.com/mitmproxy/mitmproxy/issues/5264), @Pactortester)
* Add example script for manipulating cookies.
  ([#5278](https://github.com/mitmproxy/mitmproxy/issues/5278), @WillahScott)
* When opening an external viewer for message contents, mailcap files are not considered anymore.
  This preempts the upcoming deprecation of Python's `mailcap` module.
  ([#5297](https://github.com/mitmproxy/mitmproxy/issues/5297), @KORraNpl)
* Fix hostname encoding for IDNA domains in upstream mode.
  ([#5316](https://github.com/mitmproxy/mitmproxy/issues/5316), @nneonneo)
* Fix hot reloading of contentviews.
  ([#5319](https://github.com/mitmproxy/mitmproxy/issues/5319), @nneonneo)
* Ignore HTTP/2 information responses instead of raising an error.
  ([#5332](https://github.com/mitmproxy/mitmproxy/issues/5332), @mhils)
* Improve performance and memory usage by reusing OpenSSL contexts.
  ([#5339](https://github.com/mitmproxy/mitmproxy/issues/5339), @mhils)
* Fix handling of multiple Cookie headers when proxying HTTP/2 to HTTP/1
  ([#5337](https://github.com/mitmproxy/mitmproxy/issues/5337), @rinsuki)
* Improve http_manipulate_cookies.py example.
  ([#5578](https://github.com/mitmproxy/mitmproxy/issues/5578), @insilications)

## 19 March 2022: mitmproxy 8.0.0

### Major Changes

* Major improvements to the web interface (@gorogoroumaru)
* Event hooks can now be async (@nneonneo, [#5106](https://github.com/mitmproxy/mitmproxy/issues/5106))
* New [`tls_{established,failed}_{client,server}` event hooks](https://docs.mitmproxy.org/dev/api/events.html#TLSEvents)
  to record negotiation success/failure (@mhils, [#4790](https://github.com/mitmproxy/mitmproxy/pull/4790))

### Security Fixes

* [CVE-2022-24766](https://github.com/mitmproxy/mitmproxy/security/advisories/GHSA-gcx2-gvj7-pxv3):
  Fix request smuggling vulnerability reported by @zeyu2001 (@mhils)

### Full Changelog

* Support proxy authentication for SOCKS v5 mode (@starplanet)
* Make it possible to ignore connections in the tls_clienthello event hook (@mhils)
* fix some responses not being decoded properly if the encoding was uppercase (#4735, @Mattwmaster58)
* Trigger event hooks for flows with semantically invalid requests, for example invalid content-length headers (@mhils)
* Improve error message on TLS version mismatch (@mhils)
* Windows: Switch to Python's default asyncio event loop, which increases the number of sockets
  that can be processed simultaneously (@mhils)
* Add `client_replay_concurrency` option, which allows more than one client replay request to be in-flight at a time. (@rbdixon)
* New content view which handles gRPC/protobuf. Allows to apply custom definitions to visualize different field decodings.
  Includes example addon which applies custom definitions for selected gRPC traffic (@mame82)
* Fix a crash caused when editing string option (#4852, @rbdixon)
* Base container image bumped to Debian 11 Bullseye (@Kriechi)
* Upstream replays don't do CONNECT on plaintext HTTP requests (#4876, @HoffmannP)
* Remove workarounds for old pyOpenSSL versions (#4831, @KarlParkinson)
* Add fonts to asset filter (~a) (#4928, @elespike)
* Fix bug that crashed when using `view.flows.resolve` (#4916, @rbdixon)
* Fix a bug where `running()` is invoked twice on startup (#3584, @mhils)
* Correct documentation example for User-Agent header modification (#4997, @jamesyale)
* Fix random connection stalls (#5040, @EndUser509)
* Add `n` new flow keybind to mitmweb (#5061, @ianklatzco)
* Fix compatibility with BoringSSL (@pmoulton)
* Added `WebSocketMessage.injected` flag (@Prinzhorn)
* Add example addon for saving streamed data to individual files (@EndUser509)
* Change connection event hooks to be blocking.
  Processing will only resume once the event hook has finished. (@Prinzhorn)
* Reintroduce `Flow.live`, which signals if a flow belongs to a currently active connection. (#4207, @mhils)
* Speculative fix for some rare HTTP/2 connection stalls (#5158, @EndUser509)
* Add ability to specify custom ports with LDAP authentication (#5068, @demonoidvk)
* Add support for rotating saved streams every hour or day (@EndUser509)
* Console Improvements on Windows (@mhils)
* Fix processing of `--set` options (#5067, @marwinxxii)
* Lowercase user-added header names and emit a log message to notify the user when using HTTP/2 (#4746, @mhils)
* Exit early if there are errors on startup (#4544, @mhils)
* Fixed encoding guessing: only search for meta tags in HTML bodies (##4566, @Prinzhorn)
* Binaries are now built with Python 3.10 (@mhils)

## 28 September 2021: mitmproxy 7.0.4

* Do not add a Content-Length header for chunked HTTP/1 messages (@matthewhughes934)

## 16 September 2021: mitmproxy 7.0.3

* [CVE-2021-39214](https://github.com/mitmproxy/mitmproxy/security/advisories/GHSA-22gh-3r9q-xf38):
  Fix request smuggling vulnerabilities reported by @chinchila (@mhils)
* Expose TLS 1.0 as possible minimum version on older pyOpenSSL releases (@mhils)
* Fix compatibility with Python 3.10 (@mhils)

## 4 August 2021: mitmproxy 7.0.2

* Fix a WebSocket crash introduced in 7.0.1 (@mhils)

## 3 August 2021: mitmproxy 7.0.1

* Performance: Re-use OpenSSL contexts to enable TLS session resumption (@mhils)
* Disable HTTP/2 CONNECT for Secure Web Proxies to fix compatibility with Firefox (@mhils)
* Use local IP address as certificate subject if no other info is available (@mhils)
* Make it possible to return multiple chunks for HTTP stream modification (@mhils)
* Don't send WebSocket CONTINUATION frames when the peer does not send any (@Pilphe)
* Fix HTTP stream modify example. (@mhils)
* Fix a crash caused by no-op assignments to `Server.address` (@SaladDais)
* Fix a crash when encountering invalid certificates (@mhils)
* Fix a crash when pressing the Home/End keys in some screens (@rbdixon)
* Fix a crash when reading corrupted flow dumps (@mhils)
* Fix multiple crashes on flow export (@mhils)
* Fix a bug where ASGI apps did not see the request body (@mhils)
* Minor documentation improvements (@mhils)

## 16 July 2021: mitmproxy 7.0

### New Proxy Core (@mhils, [blog post](https://www.mitmproxy.org/posts/releases/mitmproxy7/))

Mitmproxy has a completely new proxy core, fixing many longstanding issues:

* **Secure Web Proxy:** Mitmproxy now supports TLS-over-TLS to already encrypt the connection to the proxy.
* **Server-Side Greetings:** Mitmproxy now supports proxying raw TCP connections, including ones that start
  with a server-side greeting (e.g. SMTP).
* **HTTP/1 – HTTP/2 Interoperability:** mitmproxy can now accept an HTTP/2 connection from the client,
  and forward it to an HTTP/1 server.
* **HTTP/2 Redirects:** The request destination can now be changed on HTTP/2 flows.
* **Connection Strategy:** Users can now specify if they want mitmproxy to eagerly connect upstream
  or wait as long as possible. Eager connections are required to detect protocols with server-side
  greetings, lazy connections enable the replay of responses without connecting to an upstream server.
* **Timeout Handling:** Mitmproxy will now clean up idle connections and also abort requests if the client disconnects
  in the meantime.
* **Host Header-based Proxying:** If the request destination is unknown, mitmproxy now falls back to proxying
  based on the Host header. This means that requests can often be redirected to mitmproxy using
  DNS spoofing only.
* **Internals:** All protocol logic is now separated from I/O (["sans-io"](https://sans-io.readthedocs.io/)).
  This greatly improves testing capabilities, prevents a wide array of race conditions, and increases
  proper isolation between layers.

### Additional Changes

* mitmproxy's command line interface now supports Windows (@mhils)
* The `clientconnect`, `clientdisconnect`, `serverconnect`, `serverdisconnect`, and `log`
  events have been replaced with new events, see addon documentation for details (@mhils)
* Contentviews now implement `render_priority` instead of `should_render`, allowing more specialization (@mhils)
* Addition of block_list option to block requests with a set status code (@ericbeland)
* Make mitmweb columns configurable and customizable (@gorogoroumaru)
* Automatic JSON view mode when `+json` suffix in content type (@kam800)
* Use pyca/cryptography to generate certificates, not pyOpenSSL (@mhils)
* Remove the legacy protocol stack (@Kriechi)
* Remove all deprecated pathod and pathoc tools and modules (@Kriechi)
* In reverse proxy mode, mitmproxy now does not assume TLS if no scheme
  is given but a custom port is provided (@mhils)
* Remove the following options: `http2_priority`, `relax_http_form_validation`, `upstream_bind_address`,
  `spoof_source_address`, and `stream_websockets`. If you depended on one of them please let us know.
  mitmproxy never phones home, which means we don't know how prominently these options were used. (@mhils)
* Fix IDNA host 'Bad HTTP request line' error (@grahamrobbins)
* Pressing `?` now exits console help view (@abitrolly)
* `--modify-headers` now works correctly when modifying a header that is also part of the filter expression (@Prinzhorn)
* Fix SNI-related reproducibility issues when exporting to curl/httpie commands. (@dkasak)
* Add option `export_preserve_original_ip` to force exported command to connect to IP from original request.
  Only supports curl at the moment. (@dkasak)
* Major proxy protocol testing (@r00t-)
* Switch Docker image release to be based on Debian (@PeterDaveHello)
* Multiple Browsers: The `browser.start` command may be executed more than once to start additional
  browser sessions. (@rbdixon)
* Improve readability of SHA256 fingerprint. (@wrekone)
* Metadata and Replay Flow Filters: Flows may be filtered based on metadata and replay status. (@rbdixon)
* Flow control: don't read connection data faster than it can be forwarded. (@hazcod)
* Docker images for ARM64 architecture (@hazcod, @mhils)
* Fix parsing of certificate issuer/subject with escaped special characters (@Prinzhorn)
* Customize markers with emoji, and filters: The `flow.mark` command may be used to mark a flow with either the default
  "red ball" marker, a single character, or an emoji like `:grapes:`. Use the `~marker` filter to filter on marker
  characters. (@rbdixon)
* New `flow.comment` command to add a comment to the flow. Add `~comment <regex>` filter syntax to search flow comments.
  (@rbdixon)
* Fix multipart forms losing `boundary` values on edit. (@roytu)
* `Transfer-Encoding: chunked` HTTP message bodies are now retained if they are below the stream_large_bodies limit.
  (@mhils)
* `json()` method for HTTP Request and Response instances will return decoded JSON body. (@rbdixon)
* Support for HTTP/2 Push Promises has been dropped. (@mhils)
* Make it possible to set sequence options from the command line. (@Yopi)

## 15 December 2020: mitmproxy 6.0.2

* Fix reading of saved flows in mitmweb.

## 13 December 2020: mitmproxy 6.0.1

* Fix flow serialization in mitmweb.

## 13 December 2020: mitmproxy 6.0

* Mitmproxy now requires Python 3.8 or above.
* Deprecation of pathod and pathoc tools and modules. Future releases will not contain them! (@Kriechi)
* SSLKEYLOGFILE now supports TLS 1.3 secrets (@mhils)
* Fix query parameters in asgiapp addon (@jpstotz)
* Fix command history failing on file I/O errors (@Kriechi)
* Add example addon to suppress unwanted error messages sent by mitmproxy. (@anneborcherding)
* Updated imports and styles for web scanner helper addons. (@anneborcherding)
* Inform when underscore-formatted options are used in client arg. (@jrblixt)
* ASGIApp now ignores loaded HTTP flows from somewhere. (@linw1995)
* Binaries are now built with Python 3.9 (@mhils)
* Fixed the web UI showing blank page on clicking details tab when server address is missing (@samhita-sopho)
* Tests: Replace asynctest with stdlib mock (@felixonmars)
* MapLocal now keeps its configuration when other options are set. (@mhils)
* Host headers with non-standard ports are now properly updated in reverse proxy mode. (@mhils)
* Fix missing host header when replaying HTTP/2 flows (@Granitosaurus)

## 01 November 2020: mitmproxy 5.3

### Full Changelog

* Support for Python 3.9 (@mhils)
* Add MsgPack content viewer (@tasn)
* Use `@charset` to decode CSS files if available (@Prinzhorn)
* Fix links to anticache docs in mitmweb and use HTTPS for links to documentation (@rugk)
* Updated typing for WebsocketMessage.content (@Prinzhorn)
* Add option `console_strip_trailing_newlines`, and no longer strip trailing newlines by default (@capt8bit)
* Prevent transparent mode from connecting to itself in the basic cases (@Prinzhorn)
* Display HTTP trailers in mitmweb (@sanlengjingvv)
* Revamp onboarding app (@mhils)
* Add ASGI support for embedded apps (@mhils)
* Updated raw exports to not remove headers (@wchasekelley)
* Fix file unlinking before external viewer finishes loading (@wchasekelley)
* Add --cert-passphrase command line argument (@mirosyn)
* Add interactive tutorials to the documentation (@mplattner)
* Support `deflateRaw` for `Content-Encoding`'s (@kjoconnor)
* Fix broken requests without body on HTTP/2 (@Kriechi)
* Add support for sending (but not parsing) HTTP Trailers to the HTTP/1.1 protocol (@bburky)
* Add support to echo http trailers in dumper addon (@shiv6146)
* Fix OpenSSL requiring different CN for root and leaf certificates (@mhils)
* ... and various other fixes, documentation improvements, dependency version bumps, etc.

## 18 July 2020: mitmproxy 5.2

* Add Filter message to mitmdump (@sarthak212)
* Display TCP flows at flow list (@Jessonsotoventura, @nikitastupin, @mhils)
* Colorize JSON Contentview (@sarthak212)
* Fix console crash when entering regex escape character in half-open string (@sarthak212)
* Integrate contentviews to TCP flow details (@nikitastupin)
* Added add-ons that enhance the performance of web application scanners (@anneborcherding)
* Increase WebSocket message timestamp precision (@JustAnotherArchivist)
* Fix HTTP reason value on HTTP/2 reponses (@rbdixon)
* mitmweb: support wslview to open a web browser (@G-Rath)
* Fix dev version detection with parent git repo (@JustAnotherArchivist)
* Restructure examples and supported addons (@mhils)
* Certificate generation: mark SAN as critical if no CN is set (@mhils)
* Simplify Replacements with new ModifyBody addon (@mplattner)
* Rename SetHeaders addon to ModifyHeaders (@mplattner)
* mitmweb: "New -> File" menu option has been renamed to "Clear All" (@yogeshojha)
* Add new MapRemote addon to rewrite URLs of requests (@mplattner)
* Add support for HTTP Trailers to the HTTP/2 protocol (@sanlengjingvv and @Kriechi)
* Fix certificate runtime error during expire cleanup (@gorogoroumaru)
* Fixed the DNS Rebind Protection for secure support of IPv6 addresses (@tunnelpr0)
* WebSockets: match the HTTP-WebSocket flow for the ~websocket filter (@Kriechi)
* Fix deadlock caused by the "replay.client.stop" command (@gorogoroumaru)
* Add new MapLocal addon to serve local files instead of remote resources (@mplattner and @mhils)
* Add minimal TCP interception and modification (@nikitastupin)
* Add new CheckSSLPinning addon to check SSL-Pinning on client (@su-vikas)
* Add a JSON dump script: write data into a file or send to an endpoint as JSON (@emedvedev)
* Fix console output formatting (@sarthak212)
* Add example for proxy authentication using selenium (@anneborcherding and @weichweich)

## 13 April 2020: mitmproxy 5.1.1

* Fixed Docker images not starting due to missing shell

## 13 April 2020: mitmproxy 5.1

### Major Changes

* Initial Support for TLS 1.3

### Full Changelog

* Reduce leaf certificate validity to one year due to upcoming browser changes (@mhils)
* Rename mitmweb's `web_iface` option to `web_host` for consistency (@oxr463)
* Sending a SIGTERM now exits mitmproxy without prompt, SIGINT still asks (@ThinkChaos)
* Don't force host header on outgoing requests (@mhils)
* Additional documentation and examples for WebSockets (@Kriechi)
* Gracefully handle hyphens in domain names (@matosconsulting)
* Fix header replacement count (@naivekun)
* Emit serverconnect event only after a connection has been established (@Prinzhorn)
* Fix ValueError in table mode of server replay flow (@ylmrx)
* HTTP/2: send all stream reset types to other connection (@rohfle)
* HTTP/2: fix WINDOW_UPDATE swallowed on closed streams (@Kriechi)
* Fix wrong behavior of --allow-hosts options (@BlownSnail)
* Additional and updated documentation for examples, WebSockets, Getting Started (@Kriechi)

## 27 December 2019: mitmproxy 5.0.1

* Fixed precompiled Linux binaries to not crash in table mode
* Display webp images in mitmweb (@cixtor)

## 16 December 2019: mitmproxy 5.0

### Major Changes

* Added new Table UI (@Jessonsotoventura)
* Added EKU extension to certificates. This fixes support for macOS Catalina (@vin01)

### Security Fixes

* Fixed command injection vulnerabilities when exporting flows as curl/httpie commands (@cript0nauta)
* Do not echo unsanitized user input in HTTP error responses (@fimad)

### Full Changelog

* Moved to GitHub CI for Continuous Integration, dropping support for old Linux and macOS releases. (#3728)
* Vastly improved command parsing, in particular for setting flow filters (@typoon)
* Added a new flow export for raw responses (@mckeimic)
* URLs are now edited in an external editor (@Jessonsotoventura)
* mitmproxy now has a command history (@typoon)
* Added terminal like keyboard shortcuts for the command bar (ctrl+w, ctrl+a, ctrl+f, ...) (@typoon)
* Fixed issue with improper handling of non-ascii characters in URLs (@rjt-gupta)
* Filtering can now use unicode characters (@rjt-gupta)
* Fixed issue with user keybindings not being able to override default keybindings
* Improved installation instructions
* Added support for IPV6-only environments (@sethb157)
* Fixed bug with server replay (@rjt-gupta)
* Fixed issue with duplicate error responses (@ccssrryy)
* Users can now set a specific external editor using $MITMPROXY_EDITOR (@rjt-gupta)
* Config file can now be called `config.yml` or `config.yaml` (@ylmrx)
* Fixed crash on `view.focus.[next|prev]` (@ylmrx)
* Updated documentation to help using mitmproxy certificate on Android (@jannst)
* Added support to parse IPv6 entries from `pfctl` on MacOS. (@tomlabaude)
* Fixed instructions on how to build the documentation (@jannst)
* Added a new `--allow-hosts` option (@pierlon)
* Added support for zstd content-encoding (@tsaaristo)
* Fixed issue where the replay server would corrupt the Date header (@tonyb486)
* Improve speed for WebSocket interception (@MathieuBordere)
* Fixed issue with parsing JPEG files. (@lusceu)
* Improve example code style (@BoboTiG)
* Fixed issue converting void responses to HAR (@worldmind)
* Color coded http status codes in mitmweb (@arun-94)
* Added organization to generated certificates (@Abcdefghijklmnopqrstuvwxyzxyz)
* Errors are now displayed on sys.stderr (@JessicaFavin)
* Fixed issue with replay timestamps (@rjt-gupta)
* Fixed copying in mitmweb on macOS (@XZzYassin)

## 31 July 2018: mitmproxy 4.0.4

* Security: Protect mitmweb against DNS rebinding. (CVE-2018-14505, @atx)
* Reduce certificate lifetime to two years to be conformant with
  the current CA/Browser Forum Baseline Requirements. (@muffl0n)
  (https://cabforum.org/2017/03/17/ballot-193-825-day-certificate-lifetimes/)
* Update cryptography to version 2.3.

## 15 June 2018: mitmproxy 4.0.3

* Add support for IPv6 transparent mode on Windows (#3174)
* Add Docker images for ARMv7 - Raspberry Pi (#3190)
* Major overhaul of our release workflow - you probably won't notice it, but for us it's a big thing!
* Fix the Python version detection on Python 3.5, we now show a more intuitive error message (#3188)
* Fix application shutdown on Windows (#3172)
* Fix IPv6 scope suffixes in block addon (#3164)
* Fix options update when added (#3157)
* Fix "Edit Flow" button in mitmweb (#3136)

## 15 June 2018: mitmproxy 4.0.2

* Skipped!

## 17 May 2018: mitmproxy 4.0.1

### Bugfixes

* The previous release had a packaging issue, so we bumped it to v4.0.1 and re-released it.
* This contains no actual bugfixes or new features.

## 17 May 2018: mitmproxy 4.0

### Features

* mitmproxy now requires Python 3.6!
* Moved the core to asyncio - which gives us a very significant performance boost!
* Reduce memory consumption by using `SO_KEEPALIVE` (#3076)
* Export request as httpie command (#3031)
* Configure mitmproxy console keybindings with the keys.yaml file. See docs for more.

### Breaking Changes

* The --conf command-line flag is now --confdir, and specifies the mitmproxy configuration
    directory, instead of the options yaml file (which is at `config.yaml` under the configuration directory).
* `allow_remote` got replaced by `block_global` and `block_private` (#3100)
* No more custom events (#3093)
* The `cadir` option has been renamed to `confdir`
* We no longer magically capture print statements in addons and translate
    them to logs. Please use `ctx.log.info` explicitly.

### Bugfixes

* Correctly block connections from remote clients with IPv4-mapped IPv6 client addresses (#3099)
* Expand `~` in paths during the `cut` command (#3078)
* Remove socket listen backlog constraint
* Improve handling of user script exceptions (#3050, #2837)
* Ignore signal errors on windows
* Fix traceback for commands with un-terminated escape characters (#2810)
* Fix request replay when proxy is bound to local interface (#2647)
* Fix traceback when running scripts on a flow twice (#2838)
* Fix traceback when killing intercepted flow (#2879)
* And lots of typos, docs improvements, revamped examples, and general fixes!

## 05 April 2018: mitmproxy 3.0.4

* Fix an issue that caused mitmproxy to not retry HTTP requests on timeout.
* Various other fixes (@kira0204, @fenilgandhi, @tran-tien-dat, @smonami,
  @luzpaz, @fristonio, @kajojify, @Oliver-Fish, @hcbarry, @jplochocki, @MikeShi42,
  @ghillu, @emilstahl)

## 25 February 2018: mitmproxy 3.0.3

* Fix an issue that caused mitmproxy to lose keyboard control after spawning an external editor.

## 23 February 2018: mitmproxy 3.0.1

* Fix a quote-related issue affecting the mitmproxy console command prompt.

## 22 February 2018: mitmproxy 3.0

### Major Changes

* Commands: A consistent, typed mechanism that allows addons to expose actions
  to users.
* Options: A typed settings store for use by mitmproxy and addons.
* Shift most of mitmproxy's own functionality into addons.
* Major improvements to mitmproxy console, including an almost complete
  rewrite of the user interface, integration of commands, key bindings, and
  multi-pane layouts.
* Major Improvements to mitmproxy’s web interface, mitmweb. (Matthew Shao,
  Google Summer of Code 2017)
* Major Improvements to mitmproxy’s content views and protocol layers (Ujjwal
  Verma, Google Summer of Code 2017)
* Faster JavaScript and CSS beautifiers. (Ujjwal Verma)

### Minor Changes

* Vastly improved JavaScript test coverage (Matthew Shao)
* Options editor for mitmweb (Matthew Shao)
* Static web-based flow viewer (Matthew Shao)
* Request streaming for HTTP/1.x and HTTP/2 (Ujjwal Verma)
* Implement more robust content views using Kaitai Struct (Ujjwal Verma)
* Protobuf decoding now works without protoc being installed on the host
  system (Ujjwal Verma)
* PNG, GIF, and JPEG can now be parsed without Pillow, which simplifies
  mitmproxy installation and moves parsing from unsafe C to pure Python (Ujjwal Verma)
* Add parser for ICO files (Ujjwal Verma)
* Migrate WebSockets implementation to wsproto. This reduces code size and
  adds WebSocket compression support. (Ujjwal Verma)
* Add “split view” to split mitmproxy’s UI into two separate panes.
* Add key binding viewer and editor
* Add a command to spawn a preconfigured Chrome browser instance from
  mitmproxy
* Fully support mitmproxy under the Windows Subsystem for Linux (WSL), work
  around display errors
* Add XSS scanner addon (@ddworken)
* Add ability to toggle interception (@mattweidner)
* Numerous documentation improvements (@pauloromeira, @rst0git, @rgerganov,
  @fulldecent, @zhigang1992, @F1ashhimself, @vinaydargar, @jonathanrfisher1,
  @BasThomas, @LuD1161, @ayamamori, @TomTasche)
* Add filters for websocket flows (@s4chin)
* Make it possible to create a response to CONNECT requests in http_connect
  (@mengbiping)
* Redirect stdout in scripts to ctx.log.warn (@nikofil)
* Fix a crash when clearing the event log (@krsoninikhil)
* Store the generated certificate for each flow (@dlenski)
* Add --keep-host-header to retain the host header in reverse proxy mode
  (@krsoninikhil)
* Fix setting palette options (@JordanLoehr)
* Fix a crash with brotli encoding (@whackashoe)
* Provide certificate installation instructions on mitm.it (@ritiek)
* Fix a bug where we did not properly fall back to IPv4 when IPv6 is unavailable (@titeuf87)
* Fix transparent mode on IPv6-enabled macOS systems (@Ga-ryo)
* Fix handling of HTTP messages with multiple Content-Length headers (@surajt97)
* Fix IPv6 authority form parsing in CONNECT requests (@r1b)
* Fix event log display in mitmweb (@syahn)
* Remove private key from PKCS12 file in ~/.mitmproxy (@ograff).
* Add LDAP as a proxy authentication backend (@charlesdhdt)
* Use mypy to check the whole codebase (@iharsh234)
* Fix a crash when duplicating flows (@iharsh234)
* Fix testsuite when the path contains a “.” (@felixonmars)
* Store proxy authentication with flows (@lymanZerga11)
* Match ~d and ~u filters against pretty_host (@dequis)
* Update WBXML content view (@davidpshaw)
* Handle HEAD requests for mitm.it to support Chrome in transparent mode on
  iOS (@tomlabaude)
* Update dns spoofing example to use --keep-host-header (@krsoninikhil)
* Call error handler on HTTPException (@tarnacious)
* Make it possible to remove TLS from upstream HTTP connections
* Update to pyOpenSSL 17.5, cryptography 2.1.4, and OpenSSL 1.1.0g
* Make it possible to retroactively increase log verbosity.
* Make logging from addons thread-safe
* Tolerate imports in user scripts that match hook names
  (`from mitmproxy import log`)
* Update mitmweb to React 16, which brings performance improvements
* Fix a bug where reverting duplicated flows crashes mitmproxy
* Fix a bug where successive requests are sent to the wrong host after a
  request has been redirected.
* Fix a bug that binds outgoing connections to the wrong interface
* Fix a bug where custom certificates are ignored in reverse proxy mode
* Fix import of flows that have been created with mitmproxy 0.17
* Fix formatting of (IPv6) IP addresses in a number of places
* Fix replay for HTTP/2 flows
* Decouple mitmproxy version and flow file format version
* Fix a bug where “mitmdump -nr” does not exit automatically
* Fix a crash when exporting flows to curl
* Fix formatting of sticky cookies
* Improve script reloading reliability by polling the filesystem instead of using watchdog
* Fix a crash when refreshing Set-Cookie headers
* Add connection indicator to mitmweb to alert users when the proxy server stops running
* Add support for certificates with cyrillic domains
* Simplify output of mitmproxy --version
* Add Request.make to simplify request creation in scripts
* Pathoc: Include a host header on CONNECT requests
* Remove HTML outline contentview (#2572)
* Remove Python and Locust export (#2465)
* Remove emojis from tox.ini because flake8 cannot parse that. :(

## 28 April 2017: mitmproxy 2.0.2

* Fix mitmweb's Content-Security-Policy to work with Chrome 58+
* HTTP/2: actually use header normalization from hyper-h2

## 15 March 2017: mitmproxy 2.0.1

* bump cryptography dependency
* bump pyparsing dependency
* HTTP/2: use header normalization from hyper-h2

## 21 February 2017: mitmproxy 2.0

* HTTP/2 is now enabled by default.
* Image ContentView: Parse images with Kaitai Struct (kaitai.io) instead of Pillow.
  This simplifies installation, reduces binary size, and allows parsing in pure Python.
* Web: Add missing flow filters.
* Add transparent proxy support for OpenBSD.
* Check the mitmproxy CA for expiration and warn the user to regenerate it if necessary.
* Testing: Tremendous improvements, enforced 100% coverage for large parts of the
  codebase, increased overall coverage.
* Enforce individual coverage: one source file -> one test file with 100% coverage.
* A myriad of other small improvements throughout the project.
* Numerous bugfixes.

## 26 December 2016: mitmproxy 1.0

* All mitmproxy tools are now Python 3 only! We plan to support Python 3.5 and higher.
* Web-Based User Interface: Mitmproxy now officially has a web-based user interface
  called mitmweb. We consider it stable for all features currently exposed
  in the UI, but it still misses a lot of mitmproxy’s options.
* Windows Compatibility: With mitmweb, mitmproxy is now usable on Windows.
  We are also introducing an installer (kindly sponsored by BitRock) that
  simplifies setup.
* Configuration: The config file format is now a single YAML file. In most cases,
  converting to the new format should be trivial - please see the docs for
  more information.
* Console: Significant UI improvements - including sorting of flows by
  size, type and url, status bar improvements, much faster indentation for
  HTTP views, and more.
* HTTP/2: Significant improvements, but is temporarily disabled by default
  due to wide-spread protocol implementation errors on some large website
* WebSocket: The protocol implementation is now mature, and is enabled by
  default. Complete UI support is coming in the next release. Hooks for
  message interception and manipulation are available.
* A myriad of other small improvements throughout the project.

## 16 October 2016: mitmproxy 0.18

* Python 3 Compatibility for mitmproxy and pathod (Shadab Zafar, GSoC 2016)
* Major improvements to mitmweb (Clemens Brunner & Jason Hao, GSoC 2016)
* Internal Core Refactor: Separation of most features into isolated Addons
* Initial Support for WebSockets
* Improved HTTP/2 Support
* Reverse Proxy Mode now automatically adjusts host headers and TLS Server Name Indication
* Improved HAR export
* Improved export functionality for curl, python code, raw http etc.
* Flow URLs are now truncated in the console for better visibility
* New filters for TCP, HTTP and marked flows.
* Mitmproxy now handles comma-separated Cookie headers
* Merge mitmproxy and pathod documentation
* Mitmdump now sanitizes its console output to not include control characters
* Improved message body handling for HTTP messages:
  `.raw_content` provides the message body as seen on the wire
  `.content` provides the decompressed body (e.g. un-gzipped)
  `.text` provides the body decompressed and decoded body
* New HTTP Message getters/setters for cookies and form contents.
* Add ability to view only marked flows in mitmproxy
* Improved Script Reloader (Always use polling, watch for whole directory)
* Use tox for testing
* Unicode support for tnetstrings
* Add dumpfile converters for mitmproxy versions 0.11 and 0.12
* Numerous bugfixes

## 9 April 2016: mitmproxy 0.17

* Simplify repository and release structure. mitmproxy now comes as a single package, including netlib and pathod.
* Rename the Python package from libmproxy to mitmproxy.
* New option to add server certs to client chain (CVE-2016-2402, John Kozyrakis)
* Enable HTTP/2 by default (Thomas Kriechbaumer)
* Improved HAR extractor (Shadab Zafar)
* Add icon for OSX and Windows binaries
* Add content view for query parameters (Will Coster)
* Initial work on Python 3 compatibility
* locust.io export (Zohar Lorberbaum)
* Fix XSS vulnerability in HTTP errors (Will Coster)
* Numerous bugfixes and minor improvements

## 15 February 2016: mitmproxy 0.16

* Completely revised HTTP2 implementation based on hyper-h2 (Thomas Kriechbaumer)
* Export flows as cURL command, Python code or raw HTTP (Shadab Zafar)
* Fixed compatibility with the Android Emulator (Will Coster)
* Script Reloader: Inline scripts are reloaded automatically if modified (Matthew Shao)
* Inline script hooks for TCP mode (Michael J. Bazzinotti)
* Add default ciphers to support iOS9 App Transport Security (Jorge Villacorta)
* Basic Authentication for mitmweb (Guillem Anguera)
* Exempt connections from interception based on TLS Server Name Indication (David Weinstein)
* Provide Python Wheels for faster installation
* Numerous bugfixes and minor improvements

## 4 December 2015: mitmproxy 0.15

* Support for loading and converting older dumpfile formats (0.13 and up)
* Content views for inline script (@chrisczub)
* Better handling of empty header values (Benjamin Lee/@bltb)
* Fix a gnarly memory leak in mitmdump
* A number of bugfixes and small improvements

## 6 November 2015: mitmproxy 0.14

* Statistics: 399 commits, 13 contributors, 79 closed issues, 37 closed
  PRs, 103 days
* Docs: Greatly updated docs now hosted on ReadTheDocs!
  http://docs.mitmproxy.org
* Docs: Fixed Typos, updated URLs etc. (Nick Badger, Ben Lerner, Choongwoo
  Han, onlywade, Jurriaan Bremer)
* mitmdump: Colorized TTY output
* mitmdump: Use mitmproxy's content views for human-readable output (Chris
  Czub)
* mitmproxy and mitmdump: Support for displaying UTF8 contents
* mitmproxy: add command line switch to disable mouse interaction (Timothy
  Elliott)
* mitmproxy: bug fixes (Choongwoo Han, sethp-jive, FreeArtMan)
* mitmweb: bug fixes (Colin Bendell)
* libmproxy: Add ability to fall back to TCP passthrough for non-HTTP
  connections.
* libmproxy: Avoid double-connect in case of TLS Server Name Indication.
  This yields a massive speedup for TLS handshakes.
* libmproxy: Prevent unnecessary upstream connections (macmantrl)
* Inline Scripts: New API for HTTP Headers:
  http://docs.mitmproxy.org/en/latest/dev/models.html#netlib.http.Headers
* Inline Scripts: Properly handle exceptions in `done` hook
* Inline Scripts: Allow relative imports, provide `__file__`
* Examples: Add probabilistic TLS passthrough as an inline script
* netlib: Refactored HTTP protocol handling code
* netlib: ALPN support
* netlib: fixed a bug in the optional certificate verification.
* netlib: Initial Python 3.5 support (this is the first prerequisite for
  3.x support in mitmproxy)

## 24 July 2015: mitmproxy 0.13

* Upstream certificate validation. See the --verify-upstream-cert,
  --upstream-trusted-confdir and --upstream-trusted-ca parameters. Thanks to
  Kyle Morton (github.com/kyle-m) for his work on this.
* Add HTTP transparent proxy mode. This uses the host headers from HTTP
  traffic (rather than SNI and IP address information from the OS) to
  implement perform transparent proxying. Thanks to github.com/ijiro123 for
  this feature.
* Add ~src and ~dst REGEX filters, allowing matching on source and
  destination addresses in the form of <IP>:<Port>
* mitmproxy console: change g/G keyboard shortcuts to match less. Thanks to
  Jose Luis Honorato (github.com/jlhonora).
* mitmproxy console: Flow marking and unmarking. Marked flows are not
  deleted when the flow list is cleared. Thanks to Jake Drahos
  (github.com/drahosj).
* mitmproxy console: add marking of flows
* Remove the certforward feature. It was added to allow exploitation of
  #gotofail, which is no longer a common vulnerability. Permitting this
  hugely increased the complexity of packaging and distributing mitmproxy.

## 3 June 2015: mitmproxy 0.12.1

* mitmproxy console: mouse interaction - scroll in the flow list, click on
  flow to view, click to switch between tabs.
* Update our crypto defaults: SHA256, 2048 bit RSA, 4096 bit DH parameters.
* BUGFIX: crash under some circumstances when copying to clipboard.
* BUGFIX: occasional crash when deleting flows.

## 18 May 2015: mitmproxy 0.12

* mitmproxy console: Significant revamp of the UI. The major changes are
  listed below, and in addition almost every aspect of the UI has
  been tweaked, and performance has improved significantly.
* mitmproxy console: A new options screen has been created ("o" shortcut),
  and many options that were previously manipulated directly via a
  keybinding have been moved there.
* mitmproxy console: Big improvement in palettes. This includes improvements
  to all colour schemes. Palettes now set the terminal background colour by
  default, and a new --palette-transparent option has been added to disable
  this.
* mitmproxy console: g/G shortcuts throughout mitmproxy console to jump
  to the beginning/end of the current view.
* mitmproxy console: switch  palettes on the fly from the options screen.
* mitmproxy console: A cookie editor has been added for mitmproxy console
  at long last.
* mitmproxy console: Various components of requests and responses can be
  copied to the clipboard from mitmproxy - thanks to @marceloglezer.
* Support for creating new requests from scratch in mitmproxy console (@marceloglezer).
* SSLKEYLOGFILE environment variable to specify a logging location for TLS
  master keys. This can be used with tools like Wireshark to allow TLS
  decoding.
* Server facing SSL cipher suite specification (thanks to Jim Shaver).
* Official support for transparent proxying on FreeBSD - thanks to Mike C
  (http://github.com/mike-pt).
* Many other small bugfixes and improvemenets throughout the project.

## 29 Dec 2014: mitmproxy 0.11.2

* Configuration files - mitmproxy.conf, mitmdump.conf, common.conf in the
  .mitmproxy directory.
* Better handling of servers that reject connections that are not SNI.
* Many other small bugfixes and improvements.

## 15 November 2014: mitmproxy 0.11.1

* Bug fixes: connection leaks some crashes

## 7 November 2014: mitmproxy 0.11

* Performance improvements for mitmproxy console
* SOCKS5 proxy mode allows mitmproxy to act as a SOCKS5 proxy server
* Data streaming for response bodies exceeding a threshold
  (bradpeabody@gmail.com)
* Ignore hosts or IP addresses, forwarding both HTTP and HTTPS traffic
  untouched
* Finer-grained control of traffic replay, including options to ignore
  contents or parameters when matching flows (marcelo.glezer@gmail.com)
* Pass arguments to inline scripts
* Configurable size limit on HTTP request and response bodies
* Per-domain specification of interception certificates and keys (see
  --cert option)
* Certificate forwarding, relaying upstream SSL certificates verbatim (see
  --cert-forward)
* Search and highlighting for HTTP request and response bodies in
  mitmproxy console (pedro@worcel.com)
* Transparent proxy support on Windows
* Improved error messages and logging
* Support for FreeBSD in transparent mode, using pf (zbrdge@gmail.com)
* Content view mode for WBXML (davidshaw835@air-watch.com)
* Better documentation, with a new section on proxy modes
* Generic TCP proxy mode
* Countless bugfixes and other small improvements
* pathod: Hugely improved SSL support, including dynamic generation of certificates
  using the mitproxy cacert

## 7 November 2014: pathod 0.11

* Hugely improved SSL support, including dynamic generation of certificates
  using the mitproxy cacert
* pathoc -S dumps information on the remote SSL certificate chain
* Big improvements to fuzzing, including random spec selection and memoization to avoid repeating randomly generated patterns
* Reflected patterns, allowing you to embed a pathod server response specification in a pathoc request, resolving both on client side. This makes fuzzing proxies and other intermediate systems much better.

## 28 January 2014: mitmproxy 0.10

* Support for multiple scripts and multiple script arguments
* Easy certificate install through the in-proxy web app, which is now
  enabled by default
* Forward proxy mode, that forwards proxy requests to an upstream HTTP server
* Reverse proxy now works with SSL
* Search within a request/response using the "/" and "n" shortcut keys
* A view that beatifies CSS files if cssutils is available
* Bug fix, documentation improvements, and more.

## 25 August 2013: mitmproxy 0.9.2

* Improvements to the mitmproxywrapper.py helper script for OSX.
* Don't take minor version into account when checking for serialized file
  compatibility.
* Fix a bug causing resource exhaustion under some circumstances for SSL
  connections.
* Revamp the way we store interception certificates. We used to store these
  on disk, they're now in-memory. This fixes a race condition related to
  cert handling, and improves compatibility with Windows, where the rules
  governing permitted file names are weird, resulting in errors for some
  valid IDNA-encoded names.
* Display transfer rates for responses in the flow list.
* Many other small bugfixes and improvements.

## 25 August 2013: pathod 0.9.2

* Adapt to interface changes in netlib

## 16 June 2013: mitmproxy 0.9.1

* Use "correct" case for Content-Type headers added by mitmproxy.
* Make UTF environment detection more robust.
* Improved MIME-type detection for viewers.
* Always read files in binary mode (Windows compatibility fix).
* Some developer documentation.

## 15 May 2013: mitmproxy 0.9

* Upstream certs mode is now the default.
* Add a WSGI container that lets you host in-proxy web applications.
* Full transparent proxy support for Linux and OSX.
* Introduce netlib, a common codebase for mitmproxy and pathod
  (http://github.com/cortesi/netlib).
* Full support for SNI.
* Color palettes for mitmproxy, tailored for light and dark terminal
  backgrounds.
* Stream flows to file as responses arrive with the "W" shortcut in
  mitmproxy.
* Extend the filter language, including ~d domain match operator, ~a to
  match asset flows (js, images, css).
* Follow mode in mitmproxy ("F" shortcut) to "tail" flows as they arrive.
* --dummy-certs option to specify and preserve the dummy certificate
  directory.
* Server replay from the current captured buffer.
* Huge improvements in content views. We now have viewers for AMF, HTML,
  JSON, Javascript, images, XML, URL-encoded forms, as well as hexadecimal
  and raw views.
* Add Set Headers, analogous to replacement hooks. Defines headers that are set
  on flows, based on a matching pattern.
* A graphical editor for path components in mitmproxy.
* A small set of standard user-agent strings, which can be used easily in
  the header editor.
* Proxy authentication to limit access to mitmproxy
* pathod: Proxy mode. You can now configure clients to use pathod as an
  HTTP/S proxy.
* pathoc: Proxy support, including using CONNECT to tunnel directly to
  targets.
* pathoc: client certificate support.
* pathod: API improvements, bugfixes.

## 15 May 2013: pathod 0.9 (version synced with mitmproxy)

* Pathod proxy mode. You can now configure clients to use pathod as an
  HTTP/S proxy.
* Pathoc proxy support, including using CONNECT to tunnel directly to
  targets.
* Pathoc client certificate support.
* API improvements, bugfixes.

## 16 November 2012: pathod 0.3

A release focusing on shoring up our fuzzing capabilities, especially with
pathoc.

* pathoc -q and -r options, output full request and response text.
* pathod -q and -r options, add full request and response text to pathod's
  log buffer.
* pathoc and pathod -x option, makes -q and -r options log in hex dump
  format.
* pathoc -C option, specify response codes to ignore.
* pathoc -T option, instructs pathoc to ignore timeouts.
* pathoc -o option, a one-shot mode that exits after the first non-ignored
  response.
* pathoc and pathod -e option, which explains the resulting message by
  expanding random and generated portions, and logging a reproducible
  specification.
* Streamline the specification language. HTTP response message is now
  specified using the "r" mnemonic.
* Add a "u" mnemonic for specifying User-Agent strings. Add a set of
  standard user-agent strings accessible through shortcuts.
* Major internal refactoring and cleanup.
* Many bugfixes.

## 22 August 2012: pathod 0.2

* Add pathoc, a pathological HTTP client.
* Add libpathod.test, a truss for using pathod in unit tests.
* Add an injection operator to the specification language.
* Allow Python escape sequences in value literals.
* Allow execution of requests and responses from file, using the new + operator.
* Add daemonization to Pathod, and make it more robust for public-facing use.
* Let pathod pick an arbitrary open port if -p 0 is specified.
* Move from Tornado to netlib, the network library written for mitmproxy.
* Move the web application to Flask.
* Massively expand the documentation.

## 5 April 2012: mitmproxy 0.8

* Detailed tutorial for Android interception. Some features that land in
  this release have finally made reliable Android interception possible.
* Upstream-cert mode, which uses information from the upstream server to
  generate interception certificates.
* Replacement patterns that let you easily do global replacements in flows
  matching filter patterns. Can be specified on the command-line, or edited
  interactively.
* Much more sophisticated and usable pretty printing of request bodies.
  Support for auto-indentation of Javascript, inspection of image EXIF
  data, and more.
* Details view for flows, showing connection and SSL cert information (X
  keyboard shortcut).
* Server certificates are now stored and serialized in saved traffic for
  later analysis. This means that the 0.8 serialization format is NOT
  compatible with 0.7.
* Many other improvements, including bugfixes, and expanded scripting API,
  and more sophisticated certificate handling.

## 20 February 2012: mitmproxy 0.7

* New built-in key/value editor. This lets you interactively edit URL query
  strings, headers and URL-encoded form data.
* Extend script API to allow duplication and replay of flows.
* API for easy manipulation of URL-encoded forms and query strings.
* Add "D" shortcut in mitmproxy to duplicate a flow.
* Reverse proxy mode. In this mode mitmproxy acts as an HTTP server,
  forwarding all traffic to a specified upstream server.
* UI improvements - use unicode characters to make GUI more compact,
  improve spacing and layout throughout.
* Add support for filtering by HTTP method.
* Add the ability to specify an HTTP body size limit.
* Move to typed netstrings for serialization format - this makes 0.7
  backwards-incompatible with serialized data from 0.6!

* Significant improvements in speed and responsiveness of UI.
* Many minor bugfixes and improvements.

## 7 August 2011: mitmproxy 0.6

* New scripting API that allows much more flexible and fine-grained
  rewriting of traffic. See the docs for more info.
* Support for gzip and deflate content encodings. A new "z"
  keybinding in mitmproxy to let us quickly encode and decode content, plus
  automatic decoding for the "pretty" view mode.
* An event log, viewable with the "v" shortcut in mitmproxy, and the
  "-e" command-line flag in mitmdump.
* Huge performance improvements: mitmproxy interface, loading
  large numbers of flows from file.
* A new "replace" convenience method for all flow objects, that does a
  universal regex-based string replacement.
* Header management has been rewritten to maintain both case and order.
* Improved stability for SSL interception.
* Default expiry time on generated SSL certs has been dropped to avoid an
  OpenSSL overflow bug that caused certificates to expire in the distant
  past on some systems.
* A "pretty" view mode for JSON and form submission data.
* Expanded documentation and examples.
* Countless other small improvements and bugfixes.

## 27 June 2011: mitmproxy 0.5

* An -n option to start the tools without binding to a proxy port.
* Allow scripts, hooks, sticky cookies etc. to run on flows loaded from
  save files.
* Regularize command-line options for mitmproxy and mitmdump.
* Add an "SSL exception" to mitmproxy's license to remove possible
  distribution issues.
* Add a --cert-wait-time option to make mitmproxy pause after a new SSL
  certificate is generated. This can pave over small discrepancies in
  system time between the client and server.
* Handle viewing big request and response bodies more elegantly. Only
  render the first 100k of large documents, and try to avoid running the
  XML indenter on non-XML data.
* BUGFIX: Make the "revert" keyboard shortcut in mitmproxy work after a
  flow has been replayed.
* BUGFIX: Repair a problem that sometimes caused SSL connections to consume
  100% of CPU.

## 30 March 2011: mitmproxy 0.4

* Full serialization of HTTP conversations
* Client and server replay
* On-the-fly generation of dummy SSL certificates
* mitmdump has "grown up" into a powerful tcpdump-like tool for HTTP/S
* Dozens of improvements to the mitmproxy console interface
* Python scripting hooks for programmatic modification of traffic

## 01 March 2010: mitmproxy 0.2

* Big speed and responsiveness improvements, thanks to Thomas Roth
* Support urwid 0.9.9
* Terminal beeping based on filter expressions
* Filter expressions for terminal beeps, limits, interceptions and sticky
  cookies can now be passed on the command line.
* Save requests and responses to file
* Split off non-interactive dump functionality into a new tool called
  mitmdump
* "A" will now accept all intercepted connections
* Lots of bugfixes<|MERGE_RESOLUTION|>--- conflicted
+++ resolved
@@ -11,13 +11,10 @@
   ([#7242](https://github.com/mitmproxy/mitmproxy/pull/7242), @mhils)
 - Tighten HTTP detection heuristic to better support custom TCP-based protocols.
   ([#7228](https://github.com/mitmproxy/mitmproxy/pull/7228), @fatanugraha)
-<<<<<<< HEAD
-- `browser.start` command now supports Firefox.
-=======
 - Fix a bug where mitmproxy would incorrectly report that TLS 1.0 and 1.1 are not supported
   with the current OpenSSL build.
   ([#7241](https://github.com/mitmproxy/mitmproxy/pull/7241), @mhils)
->>>>>>> 96a1b934
+- `browser.start` command now supports Firefox.
 
 ## 02 October 2024: mitmproxy 11.0.0
 
