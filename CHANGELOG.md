# Release History

<!--
✨ Please add a bullet point describing your change.                                                             ✨
✨ You do not need to add a pull request reference or author information, this will be done automatically by CI. ✨
-->

## Unreleased: mitmproxy next

* Fix zstd decompression to read across frames.
  ([#6921](https://github.com/mitmproxy/mitmproxy/pull/6921), @zendai)
* Add `HttpConnectedHook` and `HttpConnectErrorHook`
  ([#6930](https://github.com/mitmproxy/mitmproxy/pull/6930), @errorxyz)
<<<<<<< HEAD
* Parse DNS over TCP messages
  ([#6935](https://github.com/mitmproxy/mitmproxy/pull/6935), @errorxyz)
=======
* Fix the issue of non-linear growth in processing time in mitmproxy related to packet size.
  ([#6952](https://github.com/mitmproxy/mitmproxy/pull/6952), @jackfromeast)
>>>>>>> 13e22094

## 12 June 2024: mitmproxy 10.3.1

* Release tags are now prefixed with `v` again.
  ([#6810](https://github.com/mitmproxy/mitmproxy/pull/6810), @mhils)
* Fix a bug where mitmproxy would not exit when `-n` is passed.
  ([#6819](https://github.com/mitmproxy/mitmproxy/pull/6819), @mhils)
* Set the `unbuffered` (stdout/stderr) flag for the `mitmdump` PyInstaller build.
  ([#6821](https://github.com/mitmproxy/mitmproxy/pull/6821), @Prinzhorn)
* Fix a bug where client replay would not work with proxyauth.
  ([#6866](https://github.com/mitmproxy/mitmproxy/pull/6866), @mhils)
* Fix slowdown when sending large amounts of data over HTTP/2.
  ([#6875](https://github.com/mitmproxy/mitmproxy/pull/6875), @aib)
* Add an option to strip HTTPS records from DNS responses to block encrypted ClientHellos.
  ([#6876](https://github.com/mitmproxy/mitmproxy/pull/6876), @errorxyz)
* Add an API to parse HTTPS records from DNS RDATA.
  ([#6884](https://github.com/mitmproxy/mitmproxy/pull/6884), @errorxyz)
* Fix flow export in mitmweb for Safari
  ([#6917](https://github.com/mitmproxy/mitmproxy/pull/6917), @mhils, @canyesilyurt)
* Releases now come with a Sigstore attestations file to demonstrate build provenance.
  ([f05c050](https://github.com/mitmproxy/mitmproxy/commit/f05c050f615b9ab9963707944c893bc94e738525), @mhils)

## 17 April 2024: mitmproxy 10.3.0

* Add support for editing non text files in a hex editor
  ([#6768](https://github.com/mitmproxy/mitmproxy/pull/6768), @wnyyyy)
* Add `server_connect_error` hook that is triggered when connection establishment fails.
  ([#6806](https://github.com/mitmproxy/mitmproxy/pull/6806), @haanhvu, @spacewasp, @mhils)
* Add section in mitmweb for rendering, adding and removing a comment
  ([#6709](https://github.com/mitmproxy/mitmproxy/pull/6709), @lups2000)
* Fix multipart form content view being unusable.
  ([#6653](https://github.com/mitmproxy/mitmproxy/pull/6653), @DaniElectra)
* Documentation Improvements on CA Certificate Generation
  ([#5370](https://github.com/mitmproxy/mitmproxy/pull/5370), @zioalex)
* Make it possible to read flows from stdin with mitmweb.
  ([#6732](https://github.com/mitmproxy/mitmproxy/pull/6732), @jaywor1)
* Update aioquic dependency to >= 1.0.0, < 2.0.0.
  ([#6747](https://github.com/mitmproxy/mitmproxy/pull/6747), @jlaine)
* Fix a bug where async `client_connected` handlers would crash mitmproxy.
  ([#6749](https://github.com/mitmproxy/mitmproxy/pull/6749), @mhils)
* Add button to close flow details panel
  ([#6734](https://github.com/mitmproxy/mitmproxy/pull/6734), @lups2000)
* Ignore SIGPIPE signals when there is lots of traffic.
  Socket errors are handled directly and do not require extra signals
  that generate noise.
  ([#6764](https://github.com/mitmproxy/mitmproxy/pull/6764), @changsin)
* Add primitive websocket interception and modification
  ([#6766](https://github.com/mitmproxy/mitmproxy/pull/6766), @errorxyz)
* Add support for exporting websocket messages when using "raw" export.
  ([#6767](https://github.com/mitmproxy/mitmproxy/pull/6767), @txrp0x9)
* The "save body" feature now also includes WebSocket messages.
  ([#6767](https://github.com/mitmproxy/mitmproxy/pull/6767), @txrp0x9)
* Fix compatibility with older cryptography versions and silence a DeprecationWarning on Python <3.11.
  ([#6790](https://github.com/mitmproxy/mitmproxy/pull/6790), @mhils)
* Fix a bug when proxying unicode domains.
  ([#6796](https://github.com/mitmproxy/mitmproxy/pull/6796), @mhils)


## 07 March 2024: mitmproxy 10.2.4

* Fix a bug where errors during startup would not be displayed when running mitmproxy.
  ([#6719](https://github.com/mitmproxy/mitmproxy/pull/6719), @mhils)
* Use newer cryptography APIs to avoid CryptographyDeprecationWarnings.
  This bumps the minimum required version to cryptography 42.0.
  ([#6718](https://github.com/mitmproxy/mitmproxy/pull/6718), @mhils)


## 06 March 2024: mitmproxy 10.2.3

* Fix a regression where `allow_hosts`/`ignore_hosts` would break with IPv6 connections.
  ([#6614](https://github.com/mitmproxy/mitmproxy/pull/6614), @dqxpb)
* Fix bug where failed CONNECT request URLs are saved to HAR files incorrectly.
  ([#6599](https://github.com/mitmproxy/mitmproxy/pull/6599), @basedBaba)
* Add an arm64 variant for the precompiled macOS app.
  ([#6633](https://github.com/mitmproxy/mitmproxy/pull/6633), @mhils)
* Fix duplicate answers being returned in DNS queries.
  ([#6648](https://github.com/mitmproxymitmproxy/pull/6648), @sujaldev)
* Fix bug where wireguard config is generated with incorrect endpoint when two or more NICs are active.
  ([#6659](https://github.com/mitmproxy/mitmproxy/pull/6659), @basedBaba)
* Fix a regression when leaf cert creation would fail with intermediate CAs in `ca_file`.
  ([#6666](https://github.com/mitmproxy/mitmproxy/pull/6666), @manselmi)
* Add `content_view_lines_cutoff` option to mitmdump
  ([#6692](https://github.com/mitmproxy/mitmproxy/pull/6692), @errorxyz)
* Allow runtime modifications of HTTP flow filters for server replays
  ([#6695](https://github.com/mitmproxy/mitmproxy/pull/6695), @errorxyz)
* Fix bug view options menu in case of overflow
  ([#6697](https://github.com/mitmproxy/mitmproxy/pull/6697), @lups2000)
* Allow --allow-hosts and --ignore-hosts to work together
  ([#6711](https://github.com/mitmproxy/mitmproxy/pull/6711), @dstd)


## 21 January 2024: mitmproxy 10.2.2

* Fix a regression where clientplayback would break due to eager task execution.
  ([#6605](https://github.com/mitmproxy/mitmproxy/pull/6605), @mhils)
* Fix a regression where WebSocket connections would break due to eager task execution.
  ([#6609](https://github.com/mitmproxy/mitmproxy/pull/6609), @mhils)
* Fix bug where insecure HTTP requests are saved incorrectly when exporting to HAR files.
  ([#6578](https://github.com/mitmproxy/mitmproxy/pull/6578), @DaniElectra)
* `allow_hosts`/`ignore_hosts` option now matches against the full `host:port` string.
  ([#6594](https://github.com/mitmproxy/mitmproxy/pull/6594), @LouisAsanaka)


## 06 January 2024: mitmproxy 10.2.1

* Fix a regression introduced in mitmproxy 10.2.0: WireGuard servers
  now bind to all interfaces again.
  ([#6587](https://github.com/mitmproxy/mitmproxy/pull/6587), @mhils)
* Remove stale reference to `ctx.log` in addon documentation.
  ([#6552](https://github.com/mitmproxy/mitmproxy/pull/6552), @brojonat)
* Fix a bug where a traceback is shown during shutdown.
  ([#6581](https://github.com/mitmproxy/mitmproxy/pull/6581), @mhils)


## 04 January 2024: mitmproxy 10.2.0

* *Local Redirect Mode* is now officially available on
  [macOS](https://mitmproxy.org/posts/local-redirect/macos/)
  and [Windows](https://mitmproxy.org/posts/local-redirect/windows/).
  See the linked blog posts for details. (@emanuele-em, @mhils)
* UDP streams are now backed by a new implementation in `mitmproxy_rs`.
  This represents a major API change as UDP traffic is now exposed as streams
  instead of a callback for each packet. (@mhils)
* Fix a regression from mitmproxy 10.1.6 where `ignore_hosts` would terminate requests
  instead of forwarding them.
  ([#6559](https://github.com/mitmproxy/mitmproxy/pull/6559), @mhils)
* `ignore_hosts` now waits for the entire HTTP headers if it suspects the connection to be HTTP.
  ([#6559](https://github.com/mitmproxy/mitmproxy/pull/6559), @mhils)


## 14 December 2023: mitmproxy 10.1.6

* Fix compatibility with Windows Schannel clients, which previously got
  confused by CA and leaf certificate sharing the same Subject Key Identifier.
  ([#6549](https://github.com/mitmproxy/mitmproxy/pull/6549), @driuba and @mhils)
* Change keybinding for exporting flow from "e" to "x" to avoid conflict with "edit" keybinding.
  ([#6225](https://github.com/mitmproxy/mitmproxy/issues/6225), @Llama1412)
* Fix bug where response flows from HAR files had incorrect `content-length` headers
  ([#6548](https://github.com/mitmproxy/mitmproxy/pull/6548), @zanieb)
* Improved handling for `allow_hosts`/`ignore_hosts` options in WireGuard mode (#5930).
  ([#6513](https://github.com/mitmproxy/mitmproxy/pull/6513), @dsphper)
* Fix a bug where TCP connections were not closed properly.
  ([#6543](https://github.com/mitmproxy/mitmproxy/pull/6543), @mhils)
* DNS resolution is now exempted from `ignore_hosts` in WireGuard Mode.
  ([#6513](https://github.com/mitmproxy/mitmproxy/pull/6513), @dsphper)
* Fix case sensitivity of URL added to blocklist
  ([#6493](https://github.com/mitmproxy/mitmproxy/pull/6493), @emanuele-em)
* Fix a bug where logging was stopped prematurely during shutdown.
  ([#6541](https://github.com/mitmproxy/mitmproxy/pull/6541), @mhils)
* For plaintext traffic, `ignore_hosts` now also takes HTTP/1 host headers into account.
  ([#6513](https://github.com/mitmproxy/mitmproxy/pull/6513), @dsphper)
* Fix empty cookie attributes being set to `Key=` instead of `Key`
  ([#5084](https://github.com/mitmproxy/mitmproxy/pull/5084), @Speedlulu)
* Scripts with relative paths are now loaded relative to the config file and not where the command is ran
  ([#4860](https://github.com/mitmproxy/mitmproxy/pull/4860), @Speedlulu)
* Fix `mitmweb` splitter becoming drag and drop.
  ([#6492](https://github.com/mitmproxy/mitmproxy/pull/6492), @xBZZZZ)
* Enhance documentation and add alert log messages when stream_large_bodies and modify_body are set
  ([#6514](https://github.com/mitmproxy/mitmproxy/pull/6514), @rosydawn6)

### Breaking Changes

* Subject Alternative Names are now represented as `cryptography.x509.GeneralNames` instead of `list[str]`
  across the codebase. This fixes a regression introduced in mitmproxy 10.1.1 related to punycode domain encoding.
  ([#6537](https://github.com/mitmproxy/mitmproxy/pull/6537), @mhils)


## 14 November 2023: mitmproxy 10.1.5

* Remove stray `replay-extra` from CLI status bar.
  ([37d62ce](https://github.com/mitmproxy/mitmproxy/commit/37d62ce73ebd57780cff5ecf8b2ee57ec7d8ab30), @mhils)


## 13 November 2023: mitmproxy 10.1.4

* Fix a hang/freeze in the macOS distributions when doing TLS negotiation.
  ([#6480](https://github.com/mitmproxy/mitmproxy/pull/6480), @mhils)
* Update savehar addon to fix creating corrupt har files caused by empty response content
  ([#6459](https://github.com/mitmproxy/mitmproxy/pull/6459), @lain3d)
* Update savehar addon to handle scenarios where "path" key in cookie
  attrs dict is missing.
  ([#6458](https://github.com/mitmproxy/mitmproxy/pull/6458), @pogzyb)
* Add `server_replay_extra` option to serverplayback to define behaviour
  when replayable response is missing.
  ([#6465](https://github.com/mitmproxy/mitmproxy/pull/6465), @dkarandikar)


## 04 November 2023: mitmproxy 10.1.3

* Fix a bug introduced in mitmproxy 10.1.2 where mitmweb would fail to establish
  a WebSocket connection. Affected users may need to clear their browser cache
  or hard-reload mitmweb (Ctrl+Shift+R).
  ([#6454](https://github.com/mitmproxy/mitmproxy/pull/6454), @mhils)


## 03 November 2023: mitmproxy 10.1.2

* Add a raw hex stream contentview.
  ([#6389](https://github.com/mitmproxy/mitmproxy/pull/6389), @mhils)
* Add a contentview for DNS-over-HTTPS.
  ([#6389](https://github.com/mitmproxy/mitmproxy/pull/6389), @mhils)
* Replaced standalone mitmproxy binaries on macOS with an app bundle
  that contains the mitmproxy/mitmweb/mitmdump CLI tools.
  This change was necessary to support macOS code signing requirements.
  Homebrew remains the recommended installation method.
  ([#6447](https://github.com/mitmproxy/mitmproxy/pull/6447), @mhils)
* Fix certificate generation to work with strict mode OpenSSL 3.x clients
  ([#6410](https://github.com/mitmproxy/mitmproxy/pull/6410), @mmaxim)
* Fix path() documentation that the return value might include the query string
  ([#6412](https://github.com/mitmproxy/mitmproxy/pull/6412), @tddschn)
* mitmproxy now officially supports Python 3.12.
  ([#6434](https://github.com/mitmproxy/mitmproxy/pull/6434), @mhils)
* Fix root-relative URLs so that mitmweb can run in subdirectories.
  ([#6411](https://github.com/mitmproxy/mitmproxy/pull/6411), @davet2001)
* Add an optional parameter(ldap search filter key) to ProxyAuth-LDAP.
  ([#6428](https://github.com/mitmproxy/mitmproxy/pull/6428), @outlaws-bai)
* Fix a regression when using the proxyauth addon with clients that (rightfully) reuse connections.
  ([#6432](https://github.com/mitmproxy/mitmproxy/pull/6432), @mhils)


## 27 September 2023: mitmproxy 10.1.1

* Fix certificate generation for punycode domains.
  ([#6382](https://github.com/mitmproxy/mitmproxy/pull/6382), @mhils)
* Fix a bug that would crash mitmweb when opening options.
  ([#6386](https://github.com/mitmproxy/mitmproxy/pull/6386), @mhils)


## 24 September 2023: mitmproxy 10.1.0

* Add support for reading HAR files using the existing flow loading APIs, e.g. `mitmproxy -r example.har`.
  ([#6335](https://github.com/mitmproxy/mitmproxy/pull/6335), @stanleygvi)
* Add support for writing HAR files using the `save.har` command and the `hardump` option for mitmdump.
  ([#6368](https://github.com/mitmproxy/mitmproxy/pull/6368), @stanleygvi)
* Packaging changes:
  - `mitmproxy-rs` does not depend on a protobuf compiler being available anymore,
    we're now also providing a working source distribution for all platforms.
  - On macOS, `mitmproxy-rs` now depends on `mitmproxy-macos`. We only provide binary wheels for this package because
    it contains a code-signed system extension. Building from source requires a valid Apple Developer Id, see CI for
    details.
  - On Windows, `mitmproxy-rs` now depends on `mitmproxy-windows`. We only provide binary wheels for this package to
    simplify our deployment process, see CI for how to build from source.

  ([#6303](https://github.com/mitmproxy/mitmproxy/issues/6303), @mhils)
* Increase maximum dump file size accepted by mitmweb
  ([#6373](https://github.com/mitmproxy/mitmproxy/pull/6373), @t-wy)


## 04 August 2023: mitmproxy 10.0.0

* Add experimental support for HTTP/3 and QUIC.
  ([#5435](https://github.com/mitmproxy/mitmproxy/issues/5435), @meitinger)
* ASGI/WSGI apps can now listen on all ports for a specific hostname.
  This makes it simpler to accept both HTTP and HTTPS.
  ([#5725](https://github.com/mitmproxy/mitmproxy/pull/5725), @mhils)
* Add `replay.server.add` command for adding flows to server replay buffer
  ([#5851](https://github.com/mitmproxy/mitmproxy/pull/5851), @italankin)
* Remove string escaping in raw view.
  ([#5470](https://github.com/mitmproxy/mitmproxy/issues/5470), @stephenspol)
* Updating `Request.port` now also updates the Host header if present.
  This aligns with `Request.host`, which already does this.
  ([#5908](https://github.com/mitmproxy/mitmproxy/pull/5908), @sujaldev)
* Fix editing of multipart HTTP requests from the CLI.
  ([#5148](https://github.com/mitmproxy/mitmproxy/issues/5148), @mhils)
* Add documentation on using Magisk module for intercepting traffic in Android production builds.
  ([#5924](https://github.com/mitmproxy/mitmproxy/pull/5924), @Jurrie)
* Fix a bug where the direction indicator in the message stream view would be in the wrong direction.
  ([#5921](https://github.com/mitmproxy/mitmproxy/issues/5921), @konradh)
* Fix a bug where peername would be None in tls_passthrough script, which would make it not working.
  ([#5904](https://github.com/mitmproxy/mitmproxy/pull/5904), @truebit)
* the `esc` key can now be used to exit the current view
  ([#6087](https://github.com/mitmproxy/mitmproxy/pull/6087), @sujaldev)
* focus-follow shortcut will now work in flow view context too.
  ([#6088](https://github.com/mitmproxy/mitmproxy/pull/6088), @sujaldev)
* Fix a bug where a server connection timeout would cause requests to be issued with a wrong SNI in reverse proxy mode.
  ([#6148](https://github.com/mitmproxy/mitmproxy/pull/6148), @mhils)
* The `server_replay_nopop` option has been renamed to `server_replay_reuse` to avoid confusing double-negation.
  ([#6084](https://github.com/mitmproxy/mitmproxy/issues/6084), @prady0t, @Semnodime)
* Add zstd to valid gRPC encoding schemes.
  ([#6188](https://github.com/mitmproxy/mitmproxy/pull/6188), @tsaaristo)
* For reverse proxy directly accessed via IP address, the IP address is now included
  as a subject in the generated certificate.
  ([#6202](https://github.com/mitmproxy/mitmproxy/pull/6202), @mhils)
* Enable legacy SSL connect when connecting to server if the `ssl_insecure` flag is set.
  ([#6281](https://github.com/mitmproxy/mitmproxy/pull/6281), @DurandA)
* Change wording in the [http-reply-from-proxy.py example](https://github.com/mitmproxy/mitmproxy/blob/main/examples/addons/http-reply-from-proxy.py).
  ([#6117](https://github.com/mitmproxy/mitmproxy/pull/6117), @Semnodime)
* Added option to specify an elliptic curve for key exchange between mitmproxy <-> server
  ([#6170](https://github.com/mitmproxy/mitmproxy/pull/6170), @Mike-Ki-ASD)
* Add "Prettier" code linting tool to mitmweb.
  ([#5985](https://github.com/mitmproxy/mitmproxy/pull/5985), @alexgershberg)
* When logging exceptions, provide the entire exception object to log handlers
  ([#6295](https://github.com/mitmproxy/mitmproxy/pull/6295), @mhils)
* mitmproxy now requires Python 3.10 or above.
  ([#5954](https://github.com/mitmproxy/mitmproxy/pull/5954), @mhils)

### Breaking Changes

* The `onboarding_port` option has been removed. The onboarding app now responds
  to all requests for the hostname specified in `onboarding_host`.
* `connection.Client` and `connection.Server` now accept keyword arguments only.
  This is a breaking change for custom addons that use these classes directly.

## 02 November 2022: mitmproxy 9.0.1

* The precompiled binaries now ship with OpenSSL 3.0.7, which resolves CVE-2022-3602 and CVE-2022-3786.
* Performance and stability improvements for WireGuard mode.
  ([#5694](https://github.com/mitmproxy/mitmproxy/issues/5694), @mhils, @decathorpe)
* Fix a bug where the standalone Linux binaries would require libffi to be installed.
  ([#5699](https://github.com/mitmproxy/mitmproxy/issues/5699), @mhils)
* Hard exit when mitmproxy cannot write logs, fixes endless loop when parent process exits.
  ([#4669](https://github.com/mitmproxy/mitmproxy/issues/4669), @Prinzhorn)
* Fix a permission error affecting the Docker images.
  ([#5700](https://github.com/mitmproxy/mitmproxy/issues/5700), @mhils)


## 28 October 2022: mitmproxy 9.0.0

### Major Features

* Add Raw UDP support.
  ([#5414](https://github.com/mitmproxy/mitmproxy/pull/5414), @meitinger)
* Add WireGuard mode to enable transparent proxying via WireGuard.
  ([#5562](https://github.com/mitmproxy/mitmproxy/pull/5562), @decathorpe, @mhils)
* Add DTLS support.
  ([#5397](https://github.com/mitmproxy/mitmproxy/pull/5397), @kckeiks).
* Add a quick help bar to mitmproxy.
  ([#5381](https://github.com/mitmproxy/mitmproxy/pull/5381/), [#5652](https://github.com/mitmproxy/mitmproxy/pull/5652), @kckeiks, @mhils).

### Deprecations

* Deprecate `add_log` event hook. Users should use the builtin `logging` module instead.
  See [the docs](https://docs.mitmproxy.org/dev/addons-api-changelog/) for details and upgrade instructions.
  ([#5590](https://github.com/mitmproxy/mitmproxy/pull/5590), @mhils)
* Deprecate `mitmproxy.ctx.log` in favor of Python's builtin `logging` module.
  See [the docs](https://docs.mitmproxy.org/dev/addons-api-changelog/) for details and upgrade instructions.
  ([#5590](https://github.com/mitmproxy/mitmproxy/pull/5590), @mhils)

### Breaking Changes

 * The `mode` option is now a list of server specs instead of a single spec.
   The CLI interface is unaffected, but users may need to update their `config.yaml`.
   ([#5393](https://github.com/mitmproxy/mitmproxy/pull/5393), @mhils)

### Full Changelog

* Mitmproxy binaries now ship with Python 3.11.
  ([#5678](https://github.com/mitmproxy/mitmproxy/issues/5678), @mhils)
* One mitmproxy instance can now spawn multiple proxy servers.
  ([#5393](https://github.com/mitmproxy/mitmproxy/pull/5393), @mhils)
* Add syntax highlighting to JSON and msgpack content view.
  ([#5623](https://github.com/mitmproxy/mitmproxy/issues/5623), @SapiensAnatis)
* Add MQTT content view.
  ([#5588](https://github.com/mitmproxy/mitmproxy/pull/5588), @nikitastupin, @abbbe)
* Setting `connection_strategy` to `lazy` now also disables early
  upstream connections to fetch TLS certificate details.
  ([#5487](https://github.com/mitmproxy/mitmproxy/pull/5487), @mhils)
* Fix order of event hooks on startup.
  ([#5376](https://github.com/mitmproxy/mitmproxy/issues/5376), @meitinger)
* Include server information in bind/listen errors.
  ([#5495](https://github.com/mitmproxy/mitmproxy/pull/5495), @meitinger)
* Include information about lazy connection_strategy in related errors.
  ([#5465](https://github.com/mitmproxy/mitmproxy/pull/5465), @meitinger, @mhils)
* Fix `tls_version_server_min` and `tls_version_server_max` options.
  ([#5546](https://github.com/mitmproxy/mitmproxy/issues/5546), @mhils)
* Added Magisk module generation for Android onboarding.
  ([#5547](https://github.com/mitmproxy/mitmproxy/pull/5547), @jorants)
* Update Linux binary builder to Ubuntu 20.04, bumping the minimum glibc version to 2.31.
  ([#5547](https://github.com/mitmproxy/mitmproxy/pull/5547), @jorants)
* Add "Save filtered" button in mitmweb.
  ([#5531](https://github.com/mitmproxy/mitmproxy/pull/5531), @rnbwdsh, @mhils)
* Render application/prpc content as gRPC/Protocol Buffers
  ([#5568](https://github.com/mitmproxy/mitmproxy/pull/5568), @selfisekai)
* Mitmweb now supports `content_view_lines_cutoff`.
  ([#5548](https://github.com/mitmproxy/mitmproxy/pull/5548), @sanlengjingvv)
* Fix a mitmweb crash when scrolling down the flow list.
  ([#5507](https://github.com/mitmproxy/mitmproxy/pull/5507), @LIU-shuyi)
* Add HTTP/3 binary frame content view.
  ([#5582](https://github.com/mitmproxy/mitmproxy/pull/5582), @mhils)
* Fix mitmweb not properly opening a browser and being stuck on some Linux.
  ([#5522](https://github.com/mitmproxy/mitmproxy/issues/5522), @Prinzhorn)
* Fix race condition when updating mitmweb WebSocket connections that are closing.
  ([#5405](https://github.com/mitmproxy/mitmproxy/issues/5405), [#5686](https://github.com/mitmproxy/mitmproxy/issues/5686), @mhils)
* Fix mitmweb crash when using filters.
  ([#5658](https://github.com/mitmproxy/mitmproxy/issues/5658), [#5661](https://github.com/mitmproxy/mitmproxy/issues/5661), @LIU-shuyi, @mhils)
* Fix missing default port when starting a browser.
  ([#5687](https://github.com/mitmproxy/mitmproxy/issues/5687), @rbdixon)
* Add docs for transparent mode on Windows.
  ([#5402](https://github.com/mitmproxy/mitmproxy/issues/5402), @stephenspol)

## 28 June 2022: mitmproxy 8.1.1

* Support specifying the local address for outgoing connections
  ([#5364](https://github.com/mitmproxy/mitmproxy/discussions/5364), @meitinger)
* Fix a bug where an excess empty chunk has been sent for chunked HEAD request.
  ([#5372](https://github.com/mitmproxy/mitmproxy/discussions/5372), @jixunmoe)
* Drop pkg_resources dependency.
  ([#5401](https://github.com/mitmproxy/mitmproxy/issues/5401), @PavelICS)
* Fix huge (>65kb) http2 responses corrupted.
  ([#5428](https://github.com/mitmproxy/mitmproxy/issues/5428), @dhabensky)
* Remove overambitious assertions in the HTTP state machine,
  fix some error handling.
  ([#5383](https://github.com/mitmproxy/mitmproxy/issues/5383), @mhils)
* Use default_factory for parser_options.
  ([#5474](https://github.com/mitmproxy/mitmproxy/issues/5474), @rathann)

## 15 May 2022: mitmproxy 8.1.0

* DNS support
  ([#5232](https://github.com/mitmproxy/mitmproxy/pull/5232), @meitinger)
* Mitmproxy now requires Python 3.9 or above.
  ([#5233](https://github.com/mitmproxy/mitmproxy/issues/5233), @mhils)
* Fix a memory leak in mitmdump where flows were kept in memory.
  ([#4786](https://github.com/mitmproxy/mitmproxy/issues/4786), @mhils)
* Replayed flows retain their current position in the flow list.
  ([#5227](https://github.com/mitmproxy/mitmproxy/issues/5227), @mhils)
* Periodically send HTTP/2 ping frames to keep connections alive.
  ([#5046](https://github.com/mitmproxy/mitmproxy/issues/5046), @EndUser509)
* Console Performance Improvements
  ([#3427](https://github.com/mitmproxy/mitmproxy/issues/3427), @BkPHcgQL3V)
* Warn users if server side event responses are received without streaming.
  ([#4469](https://github.com/mitmproxy/mitmproxy/issues/4469), @mhils)
* Add flatpak support to the browser addon
  ([#5200](https://github.com/mitmproxy/mitmproxy/issues/5200), @pauloromeira)
* Add example addon to dump contents to files based on a filter expression
  ([#5190](https://github.com/mitmproxy/mitmproxy/issues/5190), @redraw)
* Fix a bug where the wrong SNI is sent to an upstream HTTPS proxy
  ([#5109](https://github.com/mitmproxy/mitmproxy/issues/5109), @mhils)
* Make sure that mitmproxy displays error messages on startup.
  ([#5225](https://github.com/mitmproxy/mitmproxy/issues/5225), @mhils)
* Add example addon for domain fronting.
  ([#5217](https://github.com/mitmproxy/mitmproxy/issues/5217), @randomstuff)
* Improve cut addon to better handle binary contents
  ([#3965](https://github.com/mitmproxy/mitmproxy/issues/3965), @mhils)
* Fix text truncation for full-width characters
  ([#4278](https://github.com/mitmproxy/mitmproxy/issues/4278), @kjy00302)
* Fix mitmweb export copy failed in non-secure domain.
  ([#5264](https://github.com/mitmproxy/mitmproxy/issues/5264), @Pactortester)
* Add example script for manipulating cookies.
  ([#5278](https://github.com/mitmproxy/mitmproxy/issues/5278), @WillahScott)
* When opening an external viewer for message contents, mailcap files are not considered anymore.
  This preempts the upcoming deprecation of Python's `mailcap` module.
  ([#5297](https://github.com/mitmproxy/mitmproxy/issues/5297), @KORraNpl)
* Fix hostname encoding for IDNA domains in upstream mode.
  ([#5316](https://github.com/mitmproxy/mitmproxy/issues/5316), @nneonneo)
* Fix hot reloading of contentviews.
  ([#5319](https://github.com/mitmproxy/mitmproxy/issues/5319), @nneonneo)
* Ignore HTTP/2 information responses instead of raising an error.
  ([#5332](https://github.com/mitmproxy/mitmproxy/issues/5332), @mhils)
* Improve performance and memory usage by reusing OpenSSL contexts.
  ([#5339](https://github.com/mitmproxy/mitmproxy/issues/5339), @mhils)
* Fix handling of multiple Cookie headers when proxying HTTP/2 to HTTP/1
  ([#5337](https://github.com/mitmproxy/mitmproxy/issues/5337), @rinsuki)
* Improve http_manipulate_cookies.py example.
  ([#5578](https://github.com/mitmproxy/mitmproxy/issues/5578), @insilications)

## 19 March 2022: mitmproxy 8.0.0

### Major Changes

* Major improvements to the web interface (@gorogoroumaru)
* Event hooks can now be async (@nneonneo, [#5106](https://github.com/mitmproxy/mitmproxy/issues/5106))
* New [`tls_{established,failed}_{client,server}` event hooks](https://docs.mitmproxy.org/dev/api/events.html#TLSEvents)
  to record negotiation success/failure (@mhils, [#4790](https://github.com/mitmproxy/mitmproxy/pull/4790))

### Security Fixes

* [CVE-2022-24766](https://github.com/mitmproxy/mitmproxy/security/advisories/GHSA-gcx2-gvj7-pxv3):
  Fix request smuggling vulnerability reported by @zeyu2001 (@mhils)

### Full Changelog

* Support proxy authentication for SOCKS v5 mode (@starplanet)
* Make it possible to ignore connections in the tls_clienthello event hook (@mhils)
* fix some responses not being decoded properly if the encoding was uppercase (#4735, @Mattwmaster58)
* Trigger event hooks for flows with semantically invalid requests, for example invalid content-length headers (@mhils)
* Improve error message on TLS version mismatch (@mhils)
* Windows: Switch to Python's default asyncio event loop, which increases the number of sockets
  that can be processed simultaneously (@mhils)
* Add `client_replay_concurrency` option, which allows more than one client replay request to be in-flight at a time. (@rbdixon)
* New content view which handles gRPC/protobuf. Allows to apply custom definitions to visualize different field decodings.
  Includes example addon which applies custom definitions for selected gRPC traffic (@mame82)
* Fix a crash caused when editing string option (#4852, @rbdixon)
* Base container image bumped to Debian 11 Bullseye (@Kriechi)
* Upstream replays don't do CONNECT on plaintext HTTP requests (#4876, @HoffmannP)
* Remove workarounds for old pyOpenSSL versions (#4831, @KarlParkinson)
* Add fonts to asset filter (~a) (#4928, @elespike)
* Fix bug that crashed when using `view.flows.resolve` (#4916, @rbdixon)
* Fix a bug where `running()` is invoked twice on startup (#3584, @mhils)
* Correct documentation example for User-Agent header modification (#4997, @jamesyale)
* Fix random connection stalls (#5040, @EndUser509)
* Add `n` new flow keybind to mitmweb (#5061, @ianklatzco)
* Fix compatibility with BoringSSL (@pmoulton)
* Added `WebSocketMessage.injected` flag (@Prinzhorn)
* Add example addon for saving streamed data to individual files (@EndUser509)
* Change connection event hooks to be blocking.
  Processing will only resume once the event hook has finished. (@Prinzhorn)
* Reintroduce `Flow.live`, which signals if a flow belongs to a currently active connection. (#4207, @mhils)
* Speculative fix for some rare HTTP/2 connection stalls (#5158, @EndUser509)
* Add ability to specify custom ports with LDAP authentication (#5068, @demonoidvk)
* Add support for rotating saved streams every hour or day (@EndUser509)
* Console Improvements on Windows (@mhils)
* Fix processing of `--set` options (#5067, @marwinxxii)
* Lowercase user-added header names and emit a log message to notify the user when using HTTP/2 (#4746, @mhils)
* Exit early if there are errors on startup (#4544, @mhils)
* Fixed encoding guessing: only search for meta tags in HTML bodies (##4566, @Prinzhorn)
* Binaries are now built with Python 3.10 (@mhils)

## 28 September 2021: mitmproxy 7.0.4

* Do not add a Content-Length header for chunked HTTP/1 messages (@matthewhughes934)

## 16 September 2021: mitmproxy 7.0.3

* [CVE-2021-39214](https://github.com/mitmproxy/mitmproxy/security/advisories/GHSA-22gh-3r9q-xf38):
  Fix request smuggling vulnerabilities reported by @chinchila (@mhils)
* Expose TLS 1.0 as possible minimum version on older pyOpenSSL releases (@mhils)
* Fix compatibility with Python 3.10 (@mhils)

## 4 August 2021: mitmproxy 7.0.2

* Fix a WebSocket crash introduced in 7.0.1 (@mhils)

## 3 August 2021: mitmproxy 7.0.1

* Performance: Re-use OpenSSL contexts to enable TLS session resumption (@mhils)
* Disable HTTP/2 CONNECT for Secure Web Proxies to fix compatibility with Firefox (@mhils)
* Use local IP address as certificate subject if no other info is available (@mhils)
* Make it possible to return multiple chunks for HTTP stream modification (@mhils)
* Don't send WebSocket CONTINUATION frames when the peer does not send any (@Pilphe)
* Fix HTTP stream modify example. (@mhils)
* Fix a crash caused by no-op assignments to `Server.address` (@SaladDais)
* Fix a crash when encountering invalid certificates (@mhils)
* Fix a crash when pressing the Home/End keys in some screens (@rbdixon)
* Fix a crash when reading corrupted flow dumps (@mhils)
* Fix multiple crashes on flow export (@mhils)
* Fix a bug where ASGI apps did not see the request body (@mhils)
* Minor documentation improvements (@mhils)

## 16 July 2021: mitmproxy 7.0

### New Proxy Core (@mhils, [blog post](https://www.mitmproxy.org/posts/releases/mitmproxy7/))

Mitmproxy has a completely new proxy core, fixing many longstanding issues:

* **Secure Web Proxy:** Mitmproxy now supports TLS-over-TLS to already encrypt the connection to the proxy.
* **Server-Side Greetings:** Mitmproxy now supports proxying raw TCP connections, including ones that start
  with a server-side greeting (e.g. SMTP).
* **HTTP/1 – HTTP/2 Interoperability:** mitmproxy can now accept an HTTP/2 connection from the client,
  and forward it to an HTTP/1 server.
* **HTTP/2 Redirects:** The request destination can now be changed on HTTP/2 flows.
* **Connection Strategy:** Users can now specify if they want mitmproxy to eagerly connect upstream
  or wait as long as possible. Eager connections are required to detect protocols with server-side
  greetings, lazy connections enable the replay of responses without connecting to an upstream server.
* **Timeout Handling:** Mitmproxy will now clean up idle connections and also abort requests if the client disconnects
  in the meantime.
* **Host Header-based Proxying:** If the request destination is unknown, mitmproxy now falls back to proxying
  based on the Host header. This means that requests can often be redirected to mitmproxy using
  DNS spoofing only.
* **Internals:** All protocol logic is now separated from I/O (["sans-io"](https://sans-io.readthedocs.io/)).
  This greatly improves testing capabilities, prevents a wide array of race conditions, and increases
  proper isolation between layers.

### Additional Changes

* mitmproxy's command line interface now supports Windows (@mhils)
* The `clientconnect`, `clientdisconnect`, `serverconnect`, `serverdisconnect`, and `log`
  events have been replaced with new events, see addon documentation for details (@mhils)
* Contentviews now implement `render_priority` instead of `should_render`, allowing more specialization (@mhils)
* Addition of block_list option to block requests with a set status code (@ericbeland)
* Make mitmweb columns configurable and customizable (@gorogoroumaru)
* Automatic JSON view mode when `+json` suffix in content type (@kam800)
* Use pyca/cryptography to generate certificates, not pyOpenSSL (@mhils)
* Remove the legacy protocol stack (@Kriechi)
* Remove all deprecated pathod and pathoc tools and modules (@Kriechi)
* In reverse proxy mode, mitmproxy now does not assume TLS if no scheme
  is given but a custom port is provided (@mhils)
* Remove the following options: `http2_priority`, `relax_http_form_validation`, `upstream_bind_address`,
  `spoof_source_address`, and `stream_websockets`. If you depended on one of them please let us know.
  mitmproxy never phones home, which means we don't know how prominently these options were used. (@mhils)
* Fix IDNA host 'Bad HTTP request line' error (@grahamrobbins)
* Pressing `?` now exits console help view (@abitrolly)
* `--modify-headers` now works correctly when modifying a header that is also part of the filter expression (@Prinzhorn)
* Fix SNI-related reproducibility issues when exporting to curl/httpie commands. (@dkasak)
* Add option `export_preserve_original_ip` to force exported command to connect to IP from original request.
  Only supports curl at the moment. (@dkasak)
* Major proxy protocol testing (@r00t-)
* Switch Docker image release to be based on Debian (@PeterDaveHello)
* Multiple Browsers: The `browser.start` command may be executed more than once to start additional
  browser sessions. (@rbdixon)
* Improve readability of SHA256 fingerprint. (@wrekone)
* Metadata and Replay Flow Filters: Flows may be filtered based on metadata and replay status. (@rbdixon)
* Flow control: don't read connection data faster than it can be forwarded. (@hazcod)
* Docker images for ARM64 architecture (@hazcod, @mhils)
* Fix parsing of certificate issuer/subject with escaped special characters (@Prinzhorn)
* Customize markers with emoji, and filters: The `flow.mark` command may be used to mark a flow with either the default
  "red ball" marker, a single character, or an emoji like `:grapes:`. Use the `~marker` filter to filter on marker
  characters. (@rbdixon)
* New `flow.comment` command to add a comment to the flow. Add `~comment <regex>` filter syntax to search flow comments.
  (@rbdixon)
* Fix multipart forms losing `boundary` values on edit. (@roytu)
* `Transfer-Encoding: chunked` HTTP message bodies are now retained if they are below the stream_large_bodies limit.
  (@mhils)
* `json()` method for HTTP Request and Response instances will return decoded JSON body. (@rbdixon)
* Support for HTTP/2 Push Promises has been dropped. (@mhils)
* Make it possible to set sequence options from the command line. (@Yopi)

## 15 December 2020: mitmproxy 6.0.2

* Fix reading of saved flows in mitmweb.

## 13 December 2020: mitmproxy 6.0.1

* Fix flow serialization in mitmweb.

## 13 December 2020: mitmproxy 6.0

* Mitmproxy now requires Python 3.8 or above.
* Deprecation of pathod and pathoc tools and modules. Future releases will not contain them! (@Kriechi)
* SSLKEYLOGFILE now supports TLS 1.3 secrets (@mhils)
* Fix query parameters in asgiapp addon (@jpstotz)
* Fix command history failing on file I/O errors (@Kriechi)
* Add example addon to suppress unwanted error messages sent by mitmproxy. (@anneborcherding)
* Updated imports and styles for web scanner helper addons. (@anneborcherding)
* Inform when underscore-formatted options are used in client arg. (@jrblixt)
* ASGIApp now ignores loaded HTTP flows from somewhere. (@linw1995)
* Binaries are now built with Python 3.9 (@mhils)
* Fixed the web UI showing blank page on clicking details tab when server address is missing (@samhita-sopho)
* Tests: Replace asynctest with stdlib mock (@felixonmars)
* MapLocal now keeps its configuration when other options are set. (@mhils)
* Host headers with non-standard ports are now properly updated in reverse proxy mode. (@mhils)
* Fix missing host header when replaying HTTP/2 flows (@Granitosaurus)

## 01 November 2020: mitmproxy 5.3

### Full Changelog

* Support for Python 3.9 (@mhils)
* Add MsgPack content viewer (@tasn)
* Use `@charset` to decode CSS files if available (@Prinzhorn)
* Fix links to anticache docs in mitmweb and use HTTPS for links to documentation (@rugk)
* Updated typing for WebsocketMessage.content (@Prinzhorn)
* Add option `console_strip_trailing_newlines`, and no longer strip trailing newlines by default (@capt8bit)
* Prevent transparent mode from connecting to itself in the basic cases (@Prinzhorn)
* Display HTTP trailers in mitmweb (@sanlengjingvv)
* Revamp onboarding app (@mhils)
* Add ASGI support for embedded apps (@mhils)
* Updated raw exports to not remove headers (@wchasekelley)
* Fix file unlinking before external viewer finishes loading (@wchasekelley)
* Add --cert-passphrase command line argument (@mirosyn)
* Add interactive tutorials to the documentation (@mplattner)
* Support `deflateRaw` for `Content-Encoding`'s (@kjoconnor)
* Fix broken requests without body on HTTP/2 (@Kriechi)
* Add support for sending (but not parsing) HTTP Trailers to the HTTP/1.1 protocol (@bburky)
* Add support to echo http trailers in dumper addon (@shiv6146)
* Fix OpenSSL requiring different CN for root and leaf certificates (@mhils)
* ... and various other fixes, documentation improvements, dependency version bumps, etc.

## 18 July 2020: mitmproxy 5.2

* Add Filter message to mitmdump (@sarthak212)
* Display TCP flows at flow list (@Jessonsotoventura, @nikitastupin, @mhils)
* Colorize JSON Contentview (@sarthak212)
* Fix console crash when entering regex escape character in half-open string (@sarthak212)
* Integrate contentviews to TCP flow details (@nikitastupin)
* Added add-ons that enhance the performance of web application scanners (@anneborcherding)
* Increase WebSocket message timestamp precision (@JustAnotherArchivist)
* Fix HTTP reason value on HTTP/2 reponses (@rbdixon)
* mitmweb: support wslview to open a web browser (@G-Rath)
* Fix dev version detection with parent git repo (@JustAnotherArchivist)
* Restructure examples and supported addons (@mhils)
* Certificate generation: mark SAN as critical if no CN is set (@mhils)
* Simplify Replacements with new ModifyBody addon (@mplattner)
* Rename SetHeaders addon to ModifyHeaders (@mplattner)
* mitmweb: "New -> File" menu option has been renamed to "Clear All" (@yogeshojha)
* Add new MapRemote addon to rewrite URLs of requests (@mplattner)
* Add support for HTTP Trailers to the HTTP/2 protocol (@sanlengjingvv and @Kriechi)
* Fix certificate runtime error during expire cleanup (@gorogoroumaru)
* Fixed the DNS Rebind Protection for secure support of IPv6 addresses (@tunnelpr0)
* WebSockets: match the HTTP-WebSocket flow for the ~websocket filter (@Kriechi)
* Fix deadlock caused by the "replay.client.stop" command (@gorogoroumaru)
* Add new MapLocal addon to serve local files instead of remote resources (@mplattner and @mhils)
* Add minimal TCP interception and modification (@nikitastupin)
* Add new CheckSSLPinning addon to check SSL-Pinning on client (@su-vikas)
* Add a JSON dump script: write data into a file or send to an endpoint as JSON (@emedvedev)
* Fix console output formatting (@sarthak212)
* Add example for proxy authentication using selenium (@anneborcherding and @weichweich)

## 13 April 2020: mitmproxy 5.1.1

* Fixed Docker images not starting due to missing shell

## 13 April 2020: mitmproxy 5.1

### Major Changes

* Initial Support for TLS 1.3

### Full Changelog

* Reduce leaf certificate validity to one year due to upcoming browser changes (@mhils)
* Rename mitmweb's `web_iface` option to `web_host` for consistency (@oxr463)
* Sending a SIGTERM now exits mitmproxy without prompt, SIGINT still asks (@ThinkChaos)
* Don't force host header on outgoing requests (@mhils)
* Additional documentation and examples for WebSockets (@Kriechi)
* Gracefully handle hyphens in domain names (@matosconsulting)
* Fix header replacement count (@naivekun)
* Emit serverconnect event only after a connection has been established (@Prinzhorn)
* Fix ValueError in table mode of server replay flow (@ylmrx)
* HTTP/2: send all stream reset types to other connection (@rohfle)
* HTTP/2: fix WINDOW_UPDATE swallowed on closed streams (@Kriechi)
* Fix wrong behavior of --allow-hosts options (@BlownSnail)
* Additional and updated documentation for examples, WebSockets, Getting Started (@Kriechi)

## 27 December 2019: mitmproxy 5.0.1

* Fixed precompiled Linux binaries to not crash in table mode
* Display webp images in mitmweb (@cixtor)

## 16 December 2019: mitmproxy 5.0

### Major Changes

* Added new Table UI (@Jessonsotoventura)
* Added EKU extension to certificates. This fixes support for macOS Catalina (@vin01)

### Security Fixes

* Fixed command injection vulnerabilities when exporting flows as curl/httpie commands (@cript0nauta)
* Do not echo unsanitized user input in HTTP error responses (@fimad)

### Full Changelog

* Moved to GitHub CI for Continuous Integration, dropping support for old Linux and macOS releases. (#3728)
* Vastly improved command parsing, in particular for setting flow filters (@typoon)
* Added a new flow export for raw responses (@mckeimic)
* URLs are now edited in an external editor (@Jessonsotoventura)
* mitmproxy now has a command history (@typoon)
* Added terminal like keyboard shortcuts for the command bar (ctrl+w, ctrl+a, ctrl+f, ...) (@typoon)
* Fixed issue with improper handling of non-ascii characters in URLs (@rjt-gupta)
* Filtering can now use unicode characters (@rjt-gupta)
* Fixed issue with user keybindings not being able to override default keybindings
* Improved installation instructions
* Added support for IPV6-only environments (@sethb157)
* Fixed bug with server replay (@rjt-gupta)
* Fixed issue with duplicate error responses (@ccssrryy)
* Users can now set a specific external editor using $MITMPROXY_EDITOR (@rjt-gupta)
* Config file can now be called `config.yml` or `config.yaml` (@ylmrx)
* Fixed crash on `view.focus.[next|prev]` (@ylmrx)
* Updated documentation to help using mitmproxy certificate on Android (@jannst)
* Added support to parse IPv6 entries from `pfctl` on MacOS. (@tomlabaude)
* Fixed instructions on how to build the documentation (@jannst)
* Added a new `--allow-hosts` option (@pierlon)
* Added support for zstd content-encoding (@tsaaristo)
* Fixed issue where the replay server would corrupt the Date header (@tonyb486)
* Improve speed for WebSocket interception (@MathieuBordere)
* Fixed issue with parsing JPEG files. (@lusceu)
* Improve example code style (@BoboTiG)
* Fixed issue converting void responses to HAR (@worldmind)
* Color coded http status codes in mitmweb (@arun-94)
* Added organization to generated certificates (@Abcdefghijklmnopqrstuvwxyzxyz)
* Errors are now displayed on sys.stderr (@JessicaFavin)
* Fixed issue with replay timestamps (@rjt-gupta)
* Fixed copying in mitmweb on macOS (@XZzYassin)

## 31 July 2018: mitmproxy 4.0.4

* Security: Protect mitmweb against DNS rebinding. (CVE-2018-14505, @atx)
* Reduce certificate lifetime to two years to be conformant with
  the current CA/Browser Forum Baseline Requirements. (@muffl0n)
  (https://cabforum.org/2017/03/17/ballot-193-825-day-certificate-lifetimes/)
* Update cryptography to version 2.3.

## 15 June 2018: mitmproxy 4.0.3

* Add support for IPv6 transparent mode on Windows (#3174)
* Add Docker images for ARMv7 - Raspberry Pi (#3190)
* Major overhaul of our release workflow - you probably won't notice it, but for us it's a big thing!
* Fix the Python version detection on Python 3.5, we now show a more intuitive error message (#3188)
* Fix application shutdown on Windows (#3172)
* Fix IPv6 scope suffixes in block addon (#3164)
* Fix options update when added (#3157)
* Fix "Edit Flow" button in mitmweb (#3136)

## 15 June 2018: mitmproxy 4.0.2

* Skipped!

## 17 May 2018: mitmproxy 4.0.1

### Bugfixes

* The previous release had a packaging issue, so we bumped it to v4.0.1 and re-released it.
* This contains no actual bugfixes or new features.

## 17 May 2018: mitmproxy 4.0

### Features

* mitmproxy now requires Python 3.6!
* Moved the core to asyncio - which gives us a very significant performance boost!
* Reduce memory consumption by using `SO_KEEPALIVE` (#3076)
* Export request as httpie command (#3031)
* Configure mitmproxy console keybindings with the keys.yaml file. See docs for more.

### Breaking Changes

* The --conf command-line flag is now --confdir, and specifies the mitmproxy configuration
    directory, instead of the options yaml file (which is at `config.yaml` under the configuration directory).
* `allow_remote` got replaced by `block_global` and `block_private` (#3100)
* No more custom events (#3093)
* The `cadir` option has been renamed to `confdir`
* We no longer magically capture print statements in addons and translate
    them to logs. Please use `ctx.log.info` explicitly.

### Bugfixes

* Correctly block connections from remote clients with IPv4-mapped IPv6 client addresses (#3099)
* Expand `~` in paths during the `cut` command (#3078)
* Remove socket listen backlog constraint
* Improve handling of user script exceptions (#3050, #2837)
* Ignore signal errors on windows
* Fix traceback for commands with un-terminated escape characters (#2810)
* Fix request replay when proxy is bound to local interface (#2647)
* Fix traceback when running scripts on a flow twice (#2838)
* Fix traceback when killing intercepted flow (#2879)
* And lots of typos, docs improvements, revamped examples, and general fixes!

## 05 April 2018: mitmproxy 3.0.4

* Fix an issue that caused mitmproxy to not retry HTTP requests on timeout.
* Various other fixes (@kira0204, @fenilgandhi, @tran-tien-dat, @smonami,
  @luzpaz, @fristonio, @kajojify, @Oliver-Fish, @hcbarry, @jplochocki, @MikeShi42,
  @ghillu, @emilstahl)

## 25 February 2018: mitmproxy 3.0.3

* Fix an issue that caused mitmproxy to lose keyboard control after spawning an external editor.

## 23 February 2018: mitmproxy 3.0.1

* Fix a quote-related issue affecting the mitmproxy console command prompt.

## 22 February 2018: mitmproxy 3.0

### Major Changes

* Commands: A consistent, typed mechanism that allows addons to expose actions
  to users.
* Options: A typed settings store for use by mitmproxy and addons.
* Shift most of mitmproxy's own functionality into addons.
* Major improvements to mitmproxy console, including an almost complete
  rewrite of the user interface, integration of commands, key bindings, and
  multi-pane layouts.
* Major Improvements to mitmproxy’s web interface, mitmweb. (Matthew Shao,
  Google Summer of Code 2017)
* Major Improvements to mitmproxy’s content views and protocol layers (Ujjwal
  Verma, Google Summer of Code 2017)
* Faster JavaScript and CSS beautifiers. (Ujjwal Verma)

### Minor Changes

* Vastly improved JavaScript test coverage (Matthew Shao)
* Options editor for mitmweb (Matthew Shao)
* Static web-based flow viewer (Matthew Shao)
* Request streaming for HTTP/1.x and HTTP/2 (Ujjwal Verma)
* Implement more robust content views using Kaitai Struct (Ujjwal Verma)
* Protobuf decoding now works without protoc being installed on the host
  system (Ujjwal Verma)
* PNG, GIF, and JPEG can now be parsed without Pillow, which simplifies
  mitmproxy installation and moves parsing from unsafe C to pure Python (Ujjwal Verma)
* Add parser for ICO files (Ujjwal Verma)
* Migrate WebSockets implementation to wsproto. This reduces code size and
  adds WebSocket compression support. (Ujjwal Verma)
* Add “split view” to split mitmproxy’s UI into two separate panes.
* Add key binding viewer and editor
* Add a command to spawn a preconfigured Chrome browser instance from
  mitmproxy
* Fully support mitmproxy under the Windows Subsystem for Linux (WSL), work
  around display errors
* Add XSS scanner addon (@ddworken)
* Add ability to toggle interception (@mattweidner)
* Numerous documentation improvements (@pauloromeira, @rst0git, @rgerganov,
  @fulldecent, @zhigang1992, @F1ashhimself, @vinaydargar, @jonathanrfisher1,
  @BasThomas, @LuD1161, @ayamamori, @TomTasche)
* Add filters for websocket flows (@s4chin)
* Make it possible to create a response to CONNECT requests in http_connect
  (@mengbiping)
* Redirect stdout in scripts to ctx.log.warn (@nikofil)
* Fix a crash when clearing the event log (@krsoninikhil)
* Store the generated certificate for each flow (@dlenski)
* Add --keep-host-header to retain the host header in reverse proxy mode
  (@krsoninikhil)
* Fix setting palette options (@JordanLoehr)
* Fix a crash with brotli encoding (@whackashoe)
* Provide certificate installation instructions on mitm.it (@ritiek)
* Fix a bug where we did not properly fall back to IPv4 when IPv6 is unavailable (@titeuf87)
* Fix transparent mode on IPv6-enabled macOS systems (@Ga-ryo)
* Fix handling of HTTP messages with multiple Content-Length headers (@surajt97)
* Fix IPv6 authority form parsing in CONNECT requests (@r1b)
* Fix event log display in mitmweb (@syahn)
* Remove private key from PKCS12 file in ~/.mitmproxy (@ograff).
* Add LDAP as a proxy authentication backend (@charlesdhdt)
* Use mypy to check the whole codebase (@iharsh234)
* Fix a crash when duplicating flows (@iharsh234)
* Fix testsuite when the path contains a “.” (@felixonmars)
* Store proxy authentication with flows (@lymanZerga11)
* Match ~d and ~u filters against pretty_host (@dequis)
* Update WBXML content view (@davidpshaw)
* Handle HEAD requests for mitm.it to support Chrome in transparent mode on
  iOS (@tomlabaude)
* Update dns spoofing example to use --keep-host-header (@krsoninikhil)
* Call error handler on HTTPException (@tarnacious)
* Make it possible to remove TLS from upstream HTTP connections
* Update to pyOpenSSL 17.5, cryptography 2.1.4, and OpenSSL 1.1.0g
* Make it possible to retroactively increase log verbosity.
* Make logging from addons thread-safe
* Tolerate imports in user scripts that match hook names
  (`from mitmproxy import log`)
* Update mitmweb to React 16, which brings performance improvements
* Fix a bug where reverting duplicated flows crashes mitmproxy
* Fix a bug where successive requests are sent to the wrong host after a
  request has been redirected.
* Fix a bug that binds outgoing connections to the wrong interface
* Fix a bug where custom certificates are ignored in reverse proxy mode
* Fix import of flows that have been created with mitmproxy 0.17
* Fix formatting of (IPv6) IP addresses in a number of places
* Fix replay for HTTP/2 flows
* Decouple mitmproxy version and flow file format version
* Fix a bug where “mitmdump -nr” does not exit automatically
* Fix a crash when exporting flows to curl
* Fix formatting of sticky cookies
* Improve script reloading reliability by polling the filesystem instead of using watchdog
* Fix a crash when refreshing Set-Cookie headers
* Add connection indicator to mitmweb to alert users when the proxy server stops running
* Add support for certificates with cyrillic domains
* Simplify output of mitmproxy --version
* Add Request.make to simplify request creation in scripts
* Pathoc: Include a host header on CONNECT requests
* Remove HTML outline contentview (#2572)
* Remove Python and Locust export (#2465)
* Remove emojis from tox.ini because flake8 cannot parse that. :(

## 28 April 2017: mitmproxy 2.0.2

* Fix mitmweb's Content-Security-Policy to work with Chrome 58+
* HTTP/2: actually use header normalization from hyper-h2

## 15 March 2017: mitmproxy 2.0.1

* bump cryptography dependency
* bump pyparsing dependency
* HTTP/2: use header normalization from hyper-h2

## 21 February 2017: mitmproxy 2.0

* HTTP/2 is now enabled by default.
* Image ContentView: Parse images with Kaitai Struct (kaitai.io) instead of Pillow.
  This simplifies installation, reduces binary size, and allows parsing in pure Python.
* Web: Add missing flow filters.
* Add transparent proxy support for OpenBSD.
* Check the mitmproxy CA for expiration and warn the user to regenerate it if necessary.
* Testing: Tremendous improvements, enforced 100% coverage for large parts of the
  codebase, increased overall coverage.
* Enforce individual coverage: one source file -> one test file with 100% coverage.
* A myriad of other small improvements throughout the project.
* Numerous bugfixes.

## 26 December 2016: mitmproxy 1.0

* All mitmproxy tools are now Python 3 only! We plan to support Python 3.5 and higher.
* Web-Based User Interface: Mitmproxy now officially has a web-based user interface
  called mitmweb. We consider it stable for all features currently exposed
  in the UI, but it still misses a lot of mitmproxy’s options.
* Windows Compatibility: With mitmweb, mitmproxy is now usable on Windows.
  We are also introducing an installer (kindly sponsored by BitRock) that
  simplifies setup.
* Configuration: The config file format is now a single YAML file. In most cases,
  converting to the new format should be trivial - please see the docs for
  more information.
* Console: Significant UI improvements - including sorting of flows by
  size, type and url, status bar improvements, much faster indentation for
  HTTP views, and more.
* HTTP/2: Significant improvements, but is temporarily disabled by default
  due to wide-spread protocol implementation errors on some large website
* WebSocket: The protocol implementation is now mature, and is enabled by
  default. Complete UI support is coming in the next release. Hooks for
  message interception and manipulation are available.
* A myriad of other small improvements throughout the project.

## 16 October 2016: mitmproxy 0.18

* Python 3 Compatibility for mitmproxy and pathod (Shadab Zafar, GSoC 2016)
* Major improvements to mitmweb (Clemens Brunner & Jason Hao, GSoC 2016)
* Internal Core Refactor: Separation of most features into isolated Addons
* Initial Support for WebSockets
* Improved HTTP/2 Support
* Reverse Proxy Mode now automatically adjusts host headers and TLS Server Name Indication
* Improved HAR export
* Improved export functionality for curl, python code, raw http etc.
* Flow URLs are now truncated in the console for better visibility
* New filters for TCP, HTTP and marked flows.
* Mitmproxy now handles comma-separated Cookie headers
* Merge mitmproxy and pathod documentation
* Mitmdump now sanitizes its console output to not include control characters
* Improved message body handling for HTTP messages:
  `.raw_content` provides the message body as seen on the wire
  `.content` provides the decompressed body (e.g. un-gzipped)
  `.text` provides the body decompressed and decoded body
* New HTTP Message getters/setters for cookies and form contents.
* Add ability to view only marked flows in mitmproxy
* Improved Script Reloader (Always use polling, watch for whole directory)
* Use tox for testing
* Unicode support for tnetstrings
* Add dumpfile converters for mitmproxy versions 0.11 and 0.12
* Numerous bugfixes

## 9 April 2016: mitmproxy 0.17

* Simplify repository and release structure. mitmproxy now comes as a single package, including netlib and pathod.
* Rename the Python package from libmproxy to mitmproxy.
* New option to add server certs to client chain (CVE-2016-2402, John Kozyrakis)
* Enable HTTP/2 by default (Thomas Kriechbaumer)
* Improved HAR extractor (Shadab Zafar)
* Add icon for OSX and Windows binaries
* Add content view for query parameters (Will Coster)
* Initial work on Python 3 compatibility
* locust.io export (Zohar Lorberbaum)
* Fix XSS vulnerability in HTTP errors (Will Coster)
* Numerous bugfixes and minor improvements

## 15 February 2016: mitmproxy 0.16

* Completely revised HTTP2 implementation based on hyper-h2 (Thomas Kriechbaumer)
* Export flows as cURL command, Python code or raw HTTP (Shadab Zafar)
* Fixed compatibility with the Android Emulator (Will Coster)
* Script Reloader: Inline scripts are reloaded automatically if modified (Matthew Shao)
* Inline script hooks for TCP mode (Michael J. Bazzinotti)
* Add default ciphers to support iOS9 App Transport Security (Jorge Villacorta)
* Basic Authentication for mitmweb (Guillem Anguera)
* Exempt connections from interception based on TLS Server Name Indication (David Weinstein)
* Provide Python Wheels for faster installation
* Numerous bugfixes and minor improvements

## 4 December 2015: mitmproxy 0.15

* Support for loading and converting older dumpfile formats (0.13 and up)
* Content views for inline script (@chrisczub)
* Better handling of empty header values (Benjamin Lee/@bltb)
* Fix a gnarly memory leak in mitmdump
* A number of bugfixes and small improvements

## 6 November 2015: mitmproxy 0.14

* Statistics: 399 commits, 13 contributors, 79 closed issues, 37 closed
  PRs, 103 days
* Docs: Greatly updated docs now hosted on ReadTheDocs!
  http://docs.mitmproxy.org
* Docs: Fixed Typos, updated URLs etc. (Nick Badger, Ben Lerner, Choongwoo
  Han, onlywade, Jurriaan Bremer)
* mitmdump: Colorized TTY output
* mitmdump: Use mitmproxy's content views for human-readable output (Chris
  Czub)
* mitmproxy and mitmdump: Support for displaying UTF8 contents
* mitmproxy: add command line switch to disable mouse interaction (Timothy
  Elliott)
* mitmproxy: bug fixes (Choongwoo Han, sethp-jive, FreeArtMan)
* mitmweb: bug fixes (Colin Bendell)
* libmproxy: Add ability to fall back to TCP passthrough for non-HTTP
  connections.
* libmproxy: Avoid double-connect in case of TLS Server Name Indication.
  This yields a massive speedup for TLS handshakes.
* libmproxy: Prevent unnecessary upstream connections (macmantrl)
* Inline Scripts: New API for HTTP Headers:
  http://docs.mitmproxy.org/en/latest/dev/models.html#netlib.http.Headers
* Inline Scripts: Properly handle exceptions in `done` hook
* Inline Scripts: Allow relative imports, provide `__file__`
* Examples: Add probabilistic TLS passthrough as an inline script
* netlib: Refactored HTTP protocol handling code
* netlib: ALPN support
* netlib: fixed a bug in the optional certificate verification.
* netlib: Initial Python 3.5 support (this is the first prerequisite for
  3.x support in mitmproxy)

## 24 July 2015: mitmproxy 0.13

* Upstream certificate validation. See the --verify-upstream-cert,
  --upstream-trusted-confdir and --upstream-trusted-ca parameters. Thanks to
  Kyle Morton (github.com/kyle-m) for his work on this.
* Add HTTP transparent proxy mode. This uses the host headers from HTTP
  traffic (rather than SNI and IP address information from the OS) to
  implement perform transparent proxying. Thanks to github.com/ijiro123 for
  this feature.
* Add ~src and ~dst REGEX filters, allowing matching on source and
  destination addresses in the form of <IP>:<Port>
* mitmproxy console: change g/G keyboard shortcuts to match less. Thanks to
  Jose Luis Honorato (github.com/jlhonora).
* mitmproxy console: Flow marking and unmarking. Marked flows are not
  deleted when the flow list is cleared. Thanks to Jake Drahos
  (github.com/drahosj).
* mitmproxy console: add marking of flows
* Remove the certforward feature. It was added to allow exploitation of
  #gotofail, which is no longer a common vulnerability. Permitting this
  hugely increased the complexity of packaging and distributing mitmproxy.

## 3 June 2015: mitmproxy 0.12.1

* mitmproxy console: mouse interaction - scroll in the flow list, click on
  flow to view, click to switch between tabs.
* Update our crypto defaults: SHA256, 2048 bit RSA, 4096 bit DH parameters.
* BUGFIX: crash under some circumstances when copying to clipboard.
* BUGFIX: occasional crash when deleting flows.

## 18 May 2015: mitmproxy 0.12

* mitmproxy console: Significant revamp of the UI. The major changes are
  listed below, and in addition almost every aspect of the UI has
  been tweaked, and performance has improved significantly.
* mitmproxy console: A new options screen has been created ("o" shortcut),
  and many options that were previously manipulated directly via a
  keybinding have been moved there.
* mitmproxy console: Big improvement in palettes. This includes improvements
  to all colour schemes. Palettes now set the terminal background colour by
  default, and a new --palette-transparent option has been added to disable
  this.
* mitmproxy console: g/G shortcuts throughout mitmproxy console to jump
  to the beginning/end of the current view.
* mitmproxy console: switch  palettes on the fly from the options screen.
* mitmproxy console: A cookie editor has been added for mitmproxy console
  at long last.
* mitmproxy console: Various components of requests and responses can be
  copied to the clipboard from mitmproxy - thanks to @marceloglezer.
* Support for creating new requests from scratch in mitmproxy console (@marceloglezer).
* SSLKEYLOGFILE environment variable to specify a logging location for TLS
  master keys. This can be used with tools like Wireshark to allow TLS
  decoding.
* Server facing SSL cipher suite specification (thanks to Jim Shaver).
* Official support for transparent proxying on FreeBSD - thanks to Mike C
  (http://github.com/mike-pt).
* Many other small bugfixes and improvemenets throughout the project.

## 29 Dec 2014: mitmproxy 0.11.2

* Configuration files - mitmproxy.conf, mitmdump.conf, common.conf in the
  .mitmproxy directory.
* Better handling of servers that reject connections that are not SNI.
* Many other small bugfixes and improvements.

## 15 November 2014: mitmproxy 0.11.1

* Bug fixes: connection leaks some crashes

## 7 November 2014: mitmproxy 0.11

* Performance improvements for mitmproxy console
* SOCKS5 proxy mode allows mitmproxy to act as a SOCKS5 proxy server
* Data streaming for response bodies exceeding a threshold
  (bradpeabody@gmail.com)
* Ignore hosts or IP addresses, forwarding both HTTP and HTTPS traffic
  untouched
* Finer-grained control of traffic replay, including options to ignore
  contents or parameters when matching flows (marcelo.glezer@gmail.com)
* Pass arguments to inline scripts
* Configurable size limit on HTTP request and response bodies
* Per-domain specification of interception certificates and keys (see
  --cert option)
* Certificate forwarding, relaying upstream SSL certificates verbatim (see
  --cert-forward)
* Search and highlighting for HTTP request and response bodies in
  mitmproxy console (pedro@worcel.com)
* Transparent proxy support on Windows
* Improved error messages and logging
* Support for FreeBSD in transparent mode, using pf (zbrdge@gmail.com)
* Content view mode for WBXML (davidshaw835@air-watch.com)
* Better documentation, with a new section on proxy modes
* Generic TCP proxy mode
* Countless bugfixes and other small improvements
* pathod: Hugely improved SSL support, including dynamic generation of certificates
  using the mitproxy cacert

## 7 November 2014: pathod 0.11

* Hugely improved SSL support, including dynamic generation of certificates
  using the mitproxy cacert
* pathoc -S dumps information on the remote SSL certificate chain
* Big improvements to fuzzing, including random spec selection and memoization to avoid repeating randomly generated patterns
* Reflected patterns, allowing you to embed a pathod server response specification in a pathoc request, resolving both on client side. This makes fuzzing proxies and other intermediate systems much better.

## 28 January 2014: mitmproxy 0.10

* Support for multiple scripts and multiple script arguments
* Easy certificate install through the in-proxy web app, which is now
  enabled by default
* Forward proxy mode, that forwards proxy requests to an upstream HTTP server
* Reverse proxy now works with SSL
* Search within a request/response using the "/" and "n" shortcut keys
* A view that beatifies CSS files if cssutils is available
* Bug fix, documentation improvements, and more.

## 25 August 2013: mitmproxy 0.9.2

* Improvements to the mitmproxywrapper.py helper script for OSX.
* Don't take minor version into account when checking for serialized file
  compatibility.
* Fix a bug causing resource exhaustion under some circumstances for SSL
  connections.
* Revamp the way we store interception certificates. We used to store these
  on disk, they're now in-memory. This fixes a race condition related to
  cert handling, and improves compatibility with Windows, where the rules
  governing permitted file names are weird, resulting in errors for some
  valid IDNA-encoded names.
* Display transfer rates for responses in the flow list.
* Many other small bugfixes and improvements.

## 25 August 2013: pathod 0.9.2

* Adapt to interface changes in netlib

## 16 June 2013: mitmproxy 0.9.1

* Use "correct" case for Content-Type headers added by mitmproxy.
* Make UTF environment detection more robust.
* Improved MIME-type detection for viewers.
* Always read files in binary mode (Windows compatibility fix).
* Some developer documentation.

## 15 May 2013: mitmproxy 0.9

* Upstream certs mode is now the default.
* Add a WSGI container that lets you host in-proxy web applications.
* Full transparent proxy support for Linux and OSX.
* Introduce netlib, a common codebase for mitmproxy and pathod
  (http://github.com/cortesi/netlib).
* Full support for SNI.
* Color palettes for mitmproxy, tailored for light and dark terminal
  backgrounds.
* Stream flows to file as responses arrive with the "W" shortcut in
  mitmproxy.
* Extend the filter language, including ~d domain match operator, ~a to
  match asset flows (js, images, css).
* Follow mode in mitmproxy ("F" shortcut) to "tail" flows as they arrive.
* --dummy-certs option to specify and preserve the dummy certificate
  directory.
* Server replay from the current captured buffer.
* Huge improvements in content views. We now have viewers for AMF, HTML,
  JSON, Javascript, images, XML, URL-encoded forms, as well as hexadecimal
  and raw views.
* Add Set Headers, analogous to replacement hooks. Defines headers that are set
  on flows, based on a matching pattern.
* A graphical editor for path components in mitmproxy.
* A small set of standard user-agent strings, which can be used easily in
  the header editor.
* Proxy authentication to limit access to mitmproxy
* pathod: Proxy mode. You can now configure clients to use pathod as an
  HTTP/S proxy.
* pathoc: Proxy support, including using CONNECT to tunnel directly to
  targets.
* pathoc: client certificate support.
* pathod: API improvements, bugfixes.

## 15 May 2013: pathod 0.9 (version synced with mitmproxy)

* Pathod proxy mode. You can now configure clients to use pathod as an
  HTTP/S proxy.
* Pathoc proxy support, including using CONNECT to tunnel directly to
  targets.
* Pathoc client certificate support.
* API improvements, bugfixes.

## 16 November 2012: pathod 0.3

A release focusing on shoring up our fuzzing capabilities, especially with
pathoc.

* pathoc -q and -r options, output full request and response text.
* pathod -q and -r options, add full request and response text to pathod's
  log buffer.
* pathoc and pathod -x option, makes -q and -r options log in hex dump
  format.
* pathoc -C option, specify response codes to ignore.
* pathoc -T option, instructs pathoc to ignore timeouts.
* pathoc -o option, a one-shot mode that exits after the first non-ignored
  response.
* pathoc and pathod -e option, which explains the resulting message by
  expanding random and generated portions, and logging a reproducible
  specification.
* Streamline the specification language. HTTP response message is now
  specified using the "r" mnemonic.
* Add a "u" mnemonic for specifying User-Agent strings. Add a set of
  standard user-agent strings accessible through shortcuts.
* Major internal refactoring and cleanup.
* Many bugfixes.

## 22 August 2012: pathod 0.2

* Add pathoc, a pathological HTTP client.
* Add libpathod.test, a truss for using pathod in unit tests.
* Add an injection operator to the specification language.
* Allow Python escape sequences in value literals.
* Allow execution of requests and responses from file, using the new + operator.
* Add daemonization to Pathod, and make it more robust for public-facing use.
* Let pathod pick an arbitrary open port if -p 0 is specified.
* Move from Tornado to netlib, the network library written for mitmproxy.
* Move the web application to Flask.
* Massively expand the documentation.

## 5 April 2012: mitmproxy 0.8

* Detailed tutorial for Android interception. Some features that land in
  this release have finally made reliable Android interception possible.
* Upstream-cert mode, which uses information from the upstream server to
  generate interception certificates.
* Replacement patterns that let you easily do global replacements in flows
  matching filter patterns. Can be specified on the command-line, or edited
  interactively.
* Much more sophisticated and usable pretty printing of request bodies.
  Support for auto-indentation of Javascript, inspection of image EXIF
  data, and more.
* Details view for flows, showing connection and SSL cert information (X
  keyboard shortcut).
* Server certificates are now stored and serialized in saved traffic for
  later analysis. This means that the 0.8 serialization format is NOT
  compatible with 0.7.
* Many other improvements, including bugfixes, and expanded scripting API,
  and more sophisticated certificate handling.

## 20 February 2012: mitmproxy 0.7

* New built-in key/value editor. This lets you interactively edit URL query
  strings, headers and URL-encoded form data.
* Extend script API to allow duplication and replay of flows.
* API for easy manipulation of URL-encoded forms and query strings.
* Add "D" shortcut in mitmproxy to duplicate a flow.
* Reverse proxy mode. In this mode mitmproxy acts as an HTTP server,
  forwarding all traffic to a specified upstream server.
* UI improvements - use unicode characters to make GUI more compact,
  improve spacing and layout throughout.
* Add support for filtering by HTTP method.
* Add the ability to specify an HTTP body size limit.
* Move to typed netstrings for serialization format - this makes 0.7
  backwards-incompatible with serialized data from 0.6!

* Significant improvements in speed and responsiveness of UI.
* Many minor bugfixes and improvements.

## 7 August 2011: mitmproxy 0.6

* New scripting API that allows much more flexible and fine-grained
  rewriting of traffic. See the docs for more info.
* Support for gzip and deflate content encodings. A new "z"
  keybinding in mitmproxy to let us quickly encode and decode content, plus
  automatic decoding for the "pretty" view mode.
* An event log, viewable with the "v" shortcut in mitmproxy, and the
  "-e" command-line flag in mitmdump.
* Huge performance improvements: mitmproxy interface, loading
  large numbers of flows from file.
* A new "replace" convenience method for all flow objects, that does a
  universal regex-based string replacement.
* Header management has been rewritten to maintain both case and order.
* Improved stability for SSL interception.
* Default expiry time on generated SSL certs has been dropped to avoid an
  OpenSSL overflow bug that caused certificates to expire in the distant
  past on some systems.
* A "pretty" view mode for JSON and form submission data.
* Expanded documentation and examples.
* Countless other small improvements and bugfixes.

## 27 June 2011: mitmproxy 0.5

* An -n option to start the tools without binding to a proxy port.
* Allow scripts, hooks, sticky cookies etc. to run on flows loaded from
  save files.
* Regularize command-line options for mitmproxy and mitmdump.
* Add an "SSL exception" to mitmproxy's license to remove possible
  distribution issues.
* Add a --cert-wait-time option to make mitmproxy pause after a new SSL
  certificate is generated. This can pave over small discrepancies in
  system time between the client and server.
* Handle viewing big request and response bodies more elegantly. Only
  render the first 100k of large documents, and try to avoid running the
  XML indenter on non-XML data.
* BUGFIX: Make the "revert" keyboard shortcut in mitmproxy work after a
  flow has been replayed.
* BUGFIX: Repair a problem that sometimes caused SSL connections to consume
  100% of CPU.

## 30 March 2011: mitmproxy 0.4

* Full serialization of HTTP conversations
* Client and server replay
* On-the-fly generation of dummy SSL certificates
* mitmdump has "grown up" into a powerful tcpdump-like tool for HTTP/S
* Dozens of improvements to the mitmproxy console interface
* Python scripting hooks for programmatic modification of traffic

## 01 March 2010: mitmproxy 0.2

* Big speed and responsiveness improvements, thanks to Thomas Roth
* Support urwid 0.9.9
* Terminal beeping based on filter expressions
* Filter expressions for terminal beeps, limits, interceptions and sticky
  cookies can now be passed on the command line.
* Save requests and responses to file
* Split off non-interactive dump functionality into a new tool called
  mitmdump
* "A" will now accept all intercepted connections
* Lots of bugfixes<|MERGE_RESOLUTION|>--- conflicted
+++ resolved
@@ -11,13 +11,10 @@
   ([#6921](https://github.com/mitmproxy/mitmproxy/pull/6921), @zendai)
 * Add `HttpConnectedHook` and `HttpConnectErrorHook`
   ([#6930](https://github.com/mitmproxy/mitmproxy/pull/6930), @errorxyz)
-<<<<<<< HEAD
 * Parse DNS over TCP messages
   ([#6935](https://github.com/mitmproxy/mitmproxy/pull/6935), @errorxyz)
-=======
 * Fix the issue of non-linear growth in processing time in mitmproxy related to packet size.
   ([#6952](https://github.com/mitmproxy/mitmproxy/pull/6952), @jackfromeast)
->>>>>>> 13e22094
 
 ## 12 June 2024: mitmproxy 10.3.1
 
