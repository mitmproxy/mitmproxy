--- conflicted
+++ resolved
@@ -9,15 +9,12 @@
 
 - Enhance homebrew installation command for Brewfile users.
   ([#7566](https://github.com/mitmproxy/mitmproxy/pull/7566), @AntoineJT)
-<<<<<<< HEAD
 - Fix a bug where mitmdump would exit prematurely in server replay mode.
   ([#7571](https://github.com/mitmproxy/mitmproxy/pull/7571), @mhils)
-=======
 - Fix a bug where WebSocket Messages view jumps to top when a message is received
   ([#7572](https://github.com/mitmproxy/mitmproxy/pull/7572), @DenizenB)
 - Create content view for Socket.IO over WebSocket transport
   ([#7570](https://github.com/mitmproxy/mitmproxy/pull/7570), @DenizenB)
->>>>>>> 09c884b4
 
 ## 17 February 2025: mitmproxy 11.1.3
 
