# Release History

## Unreleased: mitmproxy next


* Add "Prettier" code linting tool to mitmweb.
  ([#5985](https://github.com/mitmproxy/mitmproxy/pull/5985), @alexgershberg)
* Add experimental support for HTTP/3 and QUIC.
  ([#5435](https://github.com/mitmproxy/mitmproxy/issues/5435), @meitinger)
* You can now set the `http3` to false to block all QUIC and HTTP/3 traffic
  in transparent modes.
  ([#5967](https://github.com/mitmproxy/mitmproxy/pull/5967), @mhils)
* ASGI/WSGI apps can now listen on all ports for a specific hostname. 
  This makes it simpler to accept both HTTP and HTTPS.
  ([#5725](https://github.com/mitmproxy/mitmproxy/pull/5725), @mhils)
* Add `replay.server.add` command for adding flows to server replay buffer
  ([#5851](https://github.com/mitmproxy/mitmproxy/pull/5851), @italankin)
* Removed string escaping in raw view.
  ([#5470](https://github.com/mitmproxy/mitmproxy/issues/5470), @stephenspol)
* Updating `Request.port` now also updates the Host header if present.
  This aligns with `Request.host`, which already does this.
  ([#5908](https://github.com/mitmproxy/mitmproxy/pull/5908), @sujaldev)
* Fix editing of multipart HTTP requests from the CLI.
  ([#5148](https://github.com/mitmproxy/mitmproxy/issues/5148), @mhils)
* Added documentation on using Magisk module for intercepting traffic in Android production builds.
  ([#5924](https://github.com/mitmproxy/mitmproxy/pull/5924), @Jurrie)
* Fix a bug where the direction indicator in the message stream view would be in the wrong direction.
  ([#5921](https://github.com/mitmproxy/mitmproxy/issues/5921), @konradh)
* Fix a bug where peername would be None in tls_passthrough script, which would make it not working.
  ([#5904](https://github.com/mitmproxy/mitmproxy/pull/5904), @truebit)
* mitmproxy now requires Python 3.10 or above.
  ([#5954](https://github.com/mitmproxy/mitmproxy/pull/5954), @mhils)
<<<<<<< HEAD
* the `esc` key can now be used to exit the current view
  ([#6087](https://github.com/mitmproxy/mitmproxy/pull/6087), @sujaldev)
=======
* focus-follow shortcut will now work in flow view context too.
  ([#6088](https://github.com/mitmproxy/mitmproxy/pull/6088), @sujaldev)
>>>>>>> 33682c20

### Breaking Changes

* The `onboarding_port` option has been removed. The onboarding app now responds
  to all requests for the hostname specified in `onboarding_host`.
* `connection.Client` and `connection.Server` now accept keyword arguments only.
  This is a breaking change for custom addons that use these classes directly.

## 02 November 2022: mitmproxy 9.0.1

* The precompiled binaries now ship with OpenSSL 3.0.7, which resolves CVE-2022-3602 and CVE-2022-3786.
* Performance and stability improvements for WireGuard mode.
  ([#5694](https://github.com/mitmproxy/mitmproxy/issues/5694), @mhils, @decathorpe)
* Fix a bug where the standalone Linux binaries would require libffi to be installed.
  ([#5699](https://github.com/mitmproxy/mitmproxy/issues/5699), @mhils)
* Hard exit when mitmproxy cannot write logs, fixes endless loop when parent process exits.
  ([#4669](https://github.com/mitmproxy/mitmproxy/issues/4669), @Prinzhorn)
* Fix a permission error affecting the Docker images.
  ([#5700](https://github.com/mitmproxy/mitmproxy/issues/5700), @mhils)


## 28 October 2022: mitmproxy 9.0.0

### Major Features

* Add Raw UDP support.
  ([#5414](https://github.com/mitmproxy/mitmproxy/pull/5414), @meitinger)
* Add WireGuard mode to enable transparent proxying via WireGuard.
  ([#5562](https://github.com/mitmproxy/mitmproxy/pull/5562), @decathorpe, @mhils)
* Add DTLS support. 
  ([#5397](https://github.com/mitmproxy/mitmproxy/pull/5397), @kckeiks).
* Add a quick help bar to mitmproxy.
  ([#5381](https://github.com/mitmproxy/mitmproxy/pull/5381/), [#5652](https://github.com/mitmproxy/mitmproxy/pull/5652), @kckeiks, @mhils).

### Deprecations

* Deprecate `add_log` event hook. Users should use the builtin `logging` module instead.
  See [the docs](https://docs.mitmproxy.org/dev/addons-api-changelog/) for details and upgrade instructions.
  ([#5590](https://github.com/mitmproxy/mitmproxy/pull/5590), @mhils)
* Deprecate `mitmproxy.ctx.log` in favor of Python's builtin `logging` module.
  See [the docs](https://docs.mitmproxy.org/dev/addons-api-changelog/) for details and upgrade instructions.
  ([#5590](https://github.com/mitmproxy/mitmproxy/pull/5590), @mhils)
  
### Breaking Changes

 * The `mode` option is now a list of server specs instead of a single spec.
   The CLI interface is unaffected, but users may need to update their `config.yaml`.
   ([#5393](https://github.com/mitmproxy/mitmproxy/pull/5393), @mhils)

### Full Changelog

* Mitmproxy binaries now ship with Python 3.11.
  ([#5678](https://github.com/mitmproxy/mitmproxy/issues/5678), @mhils)
* One mitmproxy instance can now spawn multiple proxy servers.
  ([#5393](https://github.com/mitmproxy/mitmproxy/pull/5393), @mhils)
* Add syntax highlighting to JSON and msgpack content view.
  ([#5623](https://github.com/mitmproxy/mitmproxy/issues/5623), @SapiensAnatis)
* Add MQTT content view.
  ([#5588](https://github.com/mitmproxy/mitmproxy/pull/5588), @nikitastupin, @abbbe)
* Setting `connection_strategy` to `lazy` now also disables early 
  upstream connections to fetch TLS certificate details.
  ([#5487](https://github.com/mitmproxy/mitmproxy/pull/5487), @mhils)
* Fix order of event hooks on startup.
  ([#5376](https://github.com/mitmproxy/mitmproxy/issues/5376), @meitinger)
* Include server information in bind/listen errors.
  ([#5495](https://github.com/mitmproxy/mitmproxy/pull/5495), @meitinger)
* Include information about lazy connection_strategy in related errors.
  ([#5465](https://github.com/mitmproxy/mitmproxy/pull/5465), @meitinger, @mhils)
* Fix `tls_version_server_min` and `tls_version_server_max` options.
  ([#5546](https://github.com/mitmproxy/mitmproxy/issues/5546), @mhils)
* Added Magisk module generation for Android onboarding.
  ([#5547](https://github.com/mitmproxy/mitmproxy/pull/5547), @jorants)
* Update Linux binary builder to Ubuntu 20.04, bumping the minimum glibc version to 2.31.
  ([#5547](https://github.com/mitmproxy/mitmproxy/pull/5547), @jorants)
* Add "Save filtered" button in mitmweb.
  ([#5531](https://github.com/mitmproxy/mitmproxy/pull/5531), @rnbwdsh, @mhils)
* Render application/prpc content as gRPC/Protocol Buffers
  ([#5568](https://github.com/mitmproxy/mitmproxy/pull/5568), @selfisekai)
* Mitmweb now supports `content_view_lines_cutoff`.
  ([#5548](https://github.com/mitmproxy/mitmproxy/pull/5548), @sanlengjingvv)
* Fix a mitmweb crash when scrolling down the flow list.
  ([#5507](https://github.com/mitmproxy/mitmproxy/pull/5507), @LIU-shuyi)
* Add HTTP/3 binary frame content view.
  ([#5582](https://github.com/mitmproxy/mitmproxy/pull/5582), @mhils)
* Fix mitmweb not properly opening a browser and being stuck on some Linux.
  ([#5522](https://github.com/mitmproxy/mitmproxy/issues/5522), @Prinzhorn)
* Fix race condition when updating mitmweb WebSocket connections that are closing.
  ([#5405](https://github.com/mitmproxy/mitmproxy/issues/5405), [#5686](https://github.com/mitmproxy/mitmproxy/issues/5686), @mhils)
* Fix mitmweb crash when using filters.
  ([#5658](https://github.com/mitmproxy/mitmproxy/issues/5658), [#5661](https://github.com/mitmproxy/mitmproxy/issues/5661), @LIU-shuyi, @mhils)
* Fix missing default port when starting a browser.
  ([#5687](https://github.com/mitmproxy/mitmproxy/issues/5687), @rbdixon)
* Add docs for transparent mode on Windows.
  ([#5402](https://github.com/mitmproxy/mitmproxy/issues/5402), @stephenspol)

## 28 June 2022: mitmproxy 8.1.1

* Support specifying the local address for outgoing connections
  ([#5364](https://github.com/mitmproxy/mitmproxy/discussions/5364), @meitinger)
* Fix a bug where an excess empty chunk has been sent for chunked HEAD request.
  ([#5372](https://github.com/mitmproxy/mitmproxy/discussions/5372), @jixunmoe)
* Drop pkg_resources dependency.
  ([#5401](https://github.com/mitmproxy/mitmproxy/issues/5401), @PavelICS)
* Fix huge (>65kb) http2 responses corrupted.
  ([#5428](https://github.com/mitmproxy/mitmproxy/issues/5428), @dhabensky)
* Remove overambitious assertions in the HTTP state machine,
  fix some error handling.
  ([#5383](https://github.com/mitmproxy/mitmproxy/issues/5383), @mhils)
* Use default_factory for parser_options.
  ([#5474](https://github.com/mitmproxy/mitmproxy/issues/5474), @rathann)

## 15 May 2022: mitmproxy 8.1.0

* DNS support
  ([#5232](https://github.com/mitmproxy/mitmproxy/pull/5232), @meitinger)
* Mitmproxy now requires Python 3.9 or above.
  ([#5233](https://github.com/mitmproxy/mitmproxy/issues/5233), @mhils)
* Fix a memory leak in mitmdump where flows were kept in memory.
  ([#4786](https://github.com/mitmproxy/mitmproxy/issues/4786), @mhils)
* Replayed flows retain their current position in the flow list.
  ([#5227](https://github.com/mitmproxy/mitmproxy/issues/5227), @mhils)
* Periodically send HTTP/2 ping frames to keep connections alive.
  ([#5046](https://github.com/mitmproxy/mitmproxy/issues/5046), @EndUser509)
* Console Performance Improvements
  ([#3427](https://github.com/mitmproxy/mitmproxy/issues/3427), @BkPHcgQL3V)
* Warn users if server side event responses are received without streaming.
  ([#4469](https://github.com/mitmproxy/mitmproxy/issues/4469), @mhils)
* Add flatpak support to the browser addon
  ([#5200](https://github.com/mitmproxy/mitmproxy/issues/5200), @pauloromeira)
* Add example addon to dump contents to files based on a filter expression 
  ([#5190](https://github.com/mitmproxy/mitmproxy/issues/5190), @redraw)
* Fix a bug where the wrong SNI is sent to an upstream HTTPS proxy
  ([#5109](https://github.com/mitmproxy/mitmproxy/issues/5109), @mhils)
* Make sure that mitmproxy displays error messages on startup.
  ([#5225](https://github.com/mitmproxy/mitmproxy/issues/5225), @mhils)
* Add example addon for domain fronting.
  ([#5217](https://github.com/mitmproxy/mitmproxy/issues/5217), @randomstuff)
* Improve cut addon to better handle binary contents
  ([#3965](https://github.com/mitmproxy/mitmproxy/issues/3965), @mhils)
* Fix text truncation for full-width characters 
  ([#4278](https://github.com/mitmproxy/mitmproxy/issues/4278), @kjy00302)
* Fix mitmweb export copy failed in non-secure domain.
  ([#5264](https://github.com/mitmproxy/mitmproxy/issues/5264), @Pactortester)
* Add example script for manipulating cookies.
  ([#5278](https://github.com/mitmproxy/mitmproxy/issues/5278), @WillahScott)
* When opening an external viewer for message contents, mailcap files are not considered anymore.  
  This preempts the upcoming deprecation of Python's `mailcap` module. 
  ([#5297](https://github.com/mitmproxy/mitmproxy/issues/5297), @KORraNpl)
* Fix hostname encoding for IDNA domains in upstream mode.
  ([#5316](https://github.com/mitmproxy/mitmproxy/issues/5316), @nneonneo)
* Fix hot reloading of contentviews.
  ([#5319](https://github.com/mitmproxy/mitmproxy/issues/5319), @nneonneo)
* Ignore HTTP/2 information responses instead of raising an error.
  ([#5332](https://github.com/mitmproxy/mitmproxy/issues/5332), @mhils)
* Improve performance and memory usage by reusing OpenSSL contexts.
  ([#5339](https://github.com/mitmproxy/mitmproxy/issues/5339), @mhils)
* Fix handling of multiple Cookie headers when proxying HTTP/2 to HTTP/1
  ([#5337](https://github.com/mitmproxy/mitmproxy/issues/5337), @rinsuki)
* Improve http_manipulate_cookies.py example.
  ([#5578](https://github.com/mitmproxy/mitmproxy/issues/5578), @insilications)

## 19 March 2022: mitmproxy 8.0.0

### Major Changes

* Major improvements to the web interface (@gorogoroumaru)
* Event hooks can now be async (@nneonneo, [#5106](https://github.com/mitmproxy/mitmproxy/issues/5106))
* New [`tls_{established,failed}_{client,server}` event hooks](https://docs.mitmproxy.org/dev/api/events.html#TLSEvents)
  to record negotiation success/failure (@mhils, [#4790](https://github.com/mitmproxy/mitmproxy/pull/4790))

### Security Fixes

* [CVE-2022-24766](https://github.com/mitmproxy/mitmproxy/security/advisories/GHSA-gcx2-gvj7-pxv3):
  Fix request smuggling vulnerability reported by @zeyu2001 (@mhils)

### Full Changelog

* Support proxy authentication for SOCKS v5 mode (@starplanet)
* Make it possible to ignore connections in the tls_clienthello event hook (@mhils)
* fix some responses not being decoded properly if the encoding was uppercase (#4735, @Mattwmaster58)
* Trigger event hooks for flows with semantically invalid requests, for example invalid content-length headers (@mhils)
* Improve error message on TLS version mismatch (@mhils)
* Windows: Switch to Python's default asyncio event loop, which increases the number of sockets
  that can be processed simultaneously (@mhils)
* Add `client_replay_concurrency` option, which allows more than one client replay request to be in-flight at a time. (@rbdixon)
* New content view which handles gRPC/protobuf. Allows to apply custom definitions to visualize different field decodings.
  Includes example addon which applies custom definitions for selected gRPC traffic (@mame82)
* Fix a crash caused when editing string option (#4852, @rbdixon)
* Base container image bumped to Debian 11 Bullseye (@Kriechi)
* Upstream replays don't do CONNECT on plaintext HTTP requests (#4876, @HoffmannP)
* Remove workarounds for old pyOpenSSL versions (#4831, @KarlParkinson)
* Add fonts to asset filter (~a) (#4928, @elespike)
* Fix bug that crashed when using `view.flows.resolve` (#4916, @rbdixon)
* Fix a bug where `running()` is invoked twice on startup (#3584, @mhils)
* Correct documentation example for User-Agent header modification (#4997, @jamesyale)
* Fix random connection stalls (#5040, @EndUser509)
* Add `n` new flow keybind to mitmweb (#5061, @ianklatzco)
* Fix compatibility with BoringSSL (@pmoulton)
* Added `WebSocketMessage.injected` flag (@Prinzhorn)
* Add example addon for saving streamed data to individual files (@EndUser509)
* Change connection event hooks to be blocking.
  Processing will only resume once the event hook has finished. (@Prinzhorn)
* Reintroduce `Flow.live`, which signals if a flow belongs to a currently active connection. (#4207, @mhils)
* Speculative fix for some rare HTTP/2 connection stalls (#5158, @EndUser509)
* Add ability to specify custom ports with LDAP authentication (#5068, @demonoidvk)
* Add support for rotating saved streams every hour or day (@EndUser509)
* Console Improvements on Windows (@mhils)
* Fix processing of `--set` options (#5067, @marwinxxii) 
* Lowercase user-added header names and emit a log message to notify the user when using HTTP/2 (#4746, @mhils)
* Exit early if there are errors on startup (#4544, @mhils)
* Fixed encoding guessing: only search for meta tags in HTML bodies (##4566, @Prinzhorn)
* Binaries are now built with Python 3.10 (@mhils)

## 28 September 2021: mitmproxy 7.0.4

* Do not add a Content-Length header for chunked HTTP/1 messages (@matthewhughes934)

## 16 September 2021: mitmproxy 7.0.3

* [CVE-2021-39214](https://github.com/mitmproxy/mitmproxy/security/advisories/GHSA-22gh-3r9q-xf38):
  Fix request smuggling vulnerabilities reported by @chinchila (@mhils)
* Expose TLS 1.0 as possible minimum version on older pyOpenSSL releases (@mhils)
* Fix compatibility with Python 3.10 (@mhils)

## 4 August 2021: mitmproxy 7.0.2

* Fix a WebSocket crash introduced in 7.0.1 (@mhils)

## 3 August 2021: mitmproxy 7.0.1

* Performance: Re-use OpenSSL contexts to enable TLS session resumption (@mhils)
* Disable HTTP/2 CONNECT for Secure Web Proxies to fix compatibility with Firefox (@mhils)
* Use local IP address as certificate subject if no other info is available (@mhils)
* Make it possible to return multiple chunks for HTTP stream modification (@mhils)
* Don't send WebSocket CONTINUATION frames when the peer does not send any (@Pilphe)
* Fix HTTP stream modify example. (@mhils)
* Fix a crash caused by no-op assignments to `Server.address` (@SaladDais)
* Fix a crash when encountering invalid certificates (@mhils)
* Fix a crash when pressing the Home/End keys in some screens (@rbdixon)
* Fix a crash when reading corrupted flow dumps (@mhils)
* Fix multiple crashes on flow export (@mhils)
* Fix a bug where ASGI apps did not see the request body (@mhils)
* Minor documentation improvements (@mhils)

## 16 July 2021: mitmproxy 7.0

### New Proxy Core (@mhils, [blog post](https://www.mitmproxy.org/posts/releases/mitmproxy7/))

Mitmproxy has a completely new proxy core, fixing many longstanding issues:

* **Secure Web Proxy:** Mitmproxy now supports TLS-over-TLS to already encrypt the connection to the proxy.
* **Server-Side Greetings:** Mitmproxy now supports proxying raw TCP connections, including ones that start
  with a server-side greeting (e.g. SMTP).
* **HTTP/1 – HTTP/2 Interoperability:** mitmproxy can now accept an HTTP/2 connection from the client,
  and forward it to an HTTP/1 server.
* **HTTP/2 Redirects:** The request destination can now be changed on HTTP/2 flows.
* **Connection Strategy:** Users can now specify if they want mitmproxy to eagerly connect upstream
  or wait as long as possible. Eager connections are required to detect protocols with server-side
  greetings, lazy connections enable the replay of responses without connecting to an upstream server.
* **Timeout Handling:** Mitmproxy will now clean up idle connections and also abort requests if the client disconnects
  in the meantime.
* **Host Header-based Proxying:** If the request destination is unknown, mitmproxy now falls back to proxying
  based on the Host header. This means that requests can often be redirected to mitmproxy using
  DNS spoofing only.
* **Internals:** All protocol logic is now separated from I/O (["sans-io"](https://sans-io.readthedocs.io/)).
  This greatly improves testing capabilities, prevents a wide array of race conditions, and increases
  proper isolation between layers.

### Additional Changes

* mitmproxy's command line interface now supports Windows (@mhils)
* The `clientconnect`, `clientdisconnect`, `serverconnect`, `serverdisconnect`, and `log`
  events have been replaced with new events, see addon documentation for details (@mhils)
* Contentviews now implement `render_priority` instead of `should_render`, allowing more specialization (@mhils)
* Addition of block_list option to block requests with a set status code (@ericbeland)
* Make mitmweb columns configurable and customizable (@gorogoroumaru)
* Automatic JSON view mode when `+json` suffix in content type (@kam800)
* Use pyca/cryptography to generate certificates, not pyOpenSSL (@mhils)
* Remove the legacy protocol stack (@Kriechi)
* Remove all deprecated pathod and pathoc tools and modules (@Kriechi)
* In reverse proxy mode, mitmproxy now does not assume TLS if no scheme
  is given but a custom port is provided (@mhils)
* Remove the following options: `http2_priority`, `relax_http_form_validation`, `upstream_bind_address`,
  `spoof_source_address`, and `stream_websockets`. If you depended on one of them please let us know.
  mitmproxy never phones home, which means we don't know how prominently these options were used. (@mhils)
* Fix IDNA host 'Bad HTTP request line' error (@grahamrobbins)
* Pressing `?` now exits console help view (@abitrolly)
* `--modify-headers` now works correctly when modifying a header that is also part of the filter expression (@Prinzhorn)
* Fix SNI-related reproducibility issues when exporting to curl/httpie commands. (@dkasak)
* Add option `export_preserve_original_ip` to force exported command to connect to IP from original request.
  Only supports curl at the moment. (@dkasak)
* Major proxy protocol testing (@r00t-)
* Switch Docker image release to be based on Debian (@PeterDaveHello)
* Multiple Browsers: The `browser.start` command may be executed more than once to start additional
  browser sessions. (@rbdixon)
* Improve readability of SHA256 fingerprint. (@wrekone)
* Metadata and Replay Flow Filters: Flows may be filtered based on metadata and replay status. (@rbdixon)
* Flow control: don't read connection data faster than it can be forwarded. (@hazcod)
* Docker images for ARM64 architecture (@hazcod, @mhils)
* Fix parsing of certificate issuer/subject with escaped special characters (@Prinzhorn)
* Customize markers with emoji, and filters: The `flow.mark` command may be used to mark a flow with either the default
  "red ball" marker, a single character, or an emoji like `:grapes:`. Use the `~marker` filter to filter on marker
  characters. (@rbdixon)
* New `flow.comment` command to add a comment to the flow. Add `~comment <regex>` filter syntax to search flow comments.
  (@rbdixon)
* Fix multipart forms losing `boundary` values on edit. (@roytu)
* `Transfer-Encoding: chunked` HTTP message bodies are now retained if they are below the stream_large_bodies limit.
  (@mhils)
* `json()` method for HTTP Request and Response instances will return decoded JSON body. (@rbdixon)
* Support for HTTP/2 Push Promises has been dropped. (@mhils)
* Make it possible to set sequence options from the command line. (@Yopi)

## 15 December 2020: mitmproxy 6.0.2

* Fix reading of saved flows in mitmweb.

## 13 December 2020: mitmproxy 6.0.1

* Fix flow serialization in mitmweb.

## 13 December 2020: mitmproxy 6.0

* Mitmproxy now requires Python 3.8 or above.
* Deprecation of pathod and pathoc tools and modules. Future releases will not contain them! (@Kriechi)
* SSLKEYLOGFILE now supports TLS 1.3 secrets (@mhils)
* Fix query parameters in asgiapp addon (@jpstotz)
* Fix command history failing on file I/O errors (@Kriechi)
* Add example addon to suppress unwanted error messages sent by mitmproxy. (@anneborcherding)
* Updated imports and styles for web scanner helper addons. (@anneborcherding)
* Inform when underscore-formatted options are used in client arg. (@jrblixt)
* ASGIApp now ignores loaded HTTP flows from somewhere. (@linw1995)
* Binaries are now built with Python 3.9 (@mhils)
* Fixed the web UI showing blank page on clicking details tab when server address is missing (@samhita-sopho)
* Tests: Replace asynctest with stdlib mock (@felixonmars)
* MapLocal now keeps its configuration when other options are set. (@mhils)
* Host headers with non-standard ports are now properly updated in reverse proxy mode. (@mhils)
* Fix missing host header when replaying HTTP/2 flows (@Granitosaurus)

## 01 November 2020: mitmproxy 5.3

### Full Changelog

* Support for Python 3.9 (@mhils)
* Add MsgPack content viewer (@tasn)
* Use `@charset` to decode CSS files if available (@Prinzhorn)
* Fix links to anticache docs in mitmweb and use HTTPS for links to documentation (@rugk)
* Updated typing for WebsocketMessage.content (@Prinzhorn)
* Add option `console_strip_trailing_newlines`, and no longer strip trailing newlines by default (@capt8bit)
* Prevent transparent mode from connecting to itself in the basic cases (@Prinzhorn)
* Display HTTP trailers in mitmweb (@sanlengjingvv)
* Revamp onboarding app (@mhils)
* Add ASGI support for embedded apps (@mhils)
* Updated raw exports to not remove headers (@wchasekelley)
* Fix file unlinking before external viewer finishes loading (@wchasekelley)
* Add --cert-passphrase command line argument (@mirosyn)
* Add interactive tutorials to the documentation (@mplattner)
* Support `deflateRaw` for `Content-Encoding`'s (@kjoconnor)
* Fix broken requests without body on HTTP/2 (@Kriechi)
* Add support for sending (but not parsing) HTTP Trailers to the HTTP/1.1 protocol (@bburky)
* Add support to echo http trailers in dumper addon (@shiv6146)
* Fix OpenSSL requiring different CN for root and leaf certificates (@mhils)
* ... and various other fixes, documentation improvements, dependency version bumps, etc.

## 18 July 2020: mitmproxy 5.2

* Add Filter message to mitmdump (@sarthak212)
* Display TCP flows at flow list (@Jessonsotoventura, @nikitastupin, @mhils)
* Colorize JSON Contentview (@sarthak212)
* Fix console crash when entering regex escape character in half-open string (@sarthak212)
* Integrate contentviews to TCP flow details (@nikitastupin)
* Added add-ons that enhance the performance of web application scanners (@anneborcherding)
* Increase WebSocket message timestamp precision (@JustAnotherArchivist)
* Fix HTTP reason value on HTTP/2 reponses (@rbdixon)
* mitmweb: support wslview to open a web browser (@G-Rath)
* Fix dev version detection with parent git repo (@JustAnotherArchivist)
* Restructure examples and supported addons (@mhils)
* Certificate generation: mark SAN as critical if no CN is set (@mhils)
* Simplify Replacements with new ModifyBody addon (@mplattner)
* Rename SetHeaders addon to ModifyHeaders (@mplattner)
* mitmweb: "New -> File" menu option has been renamed to "Clear All" (@yogeshojha)
* Add new MapRemote addon to rewrite URLs of requests (@mplattner)
* Add support for HTTP Trailers to the HTTP/2 protocol (@sanlengjingvv and @Kriechi)
* Fix certificate runtime error during expire cleanup (@gorogoroumaru)
* Fixed the DNS Rebind Protection for secure support of IPv6 addresses (@tunnelpr0)
* WebSockets: match the HTTP-WebSocket flow for the ~websocket filter (@Kriechi)
* Fix deadlock caused by the "replay.client.stop" command (@gorogoroumaru)
* Add new MapLocal addon to serve local files instead of remote resources (@mplattner and @mhils)
* Add minimal TCP interception and modification (@nikitastupin)
* Add new CheckSSLPinning addon to check SSL-Pinning on client (@su-vikas)
* Add a JSON dump script: write data into a file or send to an endpoint as JSON (@emedvedev)
* Fix console output formatting (@sarthak212)
* Add example for proxy authentication using selenium (@anneborcherding and @weichweich)

## 13 April 2020: mitmproxy 5.1.1

* Fixed Docker images not starting due to missing shell

## 13 April 2020: mitmproxy 5.1

### Major Changes

* Initial Support for TLS 1.3

### Full Changelog

* Reduce leaf certificate validity to one year due to upcoming browser changes (@mhils)
* Rename mitmweb's `web_iface` option to `web_host` for consistency (@oxr463)
* Sending a SIGTERM now exits mitmproxy without prompt, SIGINT still asks (@ThinkChaos)
* Don't force host header on outgoing requests (@mhils)
* Additional documentation and examples for WebSockets (@Kriechi)
* Gracefully handle hyphens in domain names (@matosconsulting)
* Fix header replacement count (@naivekun)
* Emit serverconnect event only after a connection has been established (@Prinzhorn)
* Fix ValueError in table mode of server replay flow (@ylmrx)
* HTTP/2: send all stream reset types to other connection (@rohfle)
* HTTP/2: fix WINDOW_UPDATE swallowed on closed streams (@Kriechi)
* Fix wrong behavior of --allow-hosts options (@BlownSnail)
* Additional and updated documentation for examples, WebSockets, Getting Started (@Kriechi)

## 27 December 2019: mitmproxy 5.0.1

* Fixed precompiled Linux binaries to not crash in table mode
* Display webp images in mitmweb (@cixtor)

## 16 December 2019: mitmproxy 5.0

### Major Changes

* Added new Table UI (@Jessonsotoventura)
* Added EKU extension to certificates. This fixes support for macOS Catalina (@vin01)

### Security Fixes

* Fixed command injection vulnerabilities when exporting flows as curl/httpie commands (@cript0nauta)
* Do not echo unsanitized user input in HTTP error responses (@fimad)

### Full Changelog

* Moved to GitHub CI for Continuous Integration, dropping support for old Linux and macOS releases. (#3728)
* Vastly improved command parsing, in particular for setting flow filters (@typoon)
* Added a new flow export for raw responses (@mckeimic)
* URLs are now edited in an external editor (@Jessonsotoventura)
* mitmproxy now has a command history (@typoon)
* Added terminal like keyboard shortcuts for the command bar (ctrl+w, ctrl+a, ctrl+f, ...) (@typoon)
* Fixed issue with improper handling of non-ascii characters in URLs (@rjt-gupta)
* Filtering can now use unicode characters (@rjt-gupta)
* Fixed issue with user keybindings not being able to override default keybindings
* Improved installation instructions
* Added support for IPV6-only environments (@sethb157)
* Fixed bug with server replay (@rjt-gupta)
* Fixed issue with duplicate error responses (@ccssrryy)
* Users can now set a specific external editor using $MITMPROXY_EDITOR (@rjt-gupta)
* Config file can now be called `config.yml` or `config.yaml` (@ylmrx)
* Fixed crash on `view.focus.[next|prev]` (@ylmrx)
* Updated documentation to help using mitmproxy certificate on Android (@jannst)
* Added support to parse IPv6 entries from `pfctl` on MacOS. (@tomlabaude)
* Fixed instructions on how to build the documentation (@jannst)
* Added a new `--allow-hosts` option (@pierlon)
* Added support for zstd content-encoding (@tsaaristo)
* Fixed issue where the replay server would corrupt the Date header (@tonyb486)
* Improve speed for WebSocket interception (@MathieuBordere)
* Fixed issue with parsing JPEG files. (@lusceu)
* Improve example code style (@BoboTiG)
* Fixed issue converting void responses to HAR (@worldmind)
* Color coded http status codes in mitmweb (@arun-94)
* Added organization to generated certificates (@Abcdefghijklmnopqrstuvwxyzxyz)
* Errors are now displayed on sys.stderr (@JessicaFavin)
* Fixed issue with replay timestamps (@rjt-gupta)
* Fixed copying in mitmweb on macOS (@XZzYassin)

## 31 July 2018: mitmproxy 4.0.4

* Security: Protect mitmweb against DNS rebinding. (CVE-2018-14505, @atx)
* Reduce certificate lifetime to two years to be conformant with
  the current CA/Browser Forum Baseline Requirements. (@muffl0n)
  (https://cabforum.org/2017/03/17/ballot-193-825-day-certificate-lifetimes/)
* Update cryptography to version 2.3.

## 15 June 2018: mitmproxy 4.0.3

* Add support for IPv6 transparent mode on Windows (#3174)
* Add Docker images for ARMv7 - Raspberry Pi (#3190)
* Major overhaul of our release workflow - you probably won't notice it, but for us it's a big thing!
* Fix the Python version detection on Python 3.5, we now show a more intuitive error message (#3188)
* Fix application shutdown on Windows (#3172)
* Fix IPv6 scope suffixes in block addon (#3164)
* Fix options update when added (#3157)
* Fix "Edit Flow" button in mitmweb (#3136)

## 15 June 2018: mitmproxy 4.0.2

* Skipped!

## 17 May 2018: mitmproxy 4.0.1

### Bugfixes

* The previous release had a packaging issue, so we bumped it to v4.0.1 and re-released it.
* This contains no actual bugfixes or new features.

## 17 May 2018: mitmproxy 4.0

### Features

* mitmproxy now requires Python 3.6!
* Moved the core to asyncio - which gives us a very significant performance boost!
* Reduce memory consumption by using `SO_KEEPALIVE` (#3076)
* Export request as httpie command (#3031)
* Configure mitmproxy console keybindings with the keys.yaml file. See docs for more.

### Breaking Changes

* The --conf command-line flag is now --confdir, and specifies the mitmproxy configuration
    directory, instead of the options yaml file (which is at `config.yaml` under the configuration directory).
* `allow_remote` got replaced by `block_global` and `block_private` (#3100)
* No more custom events (#3093)
* The `cadir` option has been renamed to `confdir`
* We no longer magically capture print statements in addons and translate
    them to logs. Please use `ctx.log.info` explicitly.

### Bugfixes

* Correctly block connections from remote clients with IPv4-mapped IPv6 client addresses (#3099)
* Expand `~` in paths during the `cut` command (#3078)
* Remove socket listen backlog constraint
* Improve handling of user script exceptions (#3050, #2837)
* Ignore signal errors on windows
* Fix traceback for commands with un-terminated escape characters (#2810)
* Fix request replay when proxy is bound to local interface (#2647)
* Fix traceback when running scripts on a flow twice (#2838)
* Fix traceback when killing intercepted flow (#2879)
* And lots of typos, docs improvements, revamped examples, and general fixes!

## 05 April 2018: mitmproxy 3.0.4

* Fix an issue that caused mitmproxy to not retry HTTP requests on timeout.
* Various other fixes (@kira0204, @fenilgandhi, @tran-tien-dat, @smonami,
  @luzpaz, @fristonio, @kajojify, @Oliver-Fish, @hcbarry, @jplochocki, @MikeShi42,
  @ghillu, @emilstahl)

## 25 February 2018: mitmproxy 3.0.3

* Fix an issue that caused mitmproxy to lose keyboard control after spawning an external editor.

## 23 February 2018: mitmproxy 3.0.1

* Fix a quote-related issue affecting the mitmproxy console command prompt.

## 22 February 2018: mitmproxy 3.0

### Major Changes

* Commands: A consistent, typed mechanism that allows addons to expose actions
  to users.
* Options: A typed settings store for use by mitmproxy and addons.
* Shift most of mitmproxy's own functionality into addons.
* Major improvements to mitmproxy console, including an almost complete
  rewrite of the user interface, integration of commands, key bindings, and
  multi-pane layouts.
* Major Improvements to mitmproxy’s web interface, mitmweb. (Matthew Shao,
  Google Summer of Code 2017)
* Major Improvements to mitmproxy’s content views and protocol layers (Ujjwal
  Verma, Google Summer of Code 2017)
* Faster JavaScript and CSS beautifiers. (Ujjwal Verma)

### Minor Changes

* Vastly improved JavaScript test coverage (Matthew Shao)
* Options editor for mitmweb (Matthew Shao)
* Static web-based flow viewer (Matthew Shao)
* Request streaming for HTTP/1.x and HTTP/2 (Ujjwal Verma)
* Implement more robust content views using Kaitai Struct (Ujjwal Verma)
* Protobuf decoding now works without protoc being installed on the host
  system (Ujjwal Verma)
* PNG, GIF, and JPEG can now be parsed without Pillow, which simplifies
  mitmproxy installation and moves parsing from unsafe C to pure Python (Ujjwal Verma)
* Add parser for ICO files (Ujjwal Verma)
* Migrate WebSockets implementation to wsproto. This reduces code size and
  adds WebSocket compression support. (Ujjwal Verma)
* Add “split view” to split mitmproxy’s UI into two separate panes.
* Add key binding viewer and editor
* Add a command to spawn a preconfigured Chrome browser instance from
  mitmproxy
* Fully support mitmproxy under the Windows Subsystem for Linux (WSL), work
  around display errors
* Add XSS scanner addon (@ddworken)
* Add ability to toggle interception (@mattweidner)
* Numerous documentation improvements (@pauloromeira, @rst0git, @rgerganov,
  @fulldecent, @zhigang1992, @F1ashhimself, @vinaydargar, @jonathanrfisher1,
  @BasThomas, @LuD1161, @ayamamori, @TomTasche)
* Add filters for websocket flows (@s4chin)
* Make it possible to create a response to CONNECT requests in http_connect
  (@mengbiping)
* Redirect stdout in scripts to ctx.log.warn (@nikofil)
* Fix a crash when clearing the event log (@krsoninikhil)
* Store the generated certificate for each flow (@dlenski)
* Add --keep-host-header to retain the host header in reverse proxy mode
  (@krsoninikhil)
* Fix setting palette options (@JordanLoehr)
* Fix a crash with brotli encoding (@whackashoe)
* Provide certificate installation instructions on mitm.it (@ritiek)
* Fix a bug where we did not properly fall back to IPv4 when IPv6 is unavailable (@titeuf87)
* Fix transparent mode on IPv6-enabled macOS systems (@Ga-ryo)
* Fix handling of HTTP messages with multiple Content-Length headers (@surajt97)
* Fix IPv6 authority form parsing in CONNECT requests (@r1b)
* Fix event log display in mitmweb (@syahn)
* Remove private key from PKCS12 file in ~/.mitmproxy (@ograff).
* Add LDAP as a proxy authentication backend (@charlesdhdt)
* Use mypy to check the whole codebase (@iharsh234)
* Fix a crash when duplicating flows (@iharsh234)
* Fix testsuite when the path contains a “.” (@felixonmars)
* Store proxy authentication with flows (@lymanZerga11)
* Match ~d and ~u filters against pretty_host (@dequis)
* Update WBXML content view (@davidpshaw)
* Handle HEAD requests for mitm.it to support Chrome in transparent mode on
  iOS (@tomlabaude)
* Update dns spoofing example to use --keep-host-header (@krsoninikhil)
* Call error handler on HTTPException (@tarnacious)
* Make it possible to remove TLS from upstream HTTP connections
* Update to pyOpenSSL 17.5, cryptography 2.1.4, and OpenSSL 1.1.0g
* Make it possible to retroactively increase log verbosity.
* Make logging from addons thread-safe
* Tolerate imports in user scripts that match hook names
  (`from mitmproxy import log`)
* Update mitmweb to React 16, which brings performance improvements
* Fix a bug where reverting duplicated flows crashes mitmproxy
* Fix a bug where successive requests are sent to the wrong host after a
  request has been redirected.
* Fix a bug that binds outgoing connections to the wrong interface
* Fix a bug where custom certificates are ignored in reverse proxy mode
* Fix import of flows that have been created with mitmproxy 0.17
* Fix formatting of (IPv6) IP addresses in a number of places
* Fix replay for HTTP/2 flows
* Decouple mitmproxy version and flow file format version
* Fix a bug where “mitmdump -nr” does not exit automatically
* Fix a crash when exporting flows to curl
* Fix formatting of sticky cookies
* Improve script reloading reliability by polling the filesystem instead of using watchdog
* Fix a crash when refreshing Set-Cookie headers
* Add connection indicator to mitmweb to alert users when the proxy server stops running
* Add support for certificates with cyrillic domains
* Simplify output of mitmproxy --version
* Add Request.make to simplify request creation in scripts
* Pathoc: Include a host header on CONNECT requests
* Remove HTML outline contentview (#2572)
* Remove Python and Locust export (#2465)
* Remove emojis from tox.ini because flake8 cannot parse that. :(

## 28 April 2017: mitmproxy 2.0.2

* Fix mitmweb's Content-Security-Policy to work with Chrome 58+
* HTTP/2: actually use header normalization from hyper-h2

## 15 March 2017: mitmproxy 2.0.1

* bump cryptography dependency
* bump pyparsing dependency
* HTTP/2: use header normalization from hyper-h2

## 21 February 2017: mitmproxy 2.0

* HTTP/2 is now enabled by default.
* Image ContentView: Parse images with Kaitai Struct (kaitai.io) instead of Pillow.
  This simplifies installation, reduces binary size, and allows parsing in pure Python.
* Web: Add missing flow filters.
* Add transparent proxy support for OpenBSD.
* Check the mitmproxy CA for expiration and warn the user to regenerate it if necessary.
* Testing: Tremendous improvements, enforced 100% coverage for large parts of the
  codebase, increased overall coverage.
* Enforce individual coverage: one source file -> one test file with 100% coverage.
* A myriad of other small improvements throughout the project.
* Numerous bugfixes.

## 26 December 2016: mitmproxy 1.0

* All mitmproxy tools are now Python 3 only! We plan to support Python 3.5 and higher.
* Web-Based User Interface: Mitmproxy now officially has a web-based user interface
  called mitmweb. We consider it stable for all features currently exposed
  in the UI, but it still misses a lot of mitmproxy’s options.
* Windows Compatibility: With mitmweb, mitmproxy is now usable on Windows.
  We are also introducing an installer (kindly sponsored by BitRock) that
  simplifies setup.
* Configuration: The config file format is now a single YAML file. In most cases,
  converting to the new format should be trivial - please see the docs for
  more information.
* Console: Significant UI improvements - including sorting of flows by
  size, type and url, status bar improvements, much faster indentation for
  HTTP views, and more.
* HTTP/2: Significant improvements, but is temporarily disabled by default
  due to wide-spread protocol implementation errors on some large website
* WebSocket: The protocol implementation is now mature, and is enabled by
  default. Complete UI support is coming in the next release. Hooks for
  message interception and manipulation are available.
* A myriad of other small improvements throughout the project.

## 16 October 2016: mitmproxy 0.18

* Python 3 Compatibility for mitmproxy and pathod (Shadab Zafar, GSoC 2016)
* Major improvements to mitmweb (Clemens Brunner & Jason Hao, GSoC 2016)
* Internal Core Refactor: Separation of most features into isolated Addons
* Initial Support for WebSockets
* Improved HTTP/2 Support
* Reverse Proxy Mode now automatically adjusts host headers and TLS Server Name Indication
* Improved HAR export
* Improved export functionality for curl, python code, raw http etc.
* Flow URLs are now truncated in the console for better visibility
* New filters for TCP, HTTP and marked flows.
* Mitmproxy now handles comma-separated Cookie headers
* Merge mitmproxy and pathod documentation
* Mitmdump now sanitizes its console output to not include control characters
* Improved message body handling for HTTP messages:
  `.raw_content` provides the message body as seen on the wire
  `.content` provides the decompressed body (e.g. un-gzipped)
  `.text` provides the body decompressed and decoded body
* New HTTP Message getters/setters for cookies and form contents.
* Add ability to view only marked flows in mitmproxy
* Improved Script Reloader (Always use polling, watch for whole directory)
* Use tox for testing
* Unicode support for tnetstrings
* Add dumpfile converters for mitmproxy versions 0.11 and 0.12
* Numerous bugfixes

## 9 April 2016: mitmproxy 0.17

* Simplify repository and release structure. mitmproxy now comes as a single package, including netlib and pathod.
* Rename the Python package from libmproxy to mitmproxy.
* New option to add server certs to client chain (CVE-2016-2402, John Kozyrakis)
* Enable HTTP/2 by default (Thomas Kriechbaumer)
* Improved HAR extractor (Shadab Zafar)
* Add icon for OSX and Windows binaries
* Add content view for query parameters (Will Coster)
* Initial work on Python 3 compatibility
* locust.io export (Zohar Lorberbaum)
* Fix XSS vulnerability in HTTP errors (Will Coster)
* Numerous bugfixes and minor improvements

## 15 February 2016: mitmproxy 0.16

* Completely revised HTTP2 implementation based on hyper-h2 (Thomas Kriechbaumer)
* Export flows as cURL command, Python code or raw HTTP (Shadab Zafar)
* Fixed compatibility with the Android Emulator (Will Coster)
* Script Reloader: Inline scripts are reloaded automatically if modified (Matthew Shao)
* Inline script hooks for TCP mode (Michael J. Bazzinotti)
* Add default ciphers to support iOS9 App Transport Security (Jorge Villacorta)
* Basic Authentication for mitmweb (Guillem Anguera)
* Exempt connections from interception based on TLS Server Name Indication (David Weinstein)
* Provide Python Wheels for faster installation
* Numerous bugfixes and minor improvements

## 4 December 2015: mitmproxy 0.15

* Support for loading and converting older dumpfile formats (0.13 and up)
* Content views for inline script (@chrisczub)
* Better handling of empty header values (Benjamin Lee/@bltb)
* Fix a gnarly memory leak in mitmdump
* A number of bugfixes and small improvements

## 6 November 2015: mitmproxy 0.14

* Statistics: 399 commits, 13 contributors, 79 closed issues, 37 closed
  PRs, 103 days
* Docs: Greatly updated docs now hosted on ReadTheDocs!
  http://docs.mitmproxy.org
* Docs: Fixed Typos, updated URLs etc. (Nick Badger, Ben Lerner, Choongwoo
  Han, onlywade, Jurriaan Bremer)
* mitmdump: Colorized TTY output
* mitmdump: Use mitmproxy's content views for human-readable output (Chris
  Czub)
* mitmproxy and mitmdump: Support for displaying UTF8 contents
* mitmproxy: add command line switch to disable mouse interaction (Timothy
  Elliott)
* mitmproxy: bug fixes (Choongwoo Han, sethp-jive, FreeArtMan)
* mitmweb: bug fixes (Colin Bendell)
* libmproxy: Add ability to fall back to TCP passthrough for non-HTTP
  connections.
* libmproxy: Avoid double-connect in case of TLS Server Name Indication.
  This yields a massive speedup for TLS handshakes.
* libmproxy: Prevent unnecessary upstream connections (macmantrl)
* Inline Scripts: New API for HTTP Headers:
  http://docs.mitmproxy.org/en/latest/dev/models.html#netlib.http.Headers
* Inline Scripts: Properly handle exceptions in `done` hook
* Inline Scripts: Allow relative imports, provide `__file__`
* Examples: Add probabilistic TLS passthrough as an inline script
* netlib: Refactored HTTP protocol handling code
* netlib: ALPN support
* netlib: fixed a bug in the optional certificate verification.
* netlib: Initial Python 3.5 support (this is the first prerequisite for
  3.x support in mitmproxy)

## 24 July 2015: mitmproxy 0.13

* Upstream certificate validation. See the --verify-upstream-cert,
  --upstream-trusted-confdir and --upstream-trusted-ca parameters. Thanks to
  Kyle Morton (github.com/kyle-m) for his work on this.
* Add HTTP transparent proxy mode. This uses the host headers from HTTP
  traffic (rather than SNI and IP address information from the OS) to
  implement perform transparent proxying. Thanks to github.com/ijiro123 for
  this feature.
* Add ~src and ~dst REGEX filters, allowing matching on source and
  destination addresses in the form of <IP>:<Port>
* mitmproxy console: change g/G keyboard shortcuts to match less. Thanks to
  Jose Luis Honorato (github.com/jlhonora).
* mitmproxy console: Flow marking and unmarking. Marked flows are not
  deleted when the flow list is cleared. Thanks to Jake Drahos
  (github.com/drahosj).
* mitmproxy console: add marking of flows
* Remove the certforward feature. It was added to allow exploitation of
  #gotofail, which is no longer a common vulnerability. Permitting this
  hugely increased the complexity of packaging and distributing mitmproxy.

## 3 June 2015: mitmproxy 0.12.1

* mitmproxy console: mouse interaction - scroll in the flow list, click on
  flow to view, click to switch between tabs.
* Update our crypto defaults: SHA256, 2048 bit RSA, 4096 bit DH parameters.
* BUGFIX: crash under some circumstances when copying to clipboard.
* BUGFIX: occasional crash when deleting flows.

## 18 May 2015: mitmproxy 0.12

* mitmproxy console: Significant revamp of the UI. The major changes are
  listed below, and in addition almost every aspect of the UI has
  been tweaked, and performance has improved significantly.
* mitmproxy console: A new options screen has been created ("o" shortcut),
  and many options that were previously manipulated directly via a
  keybinding have been moved there.
* mitmproxy console: Big improvement in palettes. This includes improvements
  to all colour schemes. Palettes now set the terminal background colour by
  default, and a new --palette-transparent option has been added to disable
  this.
* mitmproxy console: g/G shortcuts throughout mitmproxy console to jump
  to the beginning/end of the current view.
* mitmproxy console: switch  palettes on the fly from the options screen.
* mitmproxy console: A cookie editor has been added for mitmproxy console
  at long last.
* mitmproxy console: Various components of requests and responses can be
  copied to the clipboard from mitmproxy - thanks to @marceloglezer.
* Support for creating new requests from scratch in mitmproxy console (@marceloglezer).
* SSLKEYLOGFILE environment variable to specify a logging location for TLS
  master keys. This can be used with tools like Wireshark to allow TLS
  decoding.
* Server facing SSL cipher suite specification (thanks to Jim Shaver).
* Official support for transparent proxying on FreeBSD - thanks to Mike C
  (http://github.com/mike-pt).
* Many other small bugfixes and improvemenets throughout the project.

## 29 Dec 2014: mitmproxy 0.11.2

* Configuration files - mitmproxy.conf, mitmdump.conf, common.conf in the
  .mitmproxy directory.
* Better handling of servers that reject connections that are not SNI.
* Many other small bugfixes and improvements.

## 15 November 2014: mitmproxy 0.11.1

* Bug fixes: connection leaks some crashes

## 7 November 2014: mitmproxy 0.11

* Performance improvements for mitmproxy console
* SOCKS5 proxy mode allows mitmproxy to act as a SOCKS5 proxy server
* Data streaming for response bodies exceeding a threshold
  (bradpeabody@gmail.com)
* Ignore hosts or IP addresses, forwarding both HTTP and HTTPS traffic
  untouched
* Finer-grained control of traffic replay, including options to ignore
  contents or parameters when matching flows (marcelo.glezer@gmail.com)
* Pass arguments to inline scripts
* Configurable size limit on HTTP request and response bodies
* Per-domain specification of interception certificates and keys (see
  --cert option)
* Certificate forwarding, relaying upstream SSL certificates verbatim (see
  --cert-forward)
* Search and highlighting for HTTP request and response bodies in
  mitmproxy console (pedro@worcel.com)
* Transparent proxy support on Windows
* Improved error messages and logging
* Support for FreeBSD in transparent mode, using pf (zbrdge@gmail.com)
* Content view mode for WBXML (davidshaw835@air-watch.com)
* Better documentation, with a new section on proxy modes
* Generic TCP proxy mode
* Countless bugfixes and other small improvements
* pathod: Hugely improved SSL support, including dynamic generation of certificates
  using the mitproxy cacert

## 7 November 2014: pathod 0.11

* Hugely improved SSL support, including dynamic generation of certificates
  using the mitproxy cacert
* pathoc -S dumps information on the remote SSL certificate chain
* Big improvements to fuzzing, including random spec selection and memoization to avoid repeating randomly generated patterns
* Reflected patterns, allowing you to embed a pathod server response specification in a pathoc request, resolving both on client side. This makes fuzzing proxies and other intermediate systems much better.

## 28 January 2014: mitmproxy 0.10

* Support for multiple scripts and multiple script arguments
* Easy certificate install through the in-proxy web app, which is now
  enabled by default
* Forward proxy mode, that forwards proxy requests to an upstream HTTP server
* Reverse proxy now works with SSL
* Search within a request/response using the "/" and "n" shortcut keys
* A view that beatifies CSS files if cssutils is available
* Bug fix, documentation improvements, and more.

## 25 August 2013: mitmproxy 0.9.2

* Improvements to the mitmproxywrapper.py helper script for OSX.
* Don't take minor version into account when checking for serialized file
  compatibility.
* Fix a bug causing resource exhaustion under some circumstances for SSL
  connections.
* Revamp the way we store interception certificates. We used to store these
  on disk, they're now in-memory. This fixes a race condition related to
  cert handling, and improves compatibility with Windows, where the rules
  governing permitted file names are weird, resulting in errors for some
  valid IDNA-encoded names.
* Display transfer rates for responses in the flow list.
* Many other small bugfixes and improvements.

## 25 August 2013: pathod 0.9.2

* Adapt to interface changes in netlib

## 16 June 2013: mitmproxy 0.9.1

* Use "correct" case for Content-Type headers added by mitmproxy.
* Make UTF environment detection more robust.
* Improved MIME-type detection for viewers.
* Always read files in binary mode (Windows compatibility fix).
* Some developer documentation.

## 15 May 2013: mitmproxy 0.9

* Upstream certs mode is now the default.
* Add a WSGI container that lets you host in-proxy web applications.
* Full transparent proxy support for Linux and OSX.
* Introduce netlib, a common codebase for mitmproxy and pathod
  (http://github.com/cortesi/netlib).
* Full support for SNI.
* Color palettes for mitmproxy, tailored for light and dark terminal
  backgrounds.
* Stream flows to file as responses arrive with the "W" shortcut in
  mitmproxy.
* Extend the filter language, including ~d domain match operator, ~a to
  match asset flows (js, images, css).
* Follow mode in mitmproxy ("F" shortcut) to "tail" flows as they arrive.
* --dummy-certs option to specify and preserve the dummy certificate
  directory.
* Server replay from the current captured buffer.
* Huge improvements in content views. We now have viewers for AMF, HTML,
  JSON, Javascript, images, XML, URL-encoded forms, as well as hexadecimal
  and raw views.
* Add Set Headers, analogous to replacement hooks. Defines headers that are set
  on flows, based on a matching pattern.
* A graphical editor for path components in mitmproxy.
* A small set of standard user-agent strings, which can be used easily in
  the header editor.
* Proxy authentication to limit access to mitmproxy
* pathod: Proxy mode. You can now configure clients to use pathod as an
  HTTP/S proxy.
* pathoc: Proxy support, including using CONNECT to tunnel directly to
  targets.
* pathoc: client certificate support.
* pathod: API improvements, bugfixes.

## 15 May 2013: pathod 0.9 (version synced with mitmproxy)

* Pathod proxy mode. You can now configure clients to use pathod as an
  HTTP/S proxy.
* Pathoc proxy support, including using CONNECT to tunnel directly to
  targets.
* Pathoc client certificate support.
* API improvements, bugfixes.

## 16 November 2012: pathod 0.3

A release focusing on shoring up our fuzzing capabilities, especially with
pathoc.

* pathoc -q and -r options, output full request and response text.
* pathod -q and -r options, add full request and response text to pathod's
  log buffer.
* pathoc and pathod -x option, makes -q and -r options log in hex dump
  format.
* pathoc -C option, specify response codes to ignore.
* pathoc -T option, instructs pathoc to ignore timeouts.
* pathoc -o option, a one-shot mode that exits after the first non-ignored
  response.
* pathoc and pathod -e option, which explains the resulting message by
  expanding random and generated portions, and logging a reproducible
  specification.
* Streamline the specification language. HTTP response message is now
  specified using the "r" mnemonic.
* Add a "u" mnemonic for specifying User-Agent strings. Add a set of
  standard user-agent strings accessible through shortcuts.
* Major internal refactoring and cleanup.
* Many bugfixes.

## 22 August 2012: pathod 0.2

* Add pathoc, a pathological HTTP client.
* Add libpathod.test, a truss for using pathod in unit tests.
* Add an injection operator to the specification language.
* Allow Python escape sequences in value literals.
* Allow execution of requests and responses from file, using the new + operator.
* Add daemonization to Pathod, and make it more robust for public-facing use.
* Let pathod pick an arbitrary open port if -p 0 is specified.
* Move from Tornado to netlib, the network library written for mitmproxy.
* Move the web application to Flask.
* Massively expand the documentation.

## 5 April 2012: mitmproxy 0.8

* Detailed tutorial for Android interception. Some features that land in
  this release have finally made reliable Android interception possible.
* Upstream-cert mode, which uses information from the upstream server to
  generate interception certificates.
* Replacement patterns that let you easily do global replacements in flows
  matching filter patterns. Can be specified on the command-line, or edited
  interactively.
* Much more sophisticated and usable pretty printing of request bodies.
  Support for auto-indentation of Javascript, inspection of image EXIF
  data, and more.
* Details view for flows, showing connection and SSL cert information (X
  keyboard shortcut).
* Server certificates are now stored and serialized in saved traffic for
  later analysis. This means that the 0.8 serialization format is NOT
  compatible with 0.7.
* Many other improvements, including bugfixes, and expanded scripting API,
  and more sophisticated certificate handling.

## 20 February 2012: mitmproxy 0.7

* New built-in key/value editor. This lets you interactively edit URL query
  strings, headers and URL-encoded form data.
* Extend script API to allow duplication and replay of flows.
* API for easy manipulation of URL-encoded forms and query strings.
* Add "D" shortcut in mitmproxy to duplicate a flow.
* Reverse proxy mode. In this mode mitmproxy acts as an HTTP server,
  forwarding all traffic to a specified upstream server.
* UI improvements - use unicode characters to make GUI more compact,
  improve spacing and layout throughout.
* Add support for filtering by HTTP method.
* Add the ability to specify an HTTP body size limit.
* Move to typed netstrings for serialization format - this makes 0.7
  backwards-incompatible with serialized data from 0.6!

* Significant improvements in speed and responsiveness of UI.
* Many minor bugfixes and improvements.

## 7 August 2011: mitmproxy 0.6

* New scripting API that allows much more flexible and fine-grained
  rewriting of traffic. See the docs for more info.
* Support for gzip and deflate content encodings. A new "z"
  keybinding in mitmproxy to let us quickly encode and decode content, plus
  automatic decoding for the "pretty" view mode.
* An event log, viewable with the "v" shortcut in mitmproxy, and the
  "-e" command-line flag in mitmdump.
* Huge performance improvements: mitmproxy interface, loading
  large numbers of flows from file.
* A new "replace" convenience method for all flow objects, that does a
  universal regex-based string replacement.
* Header management has been rewritten to maintain both case and order.
* Improved stability for SSL interception.
* Default expiry time on generated SSL certs has been dropped to avoid an
  OpenSSL overflow bug that caused certificates to expire in the distant
  past on some systems.
* A "pretty" view mode for JSON and form submission data.
* Expanded documentation and examples.
* Countless other small improvements and bugfixes.

## 27 June 2011: mitmproxy 0.5

* An -n option to start the tools without binding to a proxy port.
* Allow scripts, hooks, sticky cookies etc. to run on flows loaded from
  save files.
* Regularize command-line options for mitmproxy and mitmdump.
* Add an "SSL exception" to mitmproxy's license to remove possible
  distribution issues.
* Add a --cert-wait-time option to make mitmproxy pause after a new SSL
  certificate is generated. This can pave over small discrepancies in
  system time between the client and server.
* Handle viewing big request and response bodies more elegantly. Only
  render the first 100k of large documents, and try to avoid running the
  XML indenter on non-XML data.
* BUGFIX: Make the "revert" keyboard shortcut in mitmproxy work after a
  flow has been replayed.
* BUGFIX: Repair a problem that sometimes caused SSL connections to consume
  100% of CPU.

## 30 March 2011: mitmproxy 0.4

* Full serialization of HTTP conversations
* Client and server replay
* On-the-fly generation of dummy SSL certificates
* mitmdump has "grown up" into a powerful tcpdump-like tool for HTTP/S
* Dozens of improvements to the mitmproxy console interface
* Python scripting hooks for programmatic modification of traffic

## 01 March 2010: mitmproxy 0.2

* Big speed and responsiveness improvements, thanks to Thomas Roth
* Support urwid 0.9.9
* Terminal beeping based on filter expressions
* Filter expressions for terminal beeps, limits, interceptions and sticky
  cookies can now be passed on the command line.
* Save requests and responses to file
* Split off non-interactive dump functionality into a new tool called
  mitmdump
* "A" will now accept all intercepted connections
* Lots of bugfixes<|MERGE_RESOLUTION|>--- conflicted
+++ resolved
@@ -30,13 +30,10 @@
   ([#5904](https://github.com/mitmproxy/mitmproxy/pull/5904), @truebit)
 * mitmproxy now requires Python 3.10 or above.
   ([#5954](https://github.com/mitmproxy/mitmproxy/pull/5954), @mhils)
-<<<<<<< HEAD
 * the `esc` key can now be used to exit the current view
   ([#6087](https://github.com/mitmproxy/mitmproxy/pull/6087), @sujaldev)
-=======
 * focus-follow shortcut will now work in flow view context too.
   ([#6088](https://github.com/mitmproxy/mitmproxy/pull/6088), @sujaldev)
->>>>>>> 33682c20
 
 ### Breaking Changes
 
