# Release History

<!--
✨ Please add a bullet point describing your change.                                                             ✨
✨ You do not need to add a pull request reference or author information, this will be done automatically by CI. ✨
-->

## Unreleased: mitmproxy next

<<<<<<< HEAD
- Make TCP inactivity timeout configurable through a new `tcp_timeout` option (default: 600 seconds).
  Previously, the timeout was hardcoded to 10 minutes for all TCP connections.
  ([#7909](https://github.com/mitmproxy/mitmproxy/pull/7909), @keshavkrishnadav)
=======

## 15 October 2025: mitmproxy 12.2.0

- mitmproxy now supports Python 3.14. Binary releases ship with 3.14 by default.
  ([#7918](https://github.com/mitmproxy/mitmproxy/pull/7918), @mhils)
>>>>>>> 2208605e
- Replace `htpasswd` file parser with a custom implementation to migrate off unmaintained
  `passlib` dependency. The new parser only supports bcrypt and SHA-1 hashing.
  Contributions for additional formats are welcome as long as they don't introduce new
  dependencies.
  ([#7906](https://github.com/mitmproxy/mitmproxy/pull/7906), @mhils)

## 24 August 2025: mitmproxy 12.1.2

- Docker images are now build with Debian Trixie.
  ([#7851](https://github.com/mitmproxy/mitmproxy/pull/7851), @mhils)
- Fix mitmweb auth cookie always using the default `web_port` option.
  ([#7827](https://github.com/mitmproxy/mitmproxy/pull/7827), @sujaldev)
- fix: missing content-length header in curl export
  ([#7810](https://github.com/mitmproxy/mitmproxy/pull/7810), @mheguy)
- fix: update log message with correct header name
  ([#7802](https://github.com/mitmproxy/mitmproxy/pull/7802), @kristof-mattei)
- Update deprecated `windows-2019` runner to `windows-2025`.
  ([#7801](https://github.com/mitmproxy/mitmproxy/pull/7801), @chedieck)
- Do not escape non-ascii characters in the JSON contentview.
  ([#7740](https://github.com/mitmproxy/mitmproxy/pull/7740), @mhils)
- Fix crash in mitmweb when no explicit Server-Connection is logged.
  ([#7734](https://github.com/mitmproxy/mitmproxy/pull/7734), @lups2000)
- Add syntax highlighting for CSS and JavaScript contentviews.
  ([#7749](https://github.com/mitmproxy/mitmproxy/pull/7749), @mhils)
- Display local timezone in the Timing tab of mitmweb.
  ([#7804](https://github.com/mitmproxy/mitmproxy/pull/7804), @lups2000)
- Prevent showing the quit message in the console when no flows are available under specific configurations.
  ([#7833](https://github.com/mitmproxy/mitmproxy/pull/7833), @lups2000)

### Security Fixes

* [GHSA-847f-9342-265h](https://github.com/python-hyper/h2/security/advisories/GHSA-847f-9342-265h):
  Upgrade hyper-h2 to fix a request smuggling vulnerability that affects mitmproxy's
  HTTP/2 -> HTTP/1 translation. (@mhils)

## 25 May 2025: mitmproxy 12.1.1

- Fix a race condition when updating the flow list in mitmweb.
  ([#7729](https://github.com/mitmproxy/mitmproxy/pull/7729), @mhils)

## 24 May 2025: mitmproxy 12.1.0

- mitmweb now supports filtering by body contents (~b, ~bq, ~bs).
  ([#7704](https://github.com/mitmproxy/mitmproxy/pull/7704), @lups2000, @mhils)
- Fix raw response export incorrectly zeroing non-zero `Content-Length` header for HEAD requests.
  ([#7701](https://github.com/mitmproxy/mitmproxy/pull/7701), @sujaldev)
- Fix concurrent mitmweb instances overwrite each other's auth cookie.
  ([#7690](https://github.com/mitmproxy/mitmproxy/pull/7690), @turboOrange)

## 06 May 2025: mitmproxy 12.0.1

- Fix a crash when editing raw messages bodies in mitmproxy.
  ([#7697](https://github.com/mitmproxy/mitmproxy/pull/7697), @mhils)
- Added an option to pass the web token as `Authentication: Bearer ...` header
  ([#7681](https://github.com/mitmproxy/mitmproxy/pull/7681), @gschaer)
- In DNS proxy mode, user-provided addons now trigger before DNS resolution has taken place.
  ([#7685](https://github.com/mitmproxy/mitmproxy/pull/7685), @Florigolo)

## 29 April 2025: mitmproxy 12.0.0

### New Contentview System ([#7623](https://github.com/mitmproxy/mitmproxy/pull/7623), @mhils)

- Contentviews can now be interactive and re-encode prettified data.
  For example, the new Protobuf view pretty-prints to YAML, which the user
  can edit and then re-serialize into binary representation.
- Replace the existing gRPC and Protobuf contentviews with an interactive contentview that
  supports both existing proto definitions and completely unknown protos.
- The MsgPack contentview is now interactive, too.
- The contentview API has been drastically simplified.
  Contentviews now return a plain `str` with the prettified data.
  Syntax highlighting is now signaled off-band (and based on [tree-sitter]).
- Docs: Add new documentation page and API reference for contentviews.
- Contentviews can now be written in Rust for better performance and access to
  the crates ecosystem.

### Other Changes

- Add a new feature to store streamed bodies for requests and responses.
  ([#7637](https://github.com/mitmproxy/mitmproxy/pull/7637), @mkiami)
- Add support for TLS 1.3 Post Handshake Authentication.
  ([#7576](https://github.com/mitmproxy/mitmproxy/pull/7576), @mhils, @cataggar)
- Add search functionality to the documentation.
  ([#7603](https://github.com/mitmproxy/mitmproxy/pull/7603), @mhils)
- Introduce a new theme for docs.mitmproxy.org.
  ([#7593](https://github.com/mitmproxy/mitmproxy/pull/7593), @mhils)
- Add CRL entries to dummy cert when the upstream certificate has some.
  ([#7609](https://github.com/mitmproxy/mitmproxy/pull/7609), @Yepoleb, @JordanPlayz158)
- Fix a bug where mitmproxy would incorrectly send empty HTTP/2 data frames.
  ([#7574](https://github.com/mitmproxy/mitmproxy/pull/7574), @mhils, @Dieken)
- Enhance homebrew installation command for Brewfile users.
  ([#7566](https://github.com/mitmproxy/mitmproxy/pull/7566), @AntoineJT)
- Fix a bug where mitmdump would exit prematurely in server replay mode.
  ([#7571](https://github.com/mitmproxy/mitmproxy/pull/7571), @mhils)
- Fix a bug where WebSocket Messages view jumps to top when a message is received
  ([#7572](https://github.com/mitmproxy/mitmproxy/pull/7572), @DenizenB)
- Create content view for Socket.IO over WebSocket transport
  ([#7570](https://github.com/mitmproxy/mitmproxy/pull/7570), @DenizenB)
- Correctly forward HTTP_1_1_REQUIRED errors in HTTP/2 streams.
  ([#7575](https://github.com/mitmproxy/mitmproxy/pull/7575), @mhils)
- Fix a bug where HAR export would crash for malformed flows.
  ([#7666](https://github.com/mitmproxy/mitmproxy/pull/7666), @mhils)
- Fix a bug where mitmweb would crash when viewing flows with undefined headers.
  ([#7595](https://github.com/mitmproxy/mitmproxy/pull/7595), @emanuele-em)
- Fix a bug where mitmproxy does not listen on IPv4 and IPv6 by default in wireguard mode.
  ([#7589](https://github.com/mitmproxy/mitmproxy/pull/7589), @errorxyz)
- Adjust popover placement for browsers that support anchor positioning (Chrome, Edge)
  ([#7642](https://github.com/mitmproxy/mitmproxy/pull/7642), @lups2000)
- Fix mitmweb crash when searching or highlighting using ~h, ~hq, or ~hs.
  ([#7652](https://github.com/mitmproxy/mitmproxy/pull/7652), @lups2000)
- `mitmproxy.dns.Message` has been renamed to `mitmproxy.dns.DNSMessage`
  ([#7670](https://github.com/mitmproxy/mitmproxy/pull/7670), @mhils)
- Added support for selecting multiple flows in mitmweb using Ctrl+Click and Shift+Click. Multi-selection is now supported for deleting, duplicating, marking, reverting, replaying ,resuming, and aborting flows.
  ([#7319](https://github.com/mitmproxy/mitmproxy/pull/7319), @lups2000, @mhils)

[tree-sitter]: https://tree-sitter.github.io/tree-sitter/

## 17 February 2025: mitmproxy 11.1.3

- Update mitmproxy_rs dependency to fix several bugs in local capture mode.
  ([#7564](https://github.com/mitmproxy/mitmproxy/pull/7564), @mhils)
- Add documentation for local capture mode.
  ([#7540](https://github.com/mitmproxy/mitmproxy/pull/7540), @mhils)
- Revise documentation on proxy modes.
  ([#7545](https://github.com/mitmproxy/mitmproxy/pull/7545), @mhils)
- Add a log message to point Docker mitmweb users towards `web_password`.
  ([#7554](https://github.com/mitmproxy/mitmproxy/pull/7554), @mhils)
- Fix a bug where UTF-8 surrogates would crash the export addon.
  ([#7562](https://github.com/mitmproxy/mitmproxy/pull/7562), @mhils)
- Add help entries for all options in mitmweb that didn't have them.
  ([#7563](https://github.com/mitmproxy/mitmproxy/pull/7563), @mhils)

## 06 February 2025: mitmproxy 11.1.2

- [CVE-2025-23217](https://github.com/mitmproxy/mitmproxy/security/advisories/GHSA-wg33-5h85-7q5p):
  mitmweb's API now requires an authentication token by default.
  The mitmweb API is bound to localhost only, but @gronke found that an attacker can circumvent that restriction
  by tunneling requests through the proxy server itself in an [SSRF](https://en.wikipedia.org/wiki/Server-side_request_forgery)-style attack.
  ([fa89055](https://github.com/mitmproxy/mitmproxy/commit/fa89055e196d953f11fd241e36ee37858993486a), @mhils)
- Add (optional) password protection for mitmweb. The `web_password` option replaces the randomly-generated token
  authentication with a fixed secret that survives mitmproxy restarts.
  ([0bd573a](https://github.com/mitmproxy/mitmproxy/commit/0bd573a5995f61d82f5157e927b0eb93cdc4ebab), @mhils)
- mitmweb can now be hosted under arbitrary domains, the previously-used DNS rebind protection is not required anymore.
  ([62693af](https://github.com/mitmproxy/mitmproxy/commit/62693aff9a38ad0bb36716569fc627f26e489ccc), @mhils)
- Security Hardening: mitmweb's `xsrf_token` cookie is now `HttpOnly; SameSite=Strict`.
  ([#7491](https://github.com/mitmproxy/mitmproxy/pull/7491), @mhils)
- We now provide standalone binaries for Linux arm64.
  ([#7484](https://github.com/mitmproxy/mitmproxy/pull/7484), @mhils)
- Standalone binaries are now compiled with Python 3.13.
  ([#7485](https://github.com/mitmproxy/mitmproxy/pull/7485), @mhils)
- Fix console freezing due to DNS queries with an empty question section.
  ([#7497](https://github.com/mitmproxy/mitmproxy/pull/7497), @sujaldev)
- Add mitmweb tutorial to docs.
  ([#7509](https://github.com/mitmproxy/mitmproxy/pull/7509), @EstherRoeth)
- Fixed a bug that caused mitmproxy to crash when loading prior knowledge h2 flows.
  ([#7514](https://github.com/mitmproxy/mitmproxy/pull/7514), @sujaldev)
- Fix a bug where mitmproxy would get stuck in secure web proxy mode when using `ignore_hosts` or `allow_hosts`.
  ([#7519](https://github.com/mitmproxy/mitmproxy/pull/7519), @mhils)
- Copy request/response data to the clipboard in mitmweb
  ([#7352](https://github.com/mitmproxy/mitmproxy/pull/7352), @lups2000)
- Fix a bug where exporting a curl or httpie command with escaped characters would lead to different data being sent.
  ([#7520](https://github.com/mitmproxy/mitmproxy/pull/7520), @proteusvacuum)

## 05 February 2025: mitmproxy 11.1.1

- Yanked. Identical to 11.1.2, but failed to deploy in CI.

## 12 January 2025: mitmproxy 11.1.0

- **Local Capture Mode** is now available on Linux as well.
  ([#7440](https://github.com/mitmproxy/mitmproxy/pull/7440), @mhils)
- mitmproxy now requires Python 3.12 or above.
  ([#7440](https://github.com/mitmproxy/mitmproxy/pull/7440), @mhils)
- Add cache-busting for mitmweb's front end code.
  ([#7386](https://github.com/mitmproxy/mitmproxy/pull/7386), @mhils)
- Clicking the URL in mitmweb now places the cursor at the current position instead of selecting the entire URL.
  ([#7385](https://github.com/mitmproxy/mitmproxy/pull/7385), @lups2000)
- Add missing status codes
  ([#7455](https://github.com/mitmproxy/mitmproxy/pull/7455), @jwadolowski)
- All filter expressions are now case-insensitive by default.
  Users can opt into case-sensitive filters by setting MITMPROXY_CASE_SENSITIVE_FILTERS=1
  as an environment variable.
  ([#7458](https://github.com/mitmproxy/mitmproxy/pull/7458), @mhils, @AdityaPatadiya)
- Remove filter expression lowercasing in block_list addon
  ([#7456](https://github.com/mitmproxy/mitmproxy/pull/7456), @jwadolowski)
- Remove check for status codes in the blocklist add-on.
  ([#7453](https://github.com/mitmproxy/mitmproxy/pull/7453), @lups2000, @AdityaPatadiya)
- Prompt user before clearing screen
  ([#7445](https://github.com/mitmproxy/mitmproxy/pull/7445), @errorxyz)

## 05 December 2024: mitmproxy 11.0.2

- Stop sorting keys in JSON contentview
  ([#7346](https://github.com/mitmproxy/mitmproxy/pull/7346), @injust)
- Fix a bug where a custom CA would raise an error.
  ([#7355](https://github.com/mitmproxy/mitmproxy/pull/7355), @nneonneo)
- Fix a bug where the mitmproxy UI would crash on negative durations.
  ([#7358](https://github.com/mitmproxy/mitmproxy/pull/7358), @mhils)
- Allow technically invalid HTTP transfer encodings in requests if `validate_inbound_headers` is disabled.
  ([#7361](https://github.com/mitmproxy/mitmproxy/pull/7361), [#7373](https://github.com/mitmproxy/mitmproxy/pull/7373), @mhils)
- Fix a bug in windows management in mitmproxy TUI whereby the help window does not appear if "?" is pressed within the overlay
  ([#6500](https://github.com/mitmproxy/mitmproxy/pull/6500), @emanuele-em)

## 24 November 2024: mitmproxy 11.0.1

- Tighten HTTP detection heuristic to better support custom TCP-based protocols.
  ([#7228](https://github.com/mitmproxy/mitmproxy/pull/7228), @fatanugraha)
- Implement stricter validation of HTTP headers to harden against request smuggling attacks.
  ([#7345](https://github.com/mitmproxy/mitmproxy/issues/7345), @mhils)
- Increase HTTP/2 default flow control window size, fixing performance issues.
  ([#7317](https://github.com/mitmproxy/mitmproxy/pull/7317), @sujaldev)
- Fix a bug where mitmproxy would incorrectly report that TLS 1.0 and 1.1 are not supported
  with the current OpenSSL build.
  ([#7241](https://github.com/mitmproxy/mitmproxy/pull/7241), @mhils)
- Docker: Update image to Python 3.13 on Debian Bookworm.
  ([#7242](https://github.com/mitmproxy/mitmproxy/pull/7242), @mhils)
- Add a `tun` proxy mode that creates a virtual network device on Linux for transparent proxying.
  ([#7278](https://github.com/mitmproxy/mitmproxy/pull/7278), @mhils)
- `browser.start` command now supports Firefox.
  ([#7239](https://github.com/mitmproxy/mitmproxy/pull/7239), @sujaldev)
- Fix interaction of the `modify_headers` and `stream_large_bodies` options.
  This may break users of `modify_headers` that rely on filters referencing the message body.
  We expect this to be uncommon, but please make yourself heard if that's not the case.
  ([#7286](https://github.com/mitmproxy/mitmproxy/pull/7286), @lukant)
- Fix a crash when handling corrupted compressed body in savehar addon and its tests.
  ([#7320](https://github.com/mitmproxy/mitmproxy/pull/7320), @8192bytes)
- Remove dependency on `protobuf` library as it was no longer being used.
  ([#7327](https://github.com/mitmproxy/mitmproxy/pull/7327), @matthew16550)

## 02 October 2024: mitmproxy 11.0.0

- mitmproxy now supports transparent HTTP/3 proxying.
  ([#7202](https://github.com/mitmproxy/mitmproxy/pull/7202), @errorxyz, @meitinger, @mhils)
- Add HTTP3 support in HTTPS reverse-proxy mode.
  ([#7114](https://github.com/mitmproxy/mitmproxy/pull/7114), @errorxyz)
- mitmproxy now officially supports Python 3.13.
  ([#6934](https://github.com/mitmproxy/mitmproxy/pull/6934), @mhils)
- Tighten HTTP detection heuristic to better support custom TCP-based protocols.
  ([#7087](https://github.com/mitmproxy/mitmproxy/pull/7087))
- Add `show_ignored_hosts` option to display ignored flows in the UI.
  This option is implemented as a temporary workaround and will be removed in the future.
  ([#6720](https://github.com/mitmproxy/mitmproxy/pull/6720), @NicolaiSoeborg)
- Fix slow tnetstring parsing in case of very large tnetstring.
  ([#7121](https://github.com/mitmproxy/mitmproxy/pull/7121), @mik1904)
- Add `getaddrinfo`-based fallback for DNS resolution if we are unable to
  determine the operating system's name servers.
  ([#7122](https://github.com/mitmproxy/mitmproxy/pull/7122), @mhils)
- Improve the error message when users specify the `certs` option without a matching private key.
  ([#7073](https://github.com/mitmproxy/mitmproxy/pull/7073), @mhils)
- Fix a bug where intermediate certificates would not be transmitted when using QUIC.
  ([#7073](https://github.com/mitmproxy/mitmproxy/pull/7073), @mhils)
- Fix a bug where fragmented QUIC client hellos were not handled properly.
  ([#7067](https://github.com/mitmproxy/mitmproxy/pull/7067), @errorxyz)
- Emit a warning when users configure a TLS version that is not supported by the
  current OpenSSL build.
  ([#7139](https://github.com/mitmproxy/mitmproxy/pull/7139), @mhils)
- Fix a bug where mitmproxy would crash when receiving `STOP_SENDING` QUIC frames.
  ([#7119](https://github.com/mitmproxy/mitmproxy/pull/7119), @mhils)
- Fix error when unmarking all flows.
  ([#7192](https://github.com/mitmproxy/mitmproxy/pull/7192), @bburky)
- Add addon to update the alt-svc header in reverse mode.
  ([#7093](https://github.com/mitmproxy/mitmproxy/pull/7093), @errorxyz)
- Do not send unnecessary empty data frames when streaming HTTP/2.
  ([#7196](https://github.com/mitmproxy/mitmproxy/pull/7196), @rubu)
- Fix a bug where mitmproxy would ignore Ctrl+C/SIGTERM on OpenBSD.
  ([#7130](https://github.com/mitmproxy/mitmproxy/pull/7130), @catap)
- Fix of measurement unit in HAR import, duration is in milliseconds.
  ([#7179](https://github.com/mitmproxy/mitmproxy/pull/7179), @dstd)
- `Connection.tls_version` now is `QUICv1` instead of `QUIC` for QUIC.
  ([#7201](https://github.com/mitmproxy/mitmproxy/pull/7201), @mhils)
- Add support for full mTLS with client certs between client and mitmproxy.
  ([#7175](https://github.com/mitmproxy/mitmproxy/pull/7175), @Kriechi)
- Update documentation adding a list of all possibile web_columns.
  ([#7205](https://github.com/mitmproxy/mitmproxy/pull/7205), @lups2000, @Abhishek-Bohora)

## 02 August 2024: mitmproxy 10.4.2

- Fix a crash on startup when mitmproxy is unable to determine the OS' DNS servers
  ([#7066](https://github.com/mitmproxy/mitmproxy/pull/7066), @errorxyz)

## 29 July 2024: mitmproxy 10.4.1

- Fix a bug where macOS local mode would not start up on macOS.
  ([#7045](https://github.com/mitmproxy/mitmproxy/pull/7045), @mhils)
- Fix UDP error handling when we learn that the remote has disconnected.
  ([#7045](https://github.com/mitmproxy/mitmproxy/pull/7045), @mhils)
- Container images are now published to both Docker Hub and GitHub Container Registry.
  ([#7061](https://github.com/mitmproxy/mitmproxy/pull/7061), @mhils)

## 25 July 2024: mitmproxy 10.4.0

* Add support for DNS over TCP.
  ([#6935](https://github.com/mitmproxy/mitmproxy/pull/6935), @errorxyz)
* Add first MVP new Capture Tab in mitmweb
  ([#6999](https://github.com/mitmproxy/mitmproxy/pull/6999), @lups2000)
* Add `HttpConnectedHook` and `HttpConnectErrorHook`.
  ([#6930](https://github.com/mitmproxy/mitmproxy/pull/6930), @errorxyz)
* Fix non-linear growth in processing time for large HTTP bodies.
  ([#6952](https://github.com/mitmproxy/mitmproxy/pull/6952), @jackfromeast)
* Fix a bug where connections would be incorrectly ignored with `allow_hosts`.
  ([#7002](https://github.com/mitmproxy/mitmproxy/pull/7002), @JarLob, @mhils)
* Fix zstd decompression to read across frames.
  ([#6921](https://github.com/mitmproxy/mitmproxy/pull/6921), @zendai)
* Handle certificates we cannot parse more gracefully.
  ([#6994](https://github.com/mitmproxy/mitmproxy/pull/6994), @mhils)
* Parse compressed domain names in ResourceRecord data.
  ([#6954](https://github.com/mitmproxy/mitmproxy/pull/6954), @errorxyz)
* Fix a bug where mitmweb's flow list would not stay at the bottom.
  ([#7008](https://github.com/mitmproxy/mitmproxy/pull/7008), @mhils)
* Fix a bug where SSH connections would be incorrectly handled as HTTP.
  ([#7041](https://github.com/mitmproxy/mitmproxy/pull/7041), @mhils)
* Skip UTF-8 byte-order marks (BOM) when loading HAR files.
  ([#6897](https://github.com/mitmproxy/mitmproxy/pull/6897), @dstd)
* Allow `typing.Sequence[str]` to be an editable option.
  ([#7001](https://github.com/mitmproxy/mitmproxy/pull/7001), @errorxyz)
* Add Host header to CONNECT requests.
  ([#7021](https://github.com/mitmproxy/mitmproxy/pull/7021), @petsneakers)
* Support all query types in DNS mode.
  ([#6975](https://github.com/mitmproxy/mitmproxy/pull/6975), @errorxyz)
* Fix a bug where mitmproxy would crash for pipelined HTTP flows.
  ([#7031](https://github.com/mitmproxy/mitmproxy/pull/7031), @gdiepen, @mhils)
* Add an optional "index" column for mitmweb.
  ([#7039](https://github.com/mitmproxy/mitmproxy/pull/7039), @mhils)

## 12 June 2024: mitmproxy 10.3.1

* Release tags are now prefixed with `v` again.
  ([#6810](https://github.com/mitmproxy/mitmproxy/pull/6810), @mhils)
* Fix a bug where mitmproxy would not exit when `-n` is passed.
  ([#6819](https://github.com/mitmproxy/mitmproxy/pull/6819), @mhils)
* Set the `unbuffered` (stdout/stderr) flag for the `mitmdump` PyInstaller build.
  ([#6821](https://github.com/mitmproxy/mitmproxy/pull/6821), @Prinzhorn)
* Fix a bug where client replay would not work with proxyauth.
  ([#6866](https://github.com/mitmproxy/mitmproxy/pull/6866), @mhils)
* Fix slowdown when sending large amounts of data over HTTP/2.
  ([#6875](https://github.com/mitmproxy/mitmproxy/pull/6875), @aib)
* Add an option to strip HTTPS records from DNS responses to block encrypted ClientHellos.
  ([#6876](https://github.com/mitmproxy/mitmproxy/pull/6876), @errorxyz)
* Add an API to parse HTTPS records from DNS RDATA.
  ([#6884](https://github.com/mitmproxy/mitmproxy/pull/6884), @errorxyz)
* Fix flow export in mitmweb for Safari
  ([#6917](https://github.com/mitmproxy/mitmproxy/pull/6917), @mhils, @canyesilyurt)
* Releases now come with a Sigstore attestations file to demonstrate build provenance.
  ([f05c050](https://github.com/mitmproxy/mitmproxy/commit/f05c050f615b9ab9963707944c893bc94e738525), @mhils)

## 17 April 2024: mitmproxy 10.3.0

* Add support for editing non text files in a hex editor
  ([#6768](https://github.com/mitmproxy/mitmproxy/pull/6768), @wnyyyy)
* Add `server_connect_error` hook that is triggered when connection establishment fails.
  ([#6806](https://github.com/mitmproxy/mitmproxy/pull/6806), @haanhvu, @spacewasp, @mhils)
* Add section in mitmweb for rendering, adding and removing a comment
  ([#6709](https://github.com/mitmproxy/mitmproxy/pull/6709), @lups2000)
* Fix multipart form content view being unusable.
  ([#6653](https://github.com/mitmproxy/mitmproxy/pull/6653), @DaniElectra)
* Documentation Improvements on CA Certificate Generation
  ([#5370](https://github.com/mitmproxy/mitmproxy/pull/5370), @zioalex)
* Make it possible to read flows from stdin with mitmweb.
  ([#6732](https://github.com/mitmproxy/mitmproxy/pull/6732), @jaywor1)
* Update aioquic dependency to >= 1.0.0, < 2.0.0.
  ([#6747](https://github.com/mitmproxy/mitmproxy/pull/6747), @jlaine)
* Fix a bug where async `client_connected` handlers would crash mitmproxy.
  ([#6749](https://github.com/mitmproxy/mitmproxy/pull/6749), @mhils)
* Add button to close flow details panel
  ([#6734](https://github.com/mitmproxy/mitmproxy/pull/6734), @lups2000)
* Ignore SIGPIPE signals when there is lots of traffic.
  Socket errors are handled directly and do not require extra signals
  that generate noise.
  ([#6764](https://github.com/mitmproxy/mitmproxy/pull/6764), @changsin)
* Add primitive websocket interception and modification
  ([#6766](https://github.com/mitmproxy/mitmproxy/pull/6766), @errorxyz)
* Add support for exporting websocket messages when using "raw" export.
  ([#6767](https://github.com/mitmproxy/mitmproxy/pull/6767), @txrp0x9)
* The "save body" feature now also includes WebSocket messages.
  ([#6767](https://github.com/mitmproxy/mitmproxy/pull/6767), @txrp0x9)
* Fix compatibility with older cryptography versions and silence a DeprecationWarning on Python <3.11.
  ([#6790](https://github.com/mitmproxy/mitmproxy/pull/6790), @mhils)
* Fix a bug when proxying unicode domains.
  ([#6796](https://github.com/mitmproxy/mitmproxy/pull/6796), @mhils)


## 07 March 2024: mitmproxy 10.2.4

* Fix a bug where errors during startup would not be displayed when running mitmproxy.
  ([#6719](https://github.com/mitmproxy/mitmproxy/pull/6719), @mhils)
* Use newer cryptography APIs to avoid CryptographyDeprecationWarnings.
  This bumps the minimum required version to cryptography 42.0.
  ([#6718](https://github.com/mitmproxy/mitmproxy/pull/6718), @mhils)


## 06 March 2024: mitmproxy 10.2.3

* Fix a regression where `allow_hosts`/`ignore_hosts` would break with IPv6 connections.
  ([#6614](https://github.com/mitmproxy/mitmproxy/pull/6614), @dqxpb)
* Fix bug where failed CONNECT request URLs are saved to HAR files incorrectly.
  ([#6599](https://github.com/mitmproxy/mitmproxy/pull/6599), @basedBaba)
* Add an arm64 variant for the precompiled macOS app.
  ([#6633](https://github.com/mitmproxy/mitmproxy/pull/6633), @mhils)
* Fix duplicate answers being returned in DNS queries.
  ([#6648](https://github.com/mitmproxymitmproxy/pull/6648), @sujaldev)
* Fix bug where wireguard config is generated with incorrect endpoint when two or more NICs are active.
  ([#6659](https://github.com/mitmproxy/mitmproxy/pull/6659), @basedBaba)
* Fix a regression when leaf cert creation would fail with intermediate CAs in `ca_file`.
  ([#6666](https://github.com/mitmproxy/mitmproxy/pull/6666), @manselmi)
* Add `content_view_lines_cutoff` option to mitmdump
  ([#6692](https://github.com/mitmproxy/mitmproxy/pull/6692), @errorxyz)
* Allow runtime modifications of HTTP flow filters for server replays
  ([#6695](https://github.com/mitmproxy/mitmproxy/pull/6695), @errorxyz)
* Fix bug view options menu in case of overflow
  ([#6697](https://github.com/mitmproxy/mitmproxy/pull/6697), @lups2000)
* Allow --allow-hosts and --ignore-hosts to work together
  ([#6711](https://github.com/mitmproxy/mitmproxy/pull/6711), @dstd)


## 21 January 2024: mitmproxy 10.2.2

* Fix a regression where clientplayback would break due to eager task execution.
  ([#6605](https://github.com/mitmproxy/mitmproxy/pull/6605), @mhils)
* Fix a regression where WebSocket connections would break due to eager task execution.
  ([#6609](https://github.com/mitmproxy/mitmproxy/pull/6609), @mhils)
* Fix bug where insecure HTTP requests are saved incorrectly when exporting to HAR files.
  ([#6578](https://github.com/mitmproxy/mitmproxy/pull/6578), @DaniElectra)
* `allow_hosts`/`ignore_hosts` option now matches against the full `host:port` string.
  ([#6594](https://github.com/mitmproxy/mitmproxy/pull/6594), @LouisAsanaka)


## 06 January 2024: mitmproxy 10.2.1

* Fix a regression introduced in mitmproxy 10.2.0: WireGuard servers
  now bind to all interfaces again.
  ([#6587](https://github.com/mitmproxy/mitmproxy/pull/6587), @mhils)
* Remove stale reference to `ctx.log` in addon documentation.
  ([#6552](https://github.com/mitmproxy/mitmproxy/pull/6552), @brojonat)
* Fix a bug where a traceback is shown during shutdown.
  ([#6581](https://github.com/mitmproxy/mitmproxy/pull/6581), @mhils)


## 04 January 2024: mitmproxy 10.2.0

* *Local Redirect Mode* is now officially available on
  [macOS](https://mitmproxy.org/posts/local-redirect/macos/)
  and [Windows](https://mitmproxy.org/posts/local-redirect/windows/).
  See the linked blog posts for details. (@emanuele-em, @mhils)
* UDP streams are now backed by a new implementation in `mitmproxy_rs`.
  This represents a major API change as UDP traffic is now exposed as streams
  instead of a callback for each packet. (@mhils)
* Fix a regression from mitmproxy 10.1.6 where `ignore_hosts` would terminate requests
  instead of forwarding them.
  ([#6559](https://github.com/mitmproxy/mitmproxy/pull/6559), @mhils)
* `ignore_hosts` now waits for the entire HTTP headers if it suspects the connection to be HTTP.
  ([#6559](https://github.com/mitmproxy/mitmproxy/pull/6559), @mhils)


## 14 December 2023: mitmproxy 10.1.6

* Fix compatibility with Windows Schannel clients, which previously got
  confused by CA and leaf certificate sharing the same Subject Key Identifier.
  ([#6549](https://github.com/mitmproxy/mitmproxy/pull/6549), @driuba and @mhils)
* Change keybinding for exporting flow from "e" to "x" to avoid conflict with "edit" keybinding.
  ([#6225](https://github.com/mitmproxy/mitmproxy/issues/6225), @Llama1412)
* Fix bug where response flows from HAR files had incorrect `content-length` headers
  ([#6548](https://github.com/mitmproxy/mitmproxy/pull/6548), @zanieb)
* Improved handling for `allow_hosts`/`ignore_hosts` options in WireGuard mode (#5930).
  ([#6513](https://github.com/mitmproxy/mitmproxy/pull/6513), @dsphper)
* Fix a bug where TCP connections were not closed properly.
  ([#6543](https://github.com/mitmproxy/mitmproxy/pull/6543), @mhils)
* DNS resolution is now exempted from `ignore_hosts` in WireGuard Mode.
  ([#6513](https://github.com/mitmproxy/mitmproxy/pull/6513), @dsphper)
* Fix case sensitivity of URL added to blocklist
  ([#6493](https://github.com/mitmproxy/mitmproxy/pull/6493), @emanuele-em)
* Fix a bug where logging was stopped prematurely during shutdown.
  ([#6541](https://github.com/mitmproxy/mitmproxy/pull/6541), @mhils)
* For plaintext traffic, `ignore_hosts` now also takes HTTP/1 host headers into account.
  ([#6513](https://github.com/mitmproxy/mitmproxy/pull/6513), @dsphper)
* Fix empty cookie attributes being set to `Key=` instead of `Key`
  ([#5084](https://github.com/mitmproxy/mitmproxy/pull/5084), @Speedlulu)
* Scripts with relative paths are now loaded relative to the config file and not where the command is ran
  ([#4860](https://github.com/mitmproxy/mitmproxy/pull/4860), @Speedlulu)
* Fix `mitmweb` splitter becoming drag and drop.
  ([#6492](https://github.com/mitmproxy/mitmproxy/pull/6492), @xBZZZZ)
* Enhance documentation and add alert log messages when stream_large_bodies and modify_body are set
  ([#6514](https://github.com/mitmproxy/mitmproxy/pull/6514), @rosydawn6)

### Breaking Changes

* Subject Alternative Names are now represented as `cryptography.x509.GeneralNames` instead of `list[str]`
  across the codebase. This fixes a regression introduced in mitmproxy 10.1.1 related to punycode domain encoding.
  ([#6537](https://github.com/mitmproxy/mitmproxy/pull/6537), @mhils)


## 14 November 2023: mitmproxy 10.1.5

* Remove stray `replay-extra` from CLI status bar.
  ([37d62ce](https://github.com/mitmproxy/mitmproxy/commit/37d62ce73ebd57780cff5ecf8b2ee57ec7d8ab30), @mhils)


## 13 November 2023: mitmproxy 10.1.4

* Fix a hang/freeze in the macOS distributions when doing TLS negotiation.
  ([#6480](https://github.com/mitmproxy/mitmproxy/pull/6480), @mhils)
* Update savehar addon to fix creating corrupt har files caused by empty response content
  ([#6459](https://github.com/mitmproxy/mitmproxy/pull/6459), @lain3d)
* Update savehar addon to handle scenarios where "path" key in cookie
  attrs dict is missing.
  ([#6458](https://github.com/mitmproxy/mitmproxy/pull/6458), @pogzyb)
* Add `server_replay_extra` option to serverplayback to define behaviour
  when replayable response is missing.
  ([#6465](https://github.com/mitmproxy/mitmproxy/pull/6465), @dkarandikar)


## 04 November 2023: mitmproxy 10.1.3

* Fix a bug introduced in mitmproxy 10.1.2 where mitmweb would fail to establish
  a WebSocket connection. Affected users may need to clear their browser cache
  or hard-reload mitmweb (Ctrl+Shift+R).
  ([#6454](https://github.com/mitmproxy/mitmproxy/pull/6454), @mhils)


## 03 November 2023: mitmproxy 10.1.2

* Add a raw hex stream contentview.
  ([#6389](https://github.com/mitmproxy/mitmproxy/pull/6389), @mhils)
* Add a contentview for DNS-over-HTTPS.
  ([#6389](https://github.com/mitmproxy/mitmproxy/pull/6389), @mhils)
* Replaced standalone mitmproxy binaries on macOS with an app bundle
  that contains the mitmproxy/mitmweb/mitmdump CLI tools.
  This change was necessary to support macOS code signing requirements.
  Homebrew remains the recommended installation method.
  ([#6447](https://github.com/mitmproxy/mitmproxy/pull/6447), @mhils)
* Fix certificate generation to work with strict mode OpenSSL 3.x clients
  ([#6410](https://github.com/mitmproxy/mitmproxy/pull/6410), @mmaxim)
* Fix path() documentation that the return value might include the query string
  ([#6412](https://github.com/mitmproxy/mitmproxy/pull/6412), @tddschn)
* mitmproxy now officially supports Python 3.12.
  ([#6434](https://github.com/mitmproxy/mitmproxy/pull/6434), @mhils)
* Fix root-relative URLs so that mitmweb can run in subdirectories.
  ([#6411](https://github.com/mitmproxy/mitmproxy/pull/6411), @davet2001)
* Add an optional parameter(ldap search filter key) to ProxyAuth-LDAP.
  ([#6428](https://github.com/mitmproxy/mitmproxy/pull/6428), @outlaws-bai)
* Fix a regression when using the proxyauth addon with clients that (rightfully) reuse connections.
  ([#6432](https://github.com/mitmproxy/mitmproxy/pull/6432), @mhils)


## 27 September 2023: mitmproxy 10.1.1

* Fix certificate generation for punycode domains.
  ([#6382](https://github.com/mitmproxy/mitmproxy/pull/6382), @mhils)
* Fix a bug that would crash mitmweb when opening options.
  ([#6386](https://github.com/mitmproxy/mitmproxy/pull/6386), @mhils)


## 24 September 2023: mitmproxy 10.1.0

* Add support for reading HAR files using the existing flow loading APIs, e.g. `mitmproxy -r example.har`.
  ([#6335](https://github.com/mitmproxy/mitmproxy/pull/6335), @stanleygvi)
* Add support for writing HAR files using the `save.har` command and the `hardump` option for mitmdump.
  ([#6368](https://github.com/mitmproxy/mitmproxy/pull/6368), @stanleygvi)
* Packaging changes:
  - `mitmproxy-rs` does not depend on a protobuf compiler being available anymore,
    we're now also providing a working source distribution for all platforms.
  - On macOS, `mitmproxy-rs` now depends on `mitmproxy-macos`. We only provide binary wheels for this package because
    it contains a code-signed system extension. Building from source requires a valid Apple Developer Id, see CI for
    details.
  - On Windows, `mitmproxy-rs` now depends on `mitmproxy-windows`. We only provide binary wheels for this package to
    simplify our deployment process, see CI for how to build from source.

  ([#6303](https://github.com/mitmproxy/mitmproxy/issues/6303), @mhils)
* Increase maximum dump file size accepted by mitmweb
  ([#6373](https://github.com/mitmproxy/mitmproxy/pull/6373), @t-wy)


## 04 August 2023: mitmproxy 10.0.0

* Add experimental support for HTTP/3 and QUIC.
  ([#5435](https://github.com/mitmproxy/mitmproxy/issues/5435), @meitinger)
* ASGI/WSGI apps can now listen on all ports for a specific hostname.
  This makes it simpler to accept both HTTP and HTTPS.
  ([#5725](https://github.com/mitmproxy/mitmproxy/pull/5725), @mhils)
* Add `replay.server.add` command for adding flows to server replay buffer
  ([#5851](https://github.com/mitmproxy/mitmproxy/pull/5851), @italankin)
* Remove string escaping in raw view.
  ([#5470](https://github.com/mitmproxy/mitmproxy/issues/5470), @stephenspol)
* Updating `Request.port` now also updates the Host header if present.
  This aligns with `Request.host`, which already does this.
  ([#5908](https://github.com/mitmproxy/mitmproxy/pull/5908), @sujaldev)
* Fix editing of multipart HTTP requests from the CLI.
  ([#5148](https://github.com/mitmproxy/mitmproxy/issues/5148), @mhils)
* Add documentation on using Magisk module for intercepting traffic in Android production builds.
  ([#5924](https://github.com/mitmproxy/mitmproxy/pull/5924), @Jurrie)
* Fix a bug where the direction indicator in the message stream view would be in the wrong direction.
  ([#5921](https://github.com/mitmproxy/mitmproxy/issues/5921), @konradh)
* Fix a bug where peername would be None in tls_passthrough script, which would make it not working.
  ([#5904](https://github.com/mitmproxy/mitmproxy/pull/5904), @truebit)
* the `esc` key can now be used to exit the current view
  ([#6087](https://github.com/mitmproxy/mitmproxy/pull/6087), @sujaldev)
* focus-follow shortcut will now work in flow view context too.
  ([#6088](https://github.com/mitmproxy/mitmproxy/pull/6088), @sujaldev)
* Fix a bug where a server connection timeout would cause requests to be issued with a wrong SNI in reverse proxy mode.
  ([#6148](https://github.com/mitmproxy/mitmproxy/pull/6148), @mhils)
* The `server_replay_nopop` option has been renamed to `server_replay_reuse` to avoid confusing double-negation.
  ([#6084](https://github.com/mitmproxy/mitmproxy/issues/6084), @prady0t, @Semnodime)
* Add zstd to valid gRPC encoding schemes.
  ([#6188](https://github.com/mitmproxy/mitmproxy/pull/6188), @tsaaristo)
* For reverse proxy directly accessed via IP address, the IP address is now included
  as a subject in the generated certificate.
  ([#6202](https://github.com/mitmproxy/mitmproxy/pull/6202), @mhils)
* Enable legacy SSL connect when connecting to server if the `ssl_insecure` flag is set.
  ([#6281](https://github.com/mitmproxy/mitmproxy/pull/6281), @DurandA)
* Change wording in the [http-reply-from-proxy.py example](https://github.com/mitmproxy/mitmproxy/blob/main/examples/addons/http-reply-from-proxy.py).
  ([#6117](https://github.com/mitmproxy/mitmproxy/pull/6117), @Semnodime)
* Added option to specify an elliptic curve for key exchange between mitmproxy <-> server
  ([#6170](https://github.com/mitmproxy/mitmproxy/pull/6170), @Mike-Ki-ASD)
* Add "Prettier" code linting tool to mitmweb.
  ([#5985](https://github.com/mitmproxy/mitmproxy/pull/5985), @alexgershberg)
* When logging exceptions, provide the entire exception object to log handlers
  ([#6295](https://github.com/mitmproxy/mitmproxy/pull/6295), @mhils)
* mitmproxy now requires Python 3.10 or above.
  ([#5954](https://github.com/mitmproxy/mitmproxy/pull/5954), @mhils)

### Breaking Changes

* The `onboarding_port` option has been removed. The onboarding app now responds
  to all requests for the hostname specified in `onboarding_host`.
* `connection.Client` and `connection.Server` now accept keyword arguments only.
  This is a breaking change for custom addons that use these classes directly.

## 02 November 2022: mitmproxy 9.0.1

* The precompiled binaries now ship with OpenSSL 3.0.7, which resolves CVE-2022-3602 and CVE-2022-3786.
* Performance and stability improvements for WireGuard mode.
  ([#5694](https://github.com/mitmproxy/mitmproxy/issues/5694), @mhils, @decathorpe)
* Fix a bug where the standalone Linux binaries would require libffi to be installed.
  ([#5699](https://github.com/mitmproxy/mitmproxy/issues/5699), @mhils)
* Hard exit when mitmproxy cannot write logs, fixes endless loop when parent process exits.
  ([#4669](https://github.com/mitmproxy/mitmproxy/issues/4669), @Prinzhorn)
* Fix a permission error affecting the Docker images.
  ([#5700](https://github.com/mitmproxy/mitmproxy/issues/5700), @mhils)


## 28 October 2022: mitmproxy 9.0.0

### Major Features

* Add Raw UDP support.
  ([#5414](https://github.com/mitmproxy/mitmproxy/pull/5414), @meitinger)
* Add WireGuard mode to enable transparent proxying via WireGuard.
  ([#5562](https://github.com/mitmproxy/mitmproxy/pull/5562), @decathorpe, @mhils)
* Add DTLS support.
  ([#5397](https://github.com/mitmproxy/mitmproxy/pull/5397), @kckeiks).
* Add a quick help bar to mitmproxy.
  ([#5381](https://github.com/mitmproxy/mitmproxy/pull/5381/), [#5652](https://github.com/mitmproxy/mitmproxy/pull/5652), @kckeiks, @mhils).

### Deprecations

* Deprecate `add_log` event hook. Users should use the builtin `logging` module instead.
  See [the docs](https://docs.mitmproxy.org/dev/addons-api-changelog/) for details and upgrade instructions.
  ([#5590](https://github.com/mitmproxy/mitmproxy/pull/5590), @mhils)
* Deprecate `mitmproxy.ctx.log` in favor of Python's builtin `logging` module.
  See [the docs](https://docs.mitmproxy.org/dev/addons-api-changelog/) for details and upgrade instructions.
  ([#5590](https://github.com/mitmproxy/mitmproxy/pull/5590), @mhils)

### Breaking Changes

 * The `mode` option is now a list of server specs instead of a single spec.
   The CLI interface is unaffected, but users may need to update their `config.yaml`.
   ([#5393](https://github.com/mitmproxy/mitmproxy/pull/5393), @mhils)

### Full Changelog

* Mitmproxy binaries now ship with Python 3.11.
  ([#5678](https://github.com/mitmproxy/mitmproxy/issues/5678), @mhils)
* One mitmproxy instance can now spawn multiple proxy servers.
  ([#5393](https://github.com/mitmproxy/mitmproxy/pull/5393), @mhils)
* Add syntax highlighting to JSON and msgpack content view.
  ([#5623](https://github.com/mitmproxy/mitmproxy/issues/5623), @SapiensAnatis)
* Add MQTT content view.
  ([#5588](https://github.com/mitmproxy/mitmproxy/pull/5588), @nikitastupin, @abbbe)
* Setting `connection_strategy` to `lazy` now also disables early
  upstream connections to fetch TLS certificate details.
  ([#5487](https://github.com/mitmproxy/mitmproxy/pull/5487), @mhils)
* Fix order of event hooks on startup.
  ([#5376](https://github.com/mitmproxy/mitmproxy/issues/5376), @meitinger)
* Include server information in bind/listen errors.
  ([#5495](https://github.com/mitmproxy/mitmproxy/pull/5495), @meitinger)
* Include information about lazy connection_strategy in related errors.
  ([#5465](https://github.com/mitmproxy/mitmproxy/pull/5465), @meitinger, @mhils)
* Fix `tls_version_server_min` and `tls_version_server_max` options.
  ([#5546](https://github.com/mitmproxy/mitmproxy/issues/5546), @mhils)
* Added Magisk module generation for Android onboarding.
  ([#5547](https://github.com/mitmproxy/mitmproxy/pull/5547), @jorants)
* Update Linux binary builder to Ubuntu 20.04, bumping the minimum glibc version to 2.31.
  ([#5547](https://github.com/mitmproxy/mitmproxy/pull/5547), @jorants)
* Add "Save filtered" button in mitmweb.
  ([#5531](https://github.com/mitmproxy/mitmproxy/pull/5531), @rnbwdsh, @mhils)
* Render application/prpc content as gRPC/Protocol Buffers
  ([#5568](https://github.com/mitmproxy/mitmproxy/pull/5568), @selfisekai)
* Mitmweb now supports `content_view_lines_cutoff`.
  ([#5548](https://github.com/mitmproxy/mitmproxy/pull/5548), @sanlengjingvv)
* Fix a mitmweb crash when scrolling down the flow list.
  ([#5507](https://github.com/mitmproxy/mitmproxy/pull/5507), @LIU-shuyi)
* Add HTTP/3 binary frame content view.
  ([#5582](https://github.com/mitmproxy/mitmproxy/pull/5582), @mhils)
* Fix mitmweb not properly opening a browser and being stuck on some Linux.
  ([#5522](https://github.com/mitmproxy/mitmproxy/issues/5522), @Prinzhorn)
* Fix race condition when updating mitmweb WebSocket connections that are closing.
  ([#5405](https://github.com/mitmproxy/mitmproxy/issues/5405), [#5686](https://github.com/mitmproxy/mitmproxy/issues/5686), @mhils)
* Fix mitmweb crash when using filters.
  ([#5658](https://github.com/mitmproxy/mitmproxy/issues/5658), [#5661](https://github.com/mitmproxy/mitmproxy/issues/5661), @LIU-shuyi, @mhils)
* Fix missing default port when starting a browser.
  ([#5687](https://github.com/mitmproxy/mitmproxy/issues/5687), @rbdixon)
* Add docs for transparent mode on Windows.
  ([#5402](https://github.com/mitmproxy/mitmproxy/issues/5402), @stephenspol)

## 28 June 2022: mitmproxy 8.1.1

* Support specifying the local address for outgoing connections
  ([#5364](https://github.com/mitmproxy/mitmproxy/discussions/5364), @meitinger)
* Fix a bug where an excess empty chunk has been sent for chunked HEAD request.
  ([#5372](https://github.com/mitmproxy/mitmproxy/discussions/5372), @jixunmoe)
* Drop pkg_resources dependency.
  ([#5401](https://github.com/mitmproxy/mitmproxy/issues/5401), @PavelICS)
* Fix huge (>65kb) http2 responses corrupted.
  ([#5428](https://github.com/mitmproxy/mitmproxy/issues/5428), @dhabensky)
* Remove overambitious assertions in the HTTP state machine,
  fix some error handling.
  ([#5383](https://github.com/mitmproxy/mitmproxy/issues/5383), @mhils)
* Use default_factory for parser_options.
  ([#5474](https://github.com/mitmproxy/mitmproxy/issues/5474), @rathann)

## 15 May 2022: mitmproxy 8.1.0

* DNS support
  ([#5232](https://github.com/mitmproxy/mitmproxy/pull/5232), @meitinger)
* Mitmproxy now requires Python 3.9 or above.
  ([#5233](https://github.com/mitmproxy/mitmproxy/issues/5233), @mhils)
* Fix a memory leak in mitmdump where flows were kept in memory.
  ([#4786](https://github.com/mitmproxy/mitmproxy/issues/4786), @mhils)
* Replayed flows retain their current position in the flow list.
  ([#5227](https://github.com/mitmproxy/mitmproxy/issues/5227), @mhils)
* Periodically send HTTP/2 ping frames to keep connections alive.
  ([#5046](https://github.com/mitmproxy/mitmproxy/issues/5046), @EndUser509)
* Console Performance Improvements
  ([#3427](https://github.com/mitmproxy/mitmproxy/issues/3427), @BkPHcgQL3V)
* Warn users if server side event responses are received without streaming.
  ([#4469](https://github.com/mitmproxy/mitmproxy/issues/4469), @mhils)
* Add flatpak support to the browser addon
  ([#5200](https://github.com/mitmproxy/mitmproxy/issues/5200), @pauloromeira)
* Add example addon to dump contents to files based on a filter expression
  ([#5190](https://github.com/mitmproxy/mitmproxy/issues/5190), @redraw)
* Fix a bug where the wrong SNI is sent to an upstream HTTPS proxy
  ([#5109](https://github.com/mitmproxy/mitmproxy/issues/5109), @mhils)
* Make sure that mitmproxy displays error messages on startup.
  ([#5225](https://github.com/mitmproxy/mitmproxy/issues/5225), @mhils)
* Add example addon for domain fronting.
  ([#5217](https://github.com/mitmproxy/mitmproxy/issues/5217), @randomstuff)
* Improve cut addon to better handle binary contents
  ([#3965](https://github.com/mitmproxy/mitmproxy/issues/3965), @mhils)
* Fix text truncation for full-width characters
  ([#4278](https://github.com/mitmproxy/mitmproxy/issues/4278), @kjy00302)
* Fix mitmweb export copy failed in non-secure domain.
  ([#5264](https://github.com/mitmproxy/mitmproxy/issues/5264), @Pactortester)
* Add example script for manipulating cookies.
  ([#5278](https://github.com/mitmproxy/mitmproxy/issues/5278), @WillahScott)
* When opening an external viewer for message contents, mailcap files are not considered anymore.
  This preempts the upcoming deprecation of Python's `mailcap` module.
  ([#5297](https://github.com/mitmproxy/mitmproxy/issues/5297), @KORraNpl)
* Fix hostname encoding for IDNA domains in upstream mode.
  ([#5316](https://github.com/mitmproxy/mitmproxy/issues/5316), @nneonneo)
* Fix hot reloading of contentviews.
  ([#5319](https://github.com/mitmproxy/mitmproxy/issues/5319), @nneonneo)
* Ignore HTTP/2 information responses instead of raising an error.
  ([#5332](https://github.com/mitmproxy/mitmproxy/issues/5332), @mhils)
* Improve performance and memory usage by reusing OpenSSL contexts.
  ([#5339](https://github.com/mitmproxy/mitmproxy/issues/5339), @mhils)
* Fix handling of multiple Cookie headers when proxying HTTP/2 to HTTP/1
  ([#5337](https://github.com/mitmproxy/mitmproxy/issues/5337), @rinsuki)
* Improve http_manipulate_cookies.py example.
  ([#5578](https://github.com/mitmproxy/mitmproxy/issues/5578), @insilications)

## 19 March 2022: mitmproxy 8.0.0

### Major Changes

* Major improvements to the web interface (@gorogoroumaru)
* Event hooks can now be async (@nneonneo, [#5106](https://github.com/mitmproxy/mitmproxy/issues/5106))
* New [`tls_{established,failed}_{client,server}` event hooks](https://docs.mitmproxy.org/dev/api/events.html#TLSEvents)
  to record negotiation success/failure (@mhils, [#4790](https://github.com/mitmproxy/mitmproxy/pull/4790))

### Security Fixes

* [CVE-2022-24766](https://github.com/mitmproxy/mitmproxy/security/advisories/GHSA-gcx2-gvj7-pxv3):
  Fix request smuggling vulnerability reported by @zeyu2001 (@mhils)

### Full Changelog

* Support proxy authentication for SOCKS v5 mode (@starplanet)
* Make it possible to ignore connections in the tls_clienthello event hook (@mhils)
* fix some responses not being decoded properly if the encoding was uppercase (#4735, @Mattwmaster58)
* Trigger event hooks for flows with semantically invalid requests, for example invalid content-length headers (@mhils)
* Improve error message on TLS version mismatch (@mhils)
* Windows: Switch to Python's default asyncio event loop, which increases the number of sockets
  that can be processed simultaneously (@mhils)
* Add `client_replay_concurrency` option, which allows more than one client replay request to be in-flight at a time. (@rbdixon)
* New content view which handles gRPC/protobuf. Allows to apply custom definitions to visualize different field decodings.
  Includes example addon which applies custom definitions for selected gRPC traffic (@mame82)
* Fix a crash caused when editing string option (#4852, @rbdixon)
* Base container image bumped to Debian 11 Bullseye (@Kriechi)
* Upstream replays don't do CONNECT on plaintext HTTP requests (#4876, @HoffmannP)
* Remove workarounds for old pyOpenSSL versions (#4831, @KarlParkinson)
* Add fonts to asset filter (~a) (#4928, @elespike)
* Fix bug that crashed when using `view.flows.resolve` (#4916, @rbdixon)
* Fix a bug where `running()` is invoked twice on startup (#3584, @mhils)
* Correct documentation example for User-Agent header modification (#4997, @jamesyale)
* Fix random connection stalls (#5040, @EndUser509)
* Add `n` new flow keybind to mitmweb (#5061, @ianklatzco)
* Fix compatibility with BoringSSL (@pmoulton)
* Added `WebSocketMessage.injected` flag (@Prinzhorn)
* Add example addon for saving streamed data to individual files (@EndUser509)
* Change connection event hooks to be blocking.
  Processing will only resume once the event hook has finished. (@Prinzhorn)
* Reintroduce `Flow.live`, which signals if a flow belongs to a currently active connection. (#4207, @mhils)
* Speculative fix for some rare HTTP/2 connection stalls (#5158, @EndUser509)
* Add ability to specify custom ports with LDAP authentication (#5068, @demonoidvk)
* Add support for rotating saved streams every hour or day (@EndUser509)
* Console Improvements on Windows (@mhils)
* Fix processing of `--set` options (#5067, @marwinxxii)
* Lowercase user-added header names and emit a log message to notify the user when using HTTP/2 (#4746, @mhils)
* Exit early if there are errors on startup (#4544, @mhils)
* Fixed encoding guessing: only search for meta tags in HTML bodies (##4566, @Prinzhorn)
* Binaries are now built with Python 3.10 (@mhils)

## 28 September 2021: mitmproxy 7.0.4

* Do not add a Content-Length header for chunked HTTP/1 messages (@matthewhughes934)

## 16 September 2021: mitmproxy 7.0.3

* [CVE-2021-39214](https://github.com/mitmproxy/mitmproxy/security/advisories/GHSA-22gh-3r9q-xf38):
  Fix request smuggling vulnerabilities reported by @chinchila (@mhils)
* Expose TLS 1.0 as possible minimum version on older pyOpenSSL releases (@mhils)
* Fix compatibility with Python 3.10 (@mhils)

## 4 August 2021: mitmproxy 7.0.2

* Fix a WebSocket crash introduced in 7.0.1 (@mhils)

## 3 August 2021: mitmproxy 7.0.1

* Performance: Re-use OpenSSL contexts to enable TLS session resumption (@mhils)
* Disable HTTP/2 CONNECT for Secure Web Proxies to fix compatibility with Firefox (@mhils)
* Use local IP address as certificate subject if no other info is available (@mhils)
* Make it possible to return multiple chunks for HTTP stream modification (@mhils)
* Don't send WebSocket CONTINUATION frames when the peer does not send any (@Pilphe)
* Fix HTTP stream modify example. (@mhils)
* Fix a crash caused by no-op assignments to `Server.address` (@SaladDais)
* Fix a crash when encountering invalid certificates (@mhils)
* Fix a crash when pressing the Home/End keys in some screens (@rbdixon)
* Fix a crash when reading corrupted flow dumps (@mhils)
* Fix multiple crashes on flow export (@mhils)
* Fix a bug where ASGI apps did not see the request body (@mhils)
* Minor documentation improvements (@mhils)

## 16 July 2021: mitmproxy 7.0

### New Proxy Core (@mhils, [blog post](https://www.mitmproxy.org/posts/releases/mitmproxy7/))

Mitmproxy has a completely new proxy core, fixing many longstanding issues:

* **Secure Web Proxy:** Mitmproxy now supports TLS-over-TLS to already encrypt the connection to the proxy.
* **Server-Side Greetings:** Mitmproxy now supports proxying raw TCP connections, including ones that start
  with a server-side greeting (e.g. SMTP).
* **HTTP/1 – HTTP/2 Interoperability:** mitmproxy can now accept an HTTP/2 connection from the client,
  and forward it to an HTTP/1 server.
* **HTTP/2 Redirects:** The request destination can now be changed on HTTP/2 flows.
* **Connection Strategy:** Users can now specify if they want mitmproxy to eagerly connect upstream
  or wait as long as possible. Eager connections are required to detect protocols with server-side
  greetings, lazy connections enable the replay of responses without connecting to an upstream server.
* **Timeout Handling:** Mitmproxy will now clean up idle connections and also abort requests if the client disconnects
  in the meantime.
* **Host Header-based Proxying:** If the request destination is unknown, mitmproxy now falls back to proxying
  based on the Host header. This means that requests can often be redirected to mitmproxy using
  DNS spoofing only.
* **Internals:** All protocol logic is now separated from I/O (["sans-io"](https://sans-io.readthedocs.io/)).
  This greatly improves testing capabilities, prevents a wide array of race conditions, and increases
  proper isolation between layers.

### Additional Changes

* mitmproxy's command line interface now supports Windows (@mhils)
* The `clientconnect`, `clientdisconnect`, `serverconnect`, `serverdisconnect`, and `log`
  events have been replaced with new events, see addon documentation for details (@mhils)
* Contentviews now implement `render_priority` instead of `should_render`, allowing more specialization (@mhils)
* Addition of block_list option to block requests with a set status code (@ericbeland)
* Make mitmweb columns configurable and customizable (@gorogoroumaru)
* Automatic JSON view mode when `+json` suffix in content type (@kam800)
* Use pyca/cryptography to generate certificates, not pyOpenSSL (@mhils)
* Remove the legacy protocol stack (@Kriechi)
* Remove all deprecated pathod and pathoc tools and modules (@Kriechi)
* In reverse proxy mode, mitmproxy now does not assume TLS if no scheme
  is given but a custom port is provided (@mhils)
* Remove the following options: `http2_priority`, `relax_http_form_validation`, `upstream_bind_address`,
  `spoof_source_address`, and `stream_websockets`. If you depended on one of them please let us know.
  mitmproxy never phones home, which means we don't know how prominently these options were used. (@mhils)
* Fix IDNA host 'Bad HTTP request line' error (@grahamrobbins)
* Pressing `?` now exits console help view (@abitrolly)
* `--modify-headers` now works correctly when modifying a header that is also part of the filter expression (@Prinzhorn)
* Fix SNI-related reproducibility issues when exporting to curl/httpie commands. (@dkasak)
* Add option `export_preserve_original_ip` to force exported command to connect to IP from original request.
  Only supports curl at the moment. (@dkasak)
* Major proxy protocol testing (@r00t-)
* Switch Docker image release to be based on Debian (@PeterDaveHello)
* Multiple Browsers: The `browser.start` command may be executed more than once to start additional
  browser sessions. (@rbdixon)
* Improve readability of SHA256 fingerprint. (@wrekone)
* Metadata and Replay Flow Filters: Flows may be filtered based on metadata and replay status. (@rbdixon)
* Flow control: don't read connection data faster than it can be forwarded. (@hazcod)
* Docker images for ARM64 architecture (@hazcod, @mhils)
* Fix parsing of certificate issuer/subject with escaped special characters (@Prinzhorn)
* Customize markers with emoji, and filters: The `flow.mark` command may be used to mark a flow with either the default
  "red ball" marker, a single character, or an emoji like `:grapes:`. Use the `~marker` filter to filter on marker
  characters. (@rbdixon)
* New `flow.comment` command to add a comment to the flow. Add `~comment <regex>` filter syntax to search flow comments.
  (@rbdixon)
* Fix multipart forms losing `boundary` values on edit. (@roytu)
* `Transfer-Encoding: chunked` HTTP message bodies are now retained if they are below the stream_large_bodies limit.
  (@mhils)
* `json()` method for HTTP Request and Response instances will return decoded JSON body. (@rbdixon)
* Support for HTTP/2 Push Promises has been dropped. (@mhils)
* Make it possible to set sequence options from the command line. (@Yopi)

## 15 December 2020: mitmproxy 6.0.2

* Fix reading of saved flows in mitmweb.

## 13 December 2020: mitmproxy 6.0.1

* Fix flow serialization in mitmweb.

## 13 December 2020: mitmproxy 6.0

* Mitmproxy now requires Python 3.8 or above.
* Deprecation of pathod and pathoc tools and modules. Future releases will not contain them! (@Kriechi)
* SSLKEYLOGFILE now supports TLS 1.3 secrets (@mhils)
* Fix query parameters in asgiapp addon (@jpstotz)
* Fix command history failing on file I/O errors (@Kriechi)
* Add example addon to suppress unwanted error messages sent by mitmproxy. (@anneborcherding)
* Updated imports and styles for web scanner helper addons. (@anneborcherding)
* Inform when underscore-formatted options are used in client arg. (@jrblixt)
* ASGIApp now ignores loaded HTTP flows from somewhere. (@linw1995)
* Binaries are now built with Python 3.9 (@mhils)
* Fixed the web UI showing blank page on clicking details tab when server address is missing (@samhita-sopho)
* Tests: Replace asynctest with stdlib mock (@felixonmars)
* MapLocal now keeps its configuration when other options are set. (@mhils)
* Host headers with non-standard ports are now properly updated in reverse proxy mode. (@mhils)
* Fix missing host header when replaying HTTP/2 flows (@Granitosaurus)

## 01 November 2020: mitmproxy 5.3

### Full Changelog

* Support for Python 3.9 (@mhils)
* Add MsgPack content viewer (@tasn)
* Use `@charset` to decode CSS files if available (@Prinzhorn)
* Fix links to anticache docs in mitmweb and use HTTPS for links to documentation (@rugk)
* Updated typing for WebsocketMessage.content (@Prinzhorn)
* Add option `console_strip_trailing_newlines`, and no longer strip trailing newlines by default (@capt8bit)
* Prevent transparent mode from connecting to itself in the basic cases (@Prinzhorn)
* Display HTTP trailers in mitmweb (@sanlengjingvv)
* Revamp onboarding app (@mhils)
* Add ASGI support for embedded apps (@mhils)
* Updated raw exports to not remove headers (@wchasekelley)
* Fix file unlinking before external viewer finishes loading (@wchasekelley)
* Add --cert-passphrase command line argument (@mirosyn)
* Add interactive tutorials to the documentation (@mplattner)
* Support `deflateRaw` for `Content-Encoding`'s (@kjoconnor)
* Fix broken requests without body on HTTP/2 (@Kriechi)
* Add support for sending (but not parsing) HTTP Trailers to the HTTP/1.1 protocol (@bburky)
* Add support to echo http trailers in dumper addon (@shiv6146)
* Fix OpenSSL requiring different CN for root and leaf certificates (@mhils)
* ... and various other fixes, documentation improvements, dependency version bumps, etc.

## 18 July 2020: mitmproxy 5.2

* Add Filter message to mitmdump (@sarthak212)
* Display TCP flows at flow list (@Jessonsotoventura, @nikitastupin, @mhils)
* Colorize JSON Contentview (@sarthak212)
* Fix console crash when entering regex escape character in half-open string (@sarthak212)
* Integrate contentviews to TCP flow details (@nikitastupin)
* Added add-ons that enhance the performance of web application scanners (@anneborcherding)
* Increase WebSocket message timestamp precision (@JustAnotherArchivist)
* Fix HTTP reason value on HTTP/2 reponses (@rbdixon)
* mitmweb: support wslview to open a web browser (@G-Rath)
* Fix dev version detection with parent git repo (@JustAnotherArchivist)
* Restructure examples and supported addons (@mhils)
* Certificate generation: mark SAN as critical if no CN is set (@mhils)
* Simplify Replacements with new ModifyBody addon (@mplattner)
* Rename SetHeaders addon to ModifyHeaders (@mplattner)
* mitmweb: "New -> File" menu option has been renamed to "Clear All" (@yogeshojha)
* Add new MapRemote addon to rewrite URLs of requests (@mplattner)
* Add support for HTTP Trailers to the HTTP/2 protocol (@sanlengjingvv and @Kriechi)
* Fix certificate runtime error during expire cleanup (@gorogoroumaru)
* Fixed the DNS Rebind Protection for secure support of IPv6 addresses (@tunnelpr0)
* WebSockets: match the HTTP-WebSocket flow for the ~websocket filter (@Kriechi)
* Fix deadlock caused by the "replay.client.stop" command (@gorogoroumaru)
* Add new MapLocal addon to serve local files instead of remote resources (@mplattner and @mhils)
* Add minimal TCP interception and modification (@nikitastupin)
* Add new CheckSSLPinning addon to check SSL-Pinning on client (@su-vikas)
* Add a JSON dump script: write data into a file or send to an endpoint as JSON (@emedvedev)
* Fix console output formatting (@sarthak212)
* Add example for proxy authentication using selenium (@anneborcherding and @weichweich)

## 13 April 2020: mitmproxy 5.1.1

* Fixed Docker images not starting due to missing shell

## 13 April 2020: mitmproxy 5.1

### Major Changes

* Initial Support for TLS 1.3

### Full Changelog

* Reduce leaf certificate validity to one year due to upcoming browser changes (@mhils)
* Rename mitmweb's `web_iface` option to `web_host` for consistency (@oxr463)
* Sending a SIGTERM now exits mitmproxy without prompt, SIGINT still asks (@ThinkChaos)
* Don't force host header on outgoing requests (@mhils)
* Additional documentation and examples for WebSockets (@Kriechi)
* Gracefully handle hyphens in domain names (@matosconsulting)
* Fix header replacement count (@naivekun)
* Emit serverconnect event only after a connection has been established (@Prinzhorn)
* Fix ValueError in table mode of server replay flow (@ylmrx)
* HTTP/2: send all stream reset types to other connection (@rohfle)
* HTTP/2: fix WINDOW_UPDATE swallowed on closed streams (@Kriechi)
* Fix wrong behavior of --allow-hosts options (@BlownSnail)
* Additional and updated documentation for examples, WebSockets, Getting Started (@Kriechi)

## 27 December 2019: mitmproxy 5.0.1

* Fixed precompiled Linux binaries to not crash in table mode
* Display webp images in mitmweb (@cixtor)

## 16 December 2019: mitmproxy 5.0

### Major Changes

* Added new Table UI (@Jessonsotoventura)
* Added EKU extension to certificates. This fixes support for macOS Catalina (@vin01)

### Security Fixes

* Fixed command injection vulnerabilities when exporting flows as curl/httpie commands (@cript0nauta)
* Do not echo unsanitized user input in HTTP error responses (@fimad)

### Full Changelog

* Moved to GitHub CI for Continuous Integration, dropping support for old Linux and macOS releases. (#3728)
* Vastly improved command parsing, in particular for setting flow filters (@typoon)
* Added a new flow export for raw responses (@mckeimic)
* URLs are now edited in an external editor (@Jessonsotoventura)
* mitmproxy now has a command history (@typoon)
* Added terminal like keyboard shortcuts for the command bar (ctrl+w, ctrl+a, ctrl+f, ...) (@typoon)
* Fixed issue with improper handling of non-ascii characters in URLs (@rjt-gupta)
* Filtering can now use unicode characters (@rjt-gupta)
* Fixed issue with user keybindings not being able to override default keybindings
* Improved installation instructions
* Added support for IPV6-only environments (@sethb157)
* Fixed bug with server replay (@rjt-gupta)
* Fixed issue with duplicate error responses (@ccssrryy)
* Users can now set a specific external editor using $MITMPROXY_EDITOR (@rjt-gupta)
* Config file can now be called `config.yml` or `config.yaml` (@ylmrx)
* Fixed crash on `view.focus.[next|prev]` (@ylmrx)
* Updated documentation to help using mitmproxy certificate on Android (@jannst)
* Added support to parse IPv6 entries from `pfctl` on MacOS. (@tomlabaude)
* Fixed instructions on how to build the documentation (@jannst)
* Added a new `--allow-hosts` option (@pierlon)
* Added support for zstd content-encoding (@tsaaristo)
* Fixed issue where the replay server would corrupt the Date header (@tonyb486)
* Improve speed for WebSocket interception (@MathieuBordere)
* Fixed issue with parsing JPEG files. (@lusceu)
* Improve example code style (@BoboTiG)
* Fixed issue converting void responses to HAR (@worldmind)
* Color coded http status codes in mitmweb (@arun-94)
* Added organization to generated certificates (@Abcdefghijklmnopqrstuvwxyzxyz)
* Errors are now displayed on sys.stderr (@JessicaFavin)
* Fixed issue with replay timestamps (@rjt-gupta)
* Fixed copying in mitmweb on macOS (@XZzYassin)

## 31 July 2018: mitmproxy 4.0.4

* Security: Protect mitmweb against DNS rebinding. (CVE-2018-14505, @atx)
* Reduce certificate lifetime to two years to be conformant with
  the current CA/Browser Forum Baseline Requirements. (@muffl0n)
  (https://cabforum.org/2017/03/17/ballot-193-825-day-certificate-lifetimes/)
* Update cryptography to version 2.3.

## 15 June 2018: mitmproxy 4.0.3

* Add support for IPv6 transparent mode on Windows (#3174)
* Add Docker images for ARMv7 - Raspberry Pi (#3190)
* Major overhaul of our release workflow - you probably won't notice it, but for us it's a big thing!
* Fix the Python version detection on Python 3.5, we now show a more intuitive error message (#3188)
* Fix application shutdown on Windows (#3172)
* Fix IPv6 scope suffixes in block addon (#3164)
* Fix options update when added (#3157)
* Fix "Edit Flow" button in mitmweb (#3136)

## 15 June 2018: mitmproxy 4.0.2

* Skipped!

## 17 May 2018: mitmproxy 4.0.1

### Bugfixes

* The previous release had a packaging issue, so we bumped it to v4.0.1 and re-released it.
* This contains no actual bugfixes or new features.

## 17 May 2018: mitmproxy 4.0

### Features

* mitmproxy now requires Python 3.6!
* Moved the core to asyncio - which gives us a very significant performance boost!
* Reduce memory consumption by using `SO_KEEPALIVE` (#3076)
* Export request as httpie command (#3031)
* Configure mitmproxy console keybindings with the keys.yaml file. See docs for more.

### Breaking Changes

* The --conf command-line flag is now --confdir, and specifies the mitmproxy configuration
    directory, instead of the options yaml file (which is at `config.yaml` under the configuration directory).
* `allow_remote` got replaced by `block_global` and `block_private` (#3100)
* No more custom events (#3093)
* The `cadir` option has been renamed to `confdir`
* We no longer magically capture print statements in addons and translate
    them to logs. Please use `ctx.log.info` explicitly.

### Bugfixes

* Correctly block connections from remote clients with IPv4-mapped IPv6 client addresses (#3099)
* Expand `~` in paths during the `cut` command (#3078)
* Remove socket listen backlog constraint
* Improve handling of user script exceptions (#3050, #2837)
* Ignore signal errors on windows
* Fix traceback for commands with un-terminated escape characters (#2810)
* Fix request replay when proxy is bound to local interface (#2647)
* Fix traceback when running scripts on a flow twice (#2838)
* Fix traceback when killing intercepted flow (#2879)
* And lots of typos, docs improvements, revamped examples, and general fixes!

## 05 April 2018: mitmproxy 3.0.4

* Fix an issue that caused mitmproxy to not retry HTTP requests on timeout.
* Various other fixes (@kira0204, @fenilgandhi, @tran-tien-dat, @smonami,
  @luzpaz, @fristonio, @kajojify, @Oliver-Fish, @hcbarry, @jplochocki, @MikeShi42,
  @ghillu, @emilstahl)

## 25 February 2018: mitmproxy 3.0.3

* Fix an issue that caused mitmproxy to lose keyboard control after spawning an external editor.

## 23 February 2018: mitmproxy 3.0.1

* Fix a quote-related issue affecting the mitmproxy console command prompt.

## 22 February 2018: mitmproxy 3.0

### Major Changes

* Commands: A consistent, typed mechanism that allows addons to expose actions
  to users.
* Options: A typed settings store for use by mitmproxy and addons.
* Shift most of mitmproxy's own functionality into addons.
* Major improvements to mitmproxy console, including an almost complete
  rewrite of the user interface, integration of commands, key bindings, and
  multi-pane layouts.
* Major Improvements to mitmproxy’s web interface, mitmweb. (Matthew Shao,
  Google Summer of Code 2017)
* Major Improvements to mitmproxy’s content views and protocol layers (Ujjwal
  Verma, Google Summer of Code 2017)
* Faster JavaScript and CSS beautifiers. (Ujjwal Verma)

### Minor Changes

* Vastly improved JavaScript test coverage (Matthew Shao)
* Options editor for mitmweb (Matthew Shao)
* Static web-based flow viewer (Matthew Shao)
* Request streaming for HTTP/1.x and HTTP/2 (Ujjwal Verma)
* Implement more robust content views using Kaitai Struct (Ujjwal Verma)
* Protobuf decoding now works without protoc being installed on the host
  system (Ujjwal Verma)
* PNG, GIF, and JPEG can now be parsed without Pillow, which simplifies
  mitmproxy installation and moves parsing from unsafe C to pure Python (Ujjwal Verma)
* Add parser for ICO files (Ujjwal Verma)
* Migrate WebSockets implementation to wsproto. This reduces code size and
  adds WebSocket compression support. (Ujjwal Verma)
* Add “split view” to split mitmproxy’s UI into two separate panes.
* Add key binding viewer and editor
* Add a command to spawn a preconfigured Chrome browser instance from
  mitmproxy
* Fully support mitmproxy under the Windows Subsystem for Linux (WSL), work
  around display errors
* Add XSS scanner addon (@ddworken)
* Add ability to toggle interception (@mattweidner)
* Numerous documentation improvements (@pauloromeira, @rst0git, @rgerganov,
  @fulldecent, @zhigang1992, @F1ashhimself, @vinaydargar, @jonathanrfisher1,
  @BasThomas, @LuD1161, @ayamamori, @TomTasche)
* Add filters for websocket flows (@s4chin)
* Make it possible to create a response to CONNECT requests in http_connect
  (@mengbiping)
* Redirect stdout in scripts to ctx.log.warn (@nikofil)
* Fix a crash when clearing the event log (@krsoninikhil)
* Store the generated certificate for each flow (@dlenski)
* Add --keep-host-header to retain the host header in reverse proxy mode
  (@krsoninikhil)
* Fix setting palette options (@JordanLoehr)
* Fix a crash with brotli encoding (@whackashoe)
* Provide certificate installation instructions on mitm.it (@ritiek)
* Fix a bug where we did not properly fall back to IPv4 when IPv6 is unavailable (@titeuf87)
* Fix transparent mode on IPv6-enabled macOS systems (@Ga-ryo)
* Fix handling of HTTP messages with multiple Content-Length headers (@surajt97)
* Fix IPv6 authority form parsing in CONNECT requests (@r1b)
* Fix event log display in mitmweb (@syahn)
* Remove private key from PKCS12 file in ~/.mitmproxy (@ograff).
* Add LDAP as a proxy authentication backend (@charlesdhdt)
* Use mypy to check the whole codebase (@iharsh234)
* Fix a crash when duplicating flows (@iharsh234)
* Fix testsuite when the path contains a “.” (@felixonmars)
* Store proxy authentication with flows (@lymanZerga11)
* Match ~d and ~u filters against pretty_host (@dequis)
* Update WBXML content view (@davidpshaw)
* Handle HEAD requests for mitm.it to support Chrome in transparent mode on
  iOS (@tomlabaude)
* Update dns spoofing example to use --keep-host-header (@krsoninikhil)
* Call error handler on HTTPException (@tarnacious)
* Make it possible to remove TLS from upstream HTTP connections
* Update to pyOpenSSL 17.5, cryptography 2.1.4, and OpenSSL 1.1.0g
* Make it possible to retroactively increase log verbosity.
* Make logging from addons thread-safe
* Tolerate imports in user scripts that match hook names
  (`from mitmproxy import log`)
* Update mitmweb to React 16, which brings performance improvements
* Fix a bug where reverting duplicated flows crashes mitmproxy
* Fix a bug where successive requests are sent to the wrong host after a
  request has been redirected.
* Fix a bug that binds outgoing connections to the wrong interface
* Fix a bug where custom certificates are ignored in reverse proxy mode
* Fix import of flows that have been created with mitmproxy 0.17
* Fix formatting of (IPv6) IP addresses in a number of places
* Fix replay for HTTP/2 flows
* Decouple mitmproxy version and flow file format version
* Fix a bug where “mitmdump -nr” does not exit automatically
* Fix a crash when exporting flows to curl
* Fix formatting of sticky cookies
* Improve script reloading reliability by polling the filesystem instead of using watchdog
* Fix a crash when refreshing Set-Cookie headers
* Add connection indicator to mitmweb to alert users when the proxy server stops running
* Add support for certificates with cyrillic domains
* Simplify output of mitmproxy --version
* Add Request.make to simplify request creation in scripts
* Pathoc: Include a host header on CONNECT requests
* Remove HTML outline contentview (#2572)
* Remove Python and Locust export (#2465)
* Remove emojis from tox.ini because flake8 cannot parse that. :(

## 28 April 2017: mitmproxy 2.0.2

* Fix mitmweb's Content-Security-Policy to work with Chrome 58+
* HTTP/2: actually use header normalization from hyper-h2

## 15 March 2017: mitmproxy 2.0.1

* bump cryptography dependency
* bump pyparsing dependency
* HTTP/2: use header normalization from hyper-h2

## 21 February 2017: mitmproxy 2.0

* HTTP/2 is now enabled by default.
* Image ContentView: Parse images with Kaitai Struct (kaitai.io) instead of Pillow.
  This simplifies installation, reduces binary size, and allows parsing in pure Python.
* Web: Add missing flow filters.
* Add transparent proxy support for OpenBSD.
* Check the mitmproxy CA for expiration and warn the user to regenerate it if necessary.
* Testing: Tremendous improvements, enforced 100% coverage for large parts of the
  codebase, increased overall coverage.
* Enforce individual coverage: one source file -> one test file with 100% coverage.
* A myriad of other small improvements throughout the project.
* Numerous bugfixes.

## 26 December 2016: mitmproxy 1.0

* All mitmproxy tools are now Python 3 only! We plan to support Python 3.5 and higher.
* Web-Based User Interface: Mitmproxy now officially has a web-based user interface
  called mitmweb. We consider it stable for all features currently exposed
  in the UI, but it still misses a lot of mitmproxy’s options.
* Windows Compatibility: With mitmweb, mitmproxy is now usable on Windows.
  We are also introducing an installer (kindly sponsored by BitRock) that
  simplifies setup.
* Configuration: The config file format is now a single YAML file. In most cases,
  converting to the new format should be trivial - please see the docs for
  more information.
* Console: Significant UI improvements - including sorting of flows by
  size, type and url, status bar improvements, much faster indentation for
  HTTP views, and more.
* HTTP/2: Significant improvements, but is temporarily disabled by default
  due to wide-spread protocol implementation errors on some large website
* WebSocket: The protocol implementation is now mature, and is enabled by
  default. Complete UI support is coming in the next release. Hooks for
  message interception and manipulation are available.
* A myriad of other small improvements throughout the project.

## 16 October 2016: mitmproxy 0.18

* Python 3 Compatibility for mitmproxy and pathod (Shadab Zafar, GSoC 2016)
* Major improvements to mitmweb (Clemens Brunner & Jason Hao, GSoC 2016)
* Internal Core Refactor: Separation of most features into isolated Addons
* Initial Support for WebSockets
* Improved HTTP/2 Support
* Reverse Proxy Mode now automatically adjusts host headers and TLS Server Name Indication
* Improved HAR export
* Improved export functionality for curl, python code, raw http etc.
* Flow URLs are now truncated in the console for better visibility
* New filters for TCP, HTTP and marked flows.
* Mitmproxy now handles comma-separated Cookie headers
* Merge mitmproxy and pathod documentation
* Mitmdump now sanitizes its console output to not include control characters
* Improved message body handling for HTTP messages:
  `.raw_content` provides the message body as seen on the wire
  `.content` provides the decompressed body (e.g. un-gzipped)
  `.text` provides the body decompressed and decoded body
* New HTTP Message getters/setters for cookies and form contents.
* Add ability to view only marked flows in mitmproxy
* Improved Script Reloader (Always use polling, watch for whole directory)
* Use tox for testing
* Unicode support for tnetstrings
* Add dumpfile converters for mitmproxy versions 0.11 and 0.12
* Numerous bugfixes

## 9 April 2016: mitmproxy 0.17

* Simplify repository and release structure. mitmproxy now comes as a single package, including netlib and pathod.
* Rename the Python package from libmproxy to mitmproxy.
* New option to add server certs to client chain (CVE-2016-2402, John Kozyrakis)
* Enable HTTP/2 by default (Thomas Kriechbaumer)
* Improved HAR extractor (Shadab Zafar)
* Add icon for OSX and Windows binaries
* Add content view for query parameters (Will Coster)
* Initial work on Python 3 compatibility
* locust.io export (Zohar Lorberbaum)
* Fix XSS vulnerability in HTTP errors (Will Coster)
* Numerous bugfixes and minor improvements

## 15 February 2016: mitmproxy 0.16

* Completely revised HTTP2 implementation based on hyper-h2 (Thomas Kriechbaumer)
* Export flows as cURL command, Python code or raw HTTP (Shadab Zafar)
* Fixed compatibility with the Android Emulator (Will Coster)
* Script Reloader: Inline scripts are reloaded automatically if modified (Matthew Shao)
* Inline script hooks for TCP mode (Michael J. Bazzinotti)
* Add default ciphers to support iOS9 App Transport Security (Jorge Villacorta)
* Basic Authentication for mitmweb (Guillem Anguera)
* Exempt connections from interception based on TLS Server Name Indication (David Weinstein)
* Provide Python Wheels for faster installation
* Numerous bugfixes and minor improvements

## 4 December 2015: mitmproxy 0.15

* Support for loading and converting older dumpfile formats (0.13 and up)
* Content views for inline script (@chrisczub)
* Better handling of empty header values (Benjamin Lee/@bltb)
* Fix a gnarly memory leak in mitmdump
* A number of bugfixes and small improvements

## 6 November 2015: mitmproxy 0.14

* Statistics: 399 commits, 13 contributors, 79 closed issues, 37 closed
  PRs, 103 days
* Docs: Greatly updated docs now hosted on ReadTheDocs!
  http://docs.mitmproxy.org
* Docs: Fixed Typos, updated URLs etc. (Nick Badger, Ben Lerner, Choongwoo
  Han, onlywade, Jurriaan Bremer)
* mitmdump: Colorized TTY output
* mitmdump: Use mitmproxy's content views for human-readable output (Chris
  Czub)
* mitmproxy and mitmdump: Support for displaying UTF8 contents
* mitmproxy: add command line switch to disable mouse interaction (Timothy
  Elliott)
* mitmproxy: bug fixes (Choongwoo Han, sethp-jive, FreeArtMan)
* mitmweb: bug fixes (Colin Bendell)
* libmproxy: Add ability to fall back to TCP passthrough for non-HTTP
  connections.
* libmproxy: Avoid double-connect in case of TLS Server Name Indication.
  This yields a massive speedup for TLS handshakes.
* libmproxy: Prevent unnecessary upstream connections (macmantrl)
* Inline Scripts: New API for HTTP Headers:
  http://docs.mitmproxy.org/en/latest/dev/models.html#netlib.http.Headers
* Inline Scripts: Properly handle exceptions in `done` hook
* Inline Scripts: Allow relative imports, provide `__file__`
* Examples: Add probabilistic TLS passthrough as an inline script
* netlib: Refactored HTTP protocol handling code
* netlib: ALPN support
* netlib: fixed a bug in the optional certificate verification.
* netlib: Initial Python 3.5 support (this is the first prerequisite for
  3.x support in mitmproxy)

## 24 July 2015: mitmproxy 0.13

* Upstream certificate validation. See the --verify-upstream-cert,
  --upstream-trusted-confdir and --upstream-trusted-ca parameters. Thanks to
  Kyle Morton (github.com/kyle-m) for his work on this.
* Add HTTP transparent proxy mode. This uses the host headers from HTTP
  traffic (rather than SNI and IP address information from the OS) to
  implement perform transparent proxying. Thanks to github.com/ijiro123 for
  this feature.
* Add ~src and ~dst REGEX filters, allowing matching on source and
  destination addresses in the form of <IP>:<Port>
* mitmproxy console: change g/G keyboard shortcuts to match less. Thanks to
  Jose Luis Honorato (github.com/jlhonora).
* mitmproxy console: Flow marking and unmarking. Marked flows are not
  deleted when the flow list is cleared. Thanks to Jake Drahos
  (github.com/drahosj).
* mitmproxy console: add marking of flows
* Remove the certforward feature. It was added to allow exploitation of
  #gotofail, which is no longer a common vulnerability. Permitting this
  hugely increased the complexity of packaging and distributing mitmproxy.

## 3 June 2015: mitmproxy 0.12.1

* mitmproxy console: mouse interaction - scroll in the flow list, click on
  flow to view, click to switch between tabs.
* Update our crypto defaults: SHA256, 2048 bit RSA, 4096 bit DH parameters.
* BUGFIX: crash under some circumstances when copying to clipboard.
* BUGFIX: occasional crash when deleting flows.

## 18 May 2015: mitmproxy 0.12

* mitmproxy console: Significant revamp of the UI. The major changes are
  listed below, and in addition almost every aspect of the UI has
  been tweaked, and performance has improved significantly.
* mitmproxy console: A new options screen has been created ("o" shortcut),
  and many options that were previously manipulated directly via a
  keybinding have been moved there.
* mitmproxy console: Big improvement in palettes. This includes improvements
  to all colour schemes. Palettes now set the terminal background colour by
  default, and a new --palette-transparent option has been added to disable
  this.
* mitmproxy console: g/G shortcuts throughout mitmproxy console to jump
  to the beginning/end of the current view.
* mitmproxy console: switch  palettes on the fly from the options screen.
* mitmproxy console: A cookie editor has been added for mitmproxy console
  at long last.
* mitmproxy console: Various components of requests and responses can be
  copied to the clipboard from mitmproxy - thanks to @marceloglezer.
* Support for creating new requests from scratch in mitmproxy console (@marceloglezer).
* SSLKEYLOGFILE environment variable to specify a logging location for TLS
  master keys. This can be used with tools like Wireshark to allow TLS
  decoding.
* Server facing SSL cipher suite specification (thanks to Jim Shaver).
* Official support for transparent proxying on FreeBSD - thanks to Mike C
  (http://github.com/mike-pt).
* Many other small bugfixes and improvemenets throughout the project.

## 29 Dec 2014: mitmproxy 0.11.2

* Configuration files - mitmproxy.conf, mitmdump.conf, common.conf in the
  .mitmproxy directory.
* Better handling of servers that reject connections that are not SNI.
* Many other small bugfixes and improvements.

## 15 November 2014: mitmproxy 0.11.1

* Bug fixes: connection leaks some crashes

## 7 November 2014: mitmproxy 0.11

* Performance improvements for mitmproxy console
* SOCKS5 proxy mode allows mitmproxy to act as a SOCKS5 proxy server
* Data streaming for response bodies exceeding a threshold
  (bradpeabody@gmail.com)
* Ignore hosts or IP addresses, forwarding both HTTP and HTTPS traffic
  untouched
* Finer-grained control of traffic replay, including options to ignore
  contents or parameters when matching flows (marcelo.glezer@gmail.com)
* Pass arguments to inline scripts
* Configurable size limit on HTTP request and response bodies
* Per-domain specification of interception certificates and keys (see
  --cert option)
* Certificate forwarding, relaying upstream SSL certificates verbatim (see
  --cert-forward)
* Search and highlighting for HTTP request and response bodies in
  mitmproxy console (pedro@worcel.com)
* Transparent proxy support on Windows
* Improved error messages and logging
* Support for FreeBSD in transparent mode, using pf (zbrdge@gmail.com)
* Content view mode for WBXML (davidshaw835@air-watch.com)
* Better documentation, with a new section on proxy modes
* Generic TCP proxy mode
* Countless bugfixes and other small improvements
* pathod: Hugely improved SSL support, including dynamic generation of certificates
  using the mitproxy cacert

## 7 November 2014: pathod 0.11

* Hugely improved SSL support, including dynamic generation of certificates
  using the mitproxy cacert
* pathoc -S dumps information on the remote SSL certificate chain
* Big improvements to fuzzing, including random spec selection and memoization to avoid repeating randomly generated patterns
* Reflected patterns, allowing you to embed a pathod server response specification in a pathoc request, resolving both on client side. This makes fuzzing proxies and other intermediate systems much better.

## 28 January 2014: mitmproxy 0.10

* Support for multiple scripts and multiple script arguments
* Easy certificate install through the in-proxy web app, which is now
  enabled by default
* Forward proxy mode, that forwards proxy requests to an upstream HTTP server
* Reverse proxy now works with SSL
* Search within a request/response using the "/" and "n" shortcut keys
* A view that beatifies CSS files if cssutils is available
* Bug fix, documentation improvements, and more.

## 25 August 2013: mitmproxy 0.9.2

* Improvements to the mitmproxywrapper.py helper script for OSX.
* Don't take minor version into account when checking for serialized file
  compatibility.
* Fix a bug causing resource exhaustion under some circumstances for SSL
  connections.
* Revamp the way we store interception certificates. We used to store these
  on disk, they're now in-memory. This fixes a race condition related to
  cert handling, and improves compatibility with Windows, where the rules
  governing permitted file names are weird, resulting in errors for some
  valid IDNA-encoded names.
* Display transfer rates for responses in the flow list.
* Many other small bugfixes and improvements.

## 25 August 2013: pathod 0.9.2

* Adapt to interface changes in netlib

## 16 June 2013: mitmproxy 0.9.1

* Use "correct" case for Content-Type headers added by mitmproxy.
* Make UTF environment detection more robust.
* Improved MIME-type detection for viewers.
* Always read files in binary mode (Windows compatibility fix).
* Some developer documentation.

## 15 May 2013: mitmproxy 0.9

* Upstream certs mode is now the default.
* Add a WSGI container that lets you host in-proxy web applications.
* Full transparent proxy support for Linux and OSX.
* Introduce netlib, a common codebase for mitmproxy and pathod
  (http://github.com/cortesi/netlib).
* Full support for SNI.
* Color palettes for mitmproxy, tailored for light and dark terminal
  backgrounds.
* Stream flows to file as responses arrive with the "W" shortcut in
  mitmproxy.
* Extend the filter language, including ~d domain match operator, ~a to
  match asset flows (js, images, css).
* Follow mode in mitmproxy ("F" shortcut) to "tail" flows as they arrive.
* --dummy-certs option to specify and preserve the dummy certificate
  directory.
* Server replay from the current captured buffer.
* Huge improvements in content views. We now have viewers for AMF, HTML,
  JSON, Javascript, images, XML, URL-encoded forms, as well as hexadecimal
  and raw views.
* Add Set Headers, analogous to replacement hooks. Defines headers that are set
  on flows, based on a matching pattern.
* A graphical editor for path components in mitmproxy.
* A small set of standard user-agent strings, which can be used easily in
  the header editor.
* Proxy authentication to limit access to mitmproxy
* pathod: Proxy mode. You can now configure clients to use pathod as an
  HTTP/S proxy.
* pathoc: Proxy support, including using CONNECT to tunnel directly to
  targets.
* pathoc: client certificate support.
* pathod: API improvements, bugfixes.

## 15 May 2013: pathod 0.9 (version synced with mitmproxy)

* Pathod proxy mode. You can now configure clients to use pathod as an
  HTTP/S proxy.
* Pathoc proxy support, including using CONNECT to tunnel directly to
  targets.
* Pathoc client certificate support.
* API improvements, bugfixes.

## 16 November 2012: pathod 0.3

A release focusing on shoring up our fuzzing capabilities, especially with
pathoc.

* pathoc -q and -r options, output full request and response text.
* pathod -q and -r options, add full request and response text to pathod's
  log buffer.
* pathoc and pathod -x option, makes -q and -r options log in hex dump
  format.
* pathoc -C option, specify response codes to ignore.
* pathoc -T option, instructs pathoc to ignore timeouts.
* pathoc -o option, a one-shot mode that exits after the first non-ignored
  response.
* pathoc and pathod -e option, which explains the resulting message by
  expanding random and generated portions, and logging a reproducible
  specification.
* Streamline the specification language. HTTP response message is now
  specified using the "r" mnemonic.
* Add a "u" mnemonic for specifying User-Agent strings. Add a set of
  standard user-agent strings accessible through shortcuts.
* Major internal refactoring and cleanup.
* Many bugfixes.

## 22 August 2012: pathod 0.2

* Add pathoc, a pathological HTTP client.
* Add libpathod.test, a truss for using pathod in unit tests.
* Add an injection operator to the specification language.
* Allow Python escape sequences in value literals.
* Allow execution of requests and responses from file, using the new + operator.
* Add daemonization to Pathod, and make it more robust for public-facing use.
* Let pathod pick an arbitrary open port if -p 0 is specified.
* Move from Tornado to netlib, the network library written for mitmproxy.
* Move the web application to Flask.
* Massively expand the documentation.

## 5 April 2012: mitmproxy 0.8

* Detailed tutorial for Android interception. Some features that land in
  this release have finally made reliable Android interception possible.
* Upstream-cert mode, which uses information from the upstream server to
  generate interception certificates.
* Replacement patterns that let you easily do global replacements in flows
  matching filter patterns. Can be specified on the command-line, or edited
  interactively.
* Much more sophisticated and usable pretty printing of request bodies.
  Support for auto-indentation of Javascript, inspection of image EXIF
  data, and more.
* Details view for flows, showing connection and SSL cert information (X
  keyboard shortcut).
* Server certificates are now stored and serialized in saved traffic for
  later analysis. This means that the 0.8 serialization format is NOT
  compatible with 0.7.
* Many other improvements, including bugfixes, and expanded scripting API,
  and more sophisticated certificate handling.

## 20 February 2012: mitmproxy 0.7

* New built-in key/value editor. This lets you interactively edit URL query
  strings, headers and URL-encoded form data.
* Extend script API to allow duplication and replay of flows.
* API for easy manipulation of URL-encoded forms and query strings.
* Add "D" shortcut in mitmproxy to duplicate a flow.
* Reverse proxy mode. In this mode mitmproxy acts as an HTTP server,
  forwarding all traffic to a specified upstream server.
* UI improvements - use unicode characters to make GUI more compact,
  improve spacing and layout throughout.
* Add support for filtering by HTTP method.
* Add the ability to specify an HTTP body size limit.
* Move to typed netstrings for serialization format - this makes 0.7
  backwards-incompatible with serialized data from 0.6!

* Significant improvements in speed and responsiveness of UI.
* Many minor bugfixes and improvements.

## 7 August 2011: mitmproxy 0.6

* New scripting API that allows much more flexible and fine-grained
  rewriting of traffic. See the docs for more info.
* Support for gzip and deflate content encodings. A new "z"
  keybinding in mitmproxy to let us quickly encode and decode content, plus
  automatic decoding for the "pretty" view mode.
* An event log, viewable with the "v" shortcut in mitmproxy, and the
  "-e" command-line flag in mitmdump.
* Huge performance improvements: mitmproxy interface, loading
  large numbers of flows from file.
* A new "replace" convenience method for all flow objects, that does a
  universal regex-based string replacement.
* Header management has been rewritten to maintain both case and order.
* Improved stability for SSL interception.
* Default expiry time on generated SSL certs has been dropped to avoid an
  OpenSSL overflow bug that caused certificates to expire in the distant
  past on some systems.
* A "pretty" view mode for JSON and form submission data.
* Expanded documentation and examples.
* Countless other small improvements and bugfixes.

## 27 June 2011: mitmproxy 0.5

* An -n option to start the tools without binding to a proxy port.
* Allow scripts, hooks, sticky cookies etc. to run on flows loaded from
  save files.
* Regularize command-line options for mitmproxy and mitmdump.
* Add an "SSL exception" to mitmproxy's license to remove possible
  distribution issues.
* Add a --cert-wait-time option to make mitmproxy pause after a new SSL
  certificate is generated. This can pave over small discrepancies in
  system time between the client and server.
* Handle viewing big request and response bodies more elegantly. Only
  render the first 100k of large documents, and try to avoid running the
  XML indenter on non-XML data.
* BUGFIX: Make the "revert" keyboard shortcut in mitmproxy work after a
  flow has been replayed.
* BUGFIX: Repair a problem that sometimes caused SSL connections to consume
  100% of CPU.

## 30 March 2011: mitmproxy 0.4

* Full serialization of HTTP conversations
* Client and server replay
* On-the-fly generation of dummy SSL certificates
* mitmdump has "grown up" into a powerful tcpdump-like tool for HTTP/S
* Dozens of improvements to the mitmproxy console interface
* Python scripting hooks for programmatic modification of traffic

## 01 March 2010: mitmproxy 0.2

* Big speed and responsiveness improvements, thanks to Thomas Roth
* Support urwid 0.9.9
* Terminal beeping based on filter expressions
* Filter expressions for terminal beeps, limits, interceptions and sticky
  cookies can now be passed on the command line.
* Save requests and responses to file
* Split off non-interactive dump functionality into a new tool called
  mitmdump
* "A" will now accept all intercepted connections
* Lots of bugfixes<|MERGE_RESOLUTION|>--- conflicted
+++ resolved
@@ -7,17 +7,14 @@
 
 ## Unreleased: mitmproxy next
 
-<<<<<<< HEAD
 - Make TCP inactivity timeout configurable through a new `tcp_timeout` option (default: 600 seconds).
   Previously, the timeout was hardcoded to 10 minutes for all TCP connections.
   ([#7909](https://github.com/mitmproxy/mitmproxy/pull/7909), @keshavkrishnadav)
-=======
 
 ## 15 October 2025: mitmproxy 12.2.0
 
 - mitmproxy now supports Python 3.14. Binary releases ship with 3.14 by default.
   ([#7918](https://github.com/mitmproxy/mitmproxy/pull/7918), @mhils)
->>>>>>> 2208605e
 - Replace `htpasswd` file parser with a custom implementation to migrate off unmaintained
   `passlib` dependency. The new parser only supports bcrypt and SHA-1 hashing.
   Contributions for additional formats are welcome as long as they don't introduce new
