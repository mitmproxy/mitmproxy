--- conflicted
+++ resolved
@@ -53,12 +53,9 @@
   mitmproxy never phones home, which means we don't know how prominently these options were used. (@mhils)
 * Fix IDNA host 'Bad HTTP request line' error (@grahamrobbins)
 * Pressing `?` now exits console help view (@abitrolly)
-<<<<<<< HEAD
+* `--modify-headers` now works correctly when modifying a header that is also part of the filter expression (@Prinzhorn)
 * Fix SNI-related reproducibility issues when exporting to curl/httpie commands. (@dkasak)
 * Add option `export_preserve_original_ip` to force exported command to connect to IP from original request. Only supports curl at the moment. (@dkasak)
-=======
-* `--modify-headers` now works correctly when modifying a header that is also part of the filter expression (@Prinzhorn)
->>>>>>> 4212a56f
 * --- TODO: add new PRs above this line ---
 * ... and various other fixes, documentation improvements, dependency version bumps, etc.
 
