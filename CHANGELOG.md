--- conflicted
+++ resolved
@@ -2,12 +2,6 @@
 
 ## 4 August 2021: mitmproxy 7.0.2
 
-<<<<<<< HEAD
-* Use local IP address as certificate subject if no other info is available (@mhils).
-* Disable HTTP/2 CONNECT for Secure Web Proxies to fix compatibility with Firefox. (@mhils)
-* Allow no-op assignments to `Server.address` when connection is open. (@SaladDais)
-* Performance: Re-use OpenSSL context to enable TLS session resumption. (@mhils)
-=======
 * Fix a WebSocket crash introduced in 7.0.1 (@mhils)
 
 ## 3 August 2021: mitmproxy 7.0.1
@@ -25,7 +19,6 @@
 * Fix multiple crashes on flow export (@mhils)
 * Fix a bug where ASGI apps did not see the request body (@mhils)
 * Minor documentation improvements (@mhils)
->>>>>>> 7efefb71
 
 ## 16 July 2021: mitmproxy 7.0
 
