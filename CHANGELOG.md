# Release History

<!--
✨ Please add a bullet point describing your change.                                                             ✨
✨ You do not need to add a pull request reference or author information, this will be done automatically by CI. ✨
-->

## Unreleased: mitmproxy next

<<<<<<< HEAD
- Added valkey_allowlist.py to examples/contrib -- This script enforces an allowlist using a valkey (Redis) database.

=======
- Fix a bug where mitmproxy would incorrectly send empty HTTP/2 data frames.
  ([#7574](https://github.com/mitmproxy/mitmproxy/pull/7574), @mhils, @Dieken)
- Enhance homebrew installation command for Brewfile users.
  ([#7566](https://github.com/mitmproxy/mitmproxy/pull/7566), @AntoineJT)
- Introduce a new theme for docs.mitmproxy.org.
  ([#7593](https://github.com/mitmproxy/mitmproxy/pull/7593), @mhils)
- Add search functionality to the documentation.
  ([#7603](https://github.com/mitmproxy/mitmproxy/pull/7603), @mhils)
- Fix a bug where mitmdump would exit prematurely in server replay mode.
  ([#7571](https://github.com/mitmproxy/mitmproxy/pull/7571), @mhils)
- Fix a bug where WebSocket Messages view jumps to top when a message is received
  ([#7572](https://github.com/mitmproxy/mitmproxy/pull/7572), @DenizenB)
- Add support for TLS 1.3 Post Handshake Authentication.
  ([#7576](https://github.com/mitmproxy/mitmproxy/pull/7576), @mhils, @cataggar)
- Create content view for Socket.IO over WebSocket transport
  ([#7570](https://github.com/mitmproxy/mitmproxy/pull/7570), @DenizenB)
- Correctly forward HTTP_1_1_REQUIRED errors in HTTP/2 streams.
  ([#7575](https://github.com/mitmproxy/mitmproxy/pull/7575), @mhils)
- Fix a bug where mitmweb would crash when viewing flows with undefined headers.
  ([#7595](https://github.com/mitmproxy/mitmproxy/pull/7595), @emanuele-em)
- Fix a bug where mitmproxy does not listen on IPv4 and IPv6 by default in wireguard mode.
  ([#7589](https://github.com/mitmproxy/mitmproxy/pull/7589), @errorxyz)
- Add a new feature to store streamed bodies for requests and responses.
  ([#7637](https://github.com/mitmproxy/mitmproxy/pull/7637), @mkiami)
- Adjust popover placement for browsers that support anchor positioning (Chrome, Edge)
  ([#7642](https://github.com/mitmproxy/mitmproxy/pull/7642), @lups2000)
- Fix mitmweb crash when searching or highlighting using ~h, ~hq, or ~hs.
  ([#7652](https://github.com/mitmproxy/mitmproxy/pull/7652), @lups2000)

## 17 February 2025: mitmproxy 11.1.3

- Update mitmproxy_rs dependency to fix several bugs in local capture mode.
  ([#7564](https://github.com/mitmproxy/mitmproxy/pull/7564), @mhils)
- Add documentation for local capture mode.
  ([#7540](https://github.com/mitmproxy/mitmproxy/pull/7540), @mhils)
- Revise documentation on proxy modes.
  ([#7545](https://github.com/mitmproxy/mitmproxy/pull/7545), @mhils)
- Add a log message to point Docker mitmweb users towards `web_password`.
  ([#7554](https://github.com/mitmproxy/mitmproxy/pull/7554), @mhils)
- Fix a bug where UTF-8 surrogates would crash the export addon.
  ([#7562](https://github.com/mitmproxy/mitmproxy/pull/7562), @mhils)
- Add help entries for all options in mitmweb that didn't have them.
  ([#7563](https://github.com/mitmproxy/mitmproxy/pull/7563), @mhils)

## 06 February 2025: mitmproxy 11.1.2

- [CVE-2025-23217](https://github.com/mitmproxy/mitmproxy/security/advisories/GHSA-wg33-5h85-7q5p):
  mitmweb's API now requires an authentication token by default.
  The mitmweb API is bound to localhost only, but @gronke found that an attacker can circumvent that restriction
  by tunneling requests through the proxy server itself in an [SSRF](https://en.wikipedia.org/wiki/Server-side_request_forgery)-style attack.
  ([fa89055](https://github.com/mitmproxy/mitmproxy/commit/fa89055e196d953f11fd241e36ee37858993486a), @mhils)
- Add (optional) password protection for mitmweb. The `web_password` option replaces the randomly-generated token
  authentication with a fixed secret that survives mitmproxy restarts.
  ([0bd573a](https://github.com/mitmproxy/mitmproxy/commit/0bd573a5995f61d82f5157e927b0eb93cdc4ebab), @mhils)
- mitmweb can now be hosted under arbitrary domains, the previously-used DNS rebind protection is not required anymore.
  ([62693af](https://github.com/mitmproxy/mitmproxy/commit/62693aff9a38ad0bb36716569fc627f26e489ccc), @mhils)
- Security Hardening: mitmweb's `xsrf_token` cookie is now `HttpOnly; SameSite=Strict`.
  ([#7491](https://github.com/mitmproxy/mitmproxy/pull/7491), @mhils)
- We now provide standalone binaries for Linux arm64.
  ([#7484](https://github.com/mitmproxy/mitmproxy/pull/7484), @mhils)
- Standalone binaries are now compiled with Python 3.13.
  ([#7485](https://github.com/mitmproxy/mitmproxy/pull/7485), @mhils)
- Fix console freezing due to DNS queries with an empty question section.
  ([#7497](https://github.com/mitmproxy/mitmproxy/pull/7497), @sujaldev)
- Add mitmweb tutorial to docs.
  ([#7509](https://github.com/mitmproxy/mitmproxy/pull/7509), @EstherRoeth)
- Fixed a bug that caused mitmproxy to crash when loading prior knowledge h2 flows.
  ([#7514](https://github.com/mitmproxy/mitmproxy/pull/7514), @sujaldev)
- Fix a bug where mitmproxy would get stuck in secure web proxy mode when using `ignore_hosts` or `allow_hosts`.
  ([#7519](https://github.com/mitmproxy/mitmproxy/pull/7519), @mhils)
- Copy request/response data to the clipboard in mitmweb
  ([#7352](https://github.com/mitmproxy/mitmproxy/pull/7352), @lups2000)
- Fix a bug where exporting a curl or httpie command with escaped characters would lead to different data being sent.
  ([#7520](https://github.com/mitmproxy/mitmproxy/pull/7520), @proteusvacuum)

## 05 February 2025: mitmproxy 11.1.1

- Yanked. Identical to 11.1.2, but failed to deploy in CI.
>>>>>>> c281f763

## 12 January 2025: mitmproxy 11.1.0

- **Local Capture Mode** is now available on Linux as well.
  ([#7440](https://github.com/mitmproxy/mitmproxy/pull/7440), @mhils)
- mitmproxy now requires Python 3.12 or above.
  ([#7440](https://github.com/mitmproxy/mitmproxy/pull/7440), @mhils)
- Add cache-busting for mitmweb's front end code.
  ([#7386](https://github.com/mitmproxy/mitmproxy/pull/7386), @mhils)
- Clicking the URL in mitmweb now places the cursor at the current position instead of selecting the entire URL.
  ([#7385](https://github.com/mitmproxy/mitmproxy/pull/7385), @lups2000)
- Add missing status codes
  ([#7455](https://github.com/mitmproxy/mitmproxy/pull/7455), @jwadolowski)
- All filter expressions are now case-insensitive by default.
  Users can opt into case-sensitive filters by setting MITMPROXY_CASE_SENSITIVE_FILTERS=1
  as an environment variable.
  ([#7458](https://github.com/mitmproxy/mitmproxy/pull/7458), @mhils, @AdityaPatadiya)
- Remove filter expression lowercasing in block_list addon
  ([#7456](https://github.com/mitmproxy/mitmproxy/pull/7456), @jwadolowski)
- Remove check for status codes in the blocklist add-on.
  ([#7453](https://github.com/mitmproxy/mitmproxy/pull/7453), @lups2000, @AdityaPatadiya)
- Prompt user before clearing screen
  ([#7445](https://github.com/mitmproxy/mitmproxy/pull/7445), @errorxyz)

## 05 December 2024: mitmproxy 11.0.2

- Stop sorting keys in JSON contentview
  ([#7346](https://github.com/mitmproxy/mitmproxy/pull/7346), @injust)
- Fix a bug where a custom CA would raise an error.
  ([#7355](https://github.com/mitmproxy/mitmproxy/pull/7355), @nneonneo)
- Fix a bug where the mitmproxy UI would crash on negative durations.
  ([#7358](https://github.com/mitmproxy/mitmproxy/pull/7358), @mhils)
- Allow technically invalid HTTP transfer encodings in requests if `validate_inbound_headers` is disabled.
  ([#7361](https://github.com/mitmproxy/mitmproxy/pull/7361), [#7373](https://github.com/mitmproxy/mitmproxy/pull/7373), @mhils)
- Fix a bug in windows management in mitmproxy TUI whereby the help window does not appear if "?" is pressed within the overlay
  ([#6500](https://github.com/mitmproxy/mitmproxy/pull/6500), @emanuele-em)

## 24 November 2024: mitmproxy 11.0.1

- Tighten HTTP detection heuristic to better support custom TCP-based protocols.
  ([#7228](https://github.com/mitmproxy/mitmproxy/pull/7228), @fatanugraha)
- Implement stricter validation of HTTP headers to harden against request smuggling attacks.
  ([#7345](https://github.com/mitmproxy/mitmproxy/issues/7345), @mhils)
- Increase HTTP/2 default flow control window size, fixing performance issues.
  ([#7317](https://github.com/mitmproxy/mitmproxy/pull/7317), @sujaldev)
- Fix a bug where mitmproxy would incorrectly report that TLS 1.0 and 1.1 are not supported
  with the current OpenSSL build.
  ([#7241](https://github.com/mitmproxy/mitmproxy/pull/7241), @mhils)
- Docker: Update image to Python 3.13 on Debian Bookworm.
  ([#7242](https://github.com/mitmproxy/mitmproxy/pull/7242), @mhils)
- Add a `tun` proxy mode that creates a virtual network device on Linux for transparent proxying.
  ([#7278](https://github.com/mitmproxy/mitmproxy/pull/7278), @mhils)
- `browser.start` command now supports Firefox.
  ([#7239](https://github.com/mitmproxy/mitmproxy/pull/7239), @sujaldev)
- Fix interaction of the `modify_headers` and `stream_large_bodies` options.
  This may break users of `modify_headers` that rely on filters referencing the message body.
  We expect this to be uncommon, but please make yourself heard if that's not the case.
  ([#7286](https://github.com/mitmproxy/mitmproxy/pull/7286), @lukant)
- Fix a crash when handling corrupted compressed body in savehar addon and its tests.
  ([#7320](https://github.com/mitmproxy/mitmproxy/pull/7320), @8192bytes)
- Remove dependency on `protobuf` library as it was no longer being used.
  ([#7327](https://github.com/mitmproxy/mitmproxy/pull/7327), @matthew16550)

## 02 October 2024: mitmproxy 11.0.0

- mitmproxy now supports transparent HTTP/3 proxying.
  ([#7202](https://github.com/mitmproxy/mitmproxy/pull/7202), @errorxyz, @meitinger, @mhils)
- Add HTTP3 support in HTTPS reverse-proxy mode.
  ([#7114](https://github.com/mitmproxy/mitmproxy/pull/7114), @errorxyz)
- mitmproxy now officially supports Python 3.13.
  ([#6934](https://github.com/mitmproxy/mitmproxy/pull/6934), @mhils)
- Tighten HTTP detection heuristic to better support custom TCP-based protocols.
  ([#7087](https://github.com/mitmproxy/mitmproxy/pull/7087))
- Add `show_ignored_hosts` option to display ignored flows in the UI.
  This option is implemented as a temporary workaround and will be removed in the future.
  ([#6720](https://github.com/mitmproxy/mitmproxy/pull/6720), @NicolaiSoeborg)
- Fix slow tnetstring parsing in case of very large tnetstring.
  ([#7121](https://github.com/mitmproxy/mitmproxy/pull/7121), @mik1904)
- Add `getaddrinfo`-based fallback for DNS resolution if we are unable to
  determine the operating system's name servers.
  ([#7122](https://github.com/mitmproxy/mitmproxy/pull/7122), @mhils)
- Improve the error message when users specify the `certs` option without a matching private key.
  ([#7073](https://github.com/mitmproxy/mitmproxy/pull/7073), @mhils)
- Fix a bug where intermediate certificates would not be transmitted when using QUIC.
  ([#7073](https://github.com/mitmproxy/mitmproxy/pull/7073), @mhils)
- Fix a bug where fragmented QUIC client hellos were not handled properly.
  ([#7067](https://github.com/mitmproxy/mitmproxy/pull/7067), @errorxyz)
- Emit a warning when users configure a TLS version that is not supported by the
  current OpenSSL build.
  ([#7139](https://github.com/mitmproxy/mitmproxy/pull/7139), @mhils)
- Fix a bug where mitmproxy would crash when receiving `STOP_SENDING` QUIC frames.
  ([#7119](https://github.com/mitmproxy/mitmproxy/pull/7119), @mhils)
- Fix error when unmarking all flows.
  ([#7192](https://github.com/mitmproxy/mitmproxy/pull/7192), @bburky)
- Add addon to update the alt-svc header in reverse mode.
  ([#7093](https://github.com/mitmproxy/mitmproxy/pull/7093), @errorxyz)
- Do not send unnecessary empty data frames when streaming HTTP/2.
  ([#7196](https://github.com/mitmproxy/mitmproxy/pull/7196), @rubu)
- Fix a bug where mitmproxy would ignore Ctrl+C/SIGTERM on OpenBSD.
  ([#7130](https://github.com/mitmproxy/mitmproxy/pull/7130), @catap)
- Fix of measurement unit in HAR import, duration is in milliseconds.
  ([#7179](https://github.com/mitmproxy/mitmproxy/pull/7179), @dstd)
- `Connection.tls_version` now is `QUICv1` instead of `QUIC` for QUIC.
  ([#7201](https://github.com/mitmproxy/mitmproxy/pull/7201), @mhils)
- Add support for full mTLS with client certs between client and mitmproxy.
  ([#7175](https://github.com/mitmproxy/mitmproxy/pull/7175), @Kriechi)
- Update documentation adding a list of all possibile web_columns.
  ([#7205](https://github.com/mitmproxy/mitmproxy/pull/7205), @lups2000, @Abhishek-Bohora)

## 02 August 2024: mitmproxy 10.4.2

- Fix a crash on startup when mitmproxy is unable to determine the OS' DNS servers
  ([#7066](https://github.com/mitmproxy/mitmproxy/pull/7066), @errorxyz)

## 29 July 2024: mitmproxy 10.4.1

- Fix a bug where macOS local mode would not start up on macOS.
  ([#7045](https://github.com/mitmproxy/mitmproxy/pull/7045), @mhils)
- Fix UDP error handling when we learn that the remote has disconnected.
  ([#7045](https://github.com/mitmproxy/mitmproxy/pull/7045), @mhils)
- Container images are now published to both Docker Hub and GitHub Container Registry.
  ([#7061](https://github.com/mitmproxy/mitmproxy/pull/7061), @mhils)

## 25 July 2024: mitmproxy 10.4.0

* Add support for DNS over TCP.
  ([#6935](https://github.com/mitmproxy/mitmproxy/pull/6935), @errorxyz)
* Add first MVP new Capture Tab in mitmweb
  ([#6999](https://github.com/mitmproxy/mitmproxy/pull/6999), @lups2000)
* Add `HttpConnectedHook` and `HttpConnectErrorHook`.
  ([#6930](https://github.com/mitmproxy/mitmproxy/pull/6930), @errorxyz)
* Fix non-linear growth in processing time for large HTTP bodies.
  ([#6952](https://github.com/mitmproxy/mitmproxy/pull/6952), @jackfromeast)
* Fix a bug where connections would be incorrectly ignored with `allow_hosts`.
  ([#7002](https://github.com/mitmproxy/mitmproxy/pull/7002), @JarLob, @mhils)
* Fix zstd decompression to read across frames.
  ([#6921](https://github.com/mitmproxy/mitmproxy/pull/6921), @zendai)
* Handle certificates we cannot parse more gracefully.
  ([#6994](https://github.com/mitmproxy/mitmproxy/pull/6994), @mhils)
* Parse compressed domain names in ResourceRecord data.
  ([#6954](https://github.com/mitmproxy/mitmproxy/pull/6954), @errorxyz)
* Fix a bug where mitmweb's flow list would not stay at the bottom.
  ([#7008](https://github.com/mitmproxy/mitmproxy/pull/7008), @mhils)
* Fix a bug where SSH connections would be incorrectly handled as HTTP.
  ([#7041](https://github.com/mitmproxy/mitmproxy/pull/7041), @mhils)
* Skip UTF-8 byte-order marks (BOM) when loading HAR files.
  ([#6897](https://github.com/mitmproxy/mitmproxy/pull/6897), @dstd)
* Allow `typing.Sequence[str]` to be an editable option.
  ([#7001](https://github.com/mitmproxy/mitmproxy/pull/7001), @errorxyz)
* Add Host header to CONNECT requests.
  ([#7021](https://github.com/mitmproxy/mitmproxy/pull/7021), @petsneakers)
* Support all query types in DNS mode.
  ([#6975](https://github.com/mitmproxy/mitmproxy/pull/6975), @errorxyz)
* Fix a bug where mitmproxy would crash for pipelined HTTP flows.
  ([#7031](https://github.com/mitmproxy/mitmproxy/pull/7031), @gdiepen, @mhils)
* Add an optional "index" column for mitmweb.
  ([#7039](https://github.com/mitmproxy/mitmproxy/pull/7039), @mhils)

## 12 June 2024: mitmproxy 10.3.1

* Release tags are now prefixed with `v` again.
  ([#6810](https://github.com/mitmproxy/mitmproxy/pull/6810), @mhils)
* Fix a bug where mitmproxy would not exit when `-n` is passed.
  ([#6819](https://github.com/mitmproxy/mitmproxy/pull/6819), @mhils)
* Set the `unbuffered` (stdout/stderr) flag for the `mitmdump` PyInstaller build.
  ([#6821](https://github.com/mitmproxy/mitmproxy/pull/6821), @Prinzhorn)
* Fix a bug where client replay would not work with proxyauth.
  ([#6866](https://github.com/mitmproxy/mitmproxy/pull/6866), @mhils)
* Fix slowdown when sending large amounts of data over HTTP/2.
  ([#6875](https://github.com/mitmproxy/mitmproxy/pull/6875), @aib)
* Add an option to strip HTTPS records from DNS responses to block encrypted ClientHellos.
  ([#6876](https://github.com/mitmproxy/mitmproxy/pull/6876), @errorxyz)
* Add an API to parse HTTPS records from DNS RDATA.
  ([#6884](https://github.com/mitmproxy/mitmproxy/pull/6884), @errorxyz)
* Fix flow export in mitmweb for Safari
  ([#6917](https://github.com/mitmproxy/mitmproxy/pull/6917), @mhils, @canyesilyurt)
* Releases now come with a Sigstore attestations file to demonstrate build provenance.
  ([f05c050](https://github.com/mitmproxy/mitmproxy/commit/f05c050f615b9ab9963707944c893bc94e738525), @mhils)

## 17 April 2024: mitmproxy 10.3.0

* Add support for editing non text files in a hex editor
  ([#6768](https://github.com/mitmproxy/mitmproxy/pull/6768), @wnyyyy)
* Add `server_connect_error` hook that is triggered when connection establishment fails.
  ([#6806](https://github.com/mitmproxy/mitmproxy/pull/6806), @haanhvu, @spacewasp, @mhils)
* Add section in mitmweb for rendering, adding and removing a comment
  ([#6709](https://github.com/mitmproxy/mitmproxy/pull/6709), @lups2000)
* Fix multipart form content view being unusable.
  ([#6653](https://github.com/mitmproxy/mitmproxy/pull/6653), @DaniElectra)
* Documentation Improvements on CA Certificate Generation
  ([#5370](https://github.com/mitmproxy/mitmproxy/pull/5370), @zioalex)
* Make it possible to read flows from stdin with mitmweb.
  ([#6732](https://github.com/mitmproxy/mitmproxy/pull/6732), @jaywor1)
* Update aioquic dependency to >= 1.0.0, < 2.0.0.
  ([#6747](https://github.com/mitmproxy/mitmproxy/pull/6747), @jlaine)
* Fix a bug where async `client_connected` handlers would crash mitmproxy.
  ([#6749](https://github.com/mitmproxy/mitmproxy/pull/6749), @mhils)
* Add button to close flow details panel
  ([#6734](https://github.com/mitmproxy/mitmproxy/pull/6734), @lups2000)
* Ignore SIGPIPE signals when there is lots of traffic.
  Socket errors are handled directly and do not require extra signals
  that generate noise.
  ([#6764](https://github.com/mitmproxy/mitmproxy/pull/6764), @changsin)
* Add primitive websocket interception and modification
  ([#6766](https://github.com/mitmproxy/mitmproxy/pull/6766), @errorxyz)
* Add support for exporting websocket messages when using "raw" export.
  ([#6767](https://github.com/mitmproxy/mitmproxy/pull/6767), @txrp0x9)
* The "save body" feature now also includes WebSocket messages.
  ([#6767](https://github.com/mitmproxy/mitmproxy/pull/6767), @txrp0x9)
* Fix compatibility with older cryptography versions and silence a DeprecationWarning on Python <3.11.
  ([#6790](https://github.com/mitmproxy/mitmproxy/pull/6790), @mhils)
* Fix a bug when proxying unicode domains.
  ([#6796](https://github.com/mitmproxy/mitmproxy/pull/6796), @mhils)


## 07 March 2024: mitmproxy 10.2.4

* Fix a bug where errors during startup would not be displayed when running mitmproxy.
  ([#6719](https://github.com/mitmproxy/mitmproxy/pull/6719), @mhils)
* Use newer cryptography APIs to avoid CryptographyDeprecationWarnings.
  This bumps the minimum required version to cryptography 42.0.
  ([#6718](https://github.com/mitmproxy/mitmproxy/pull/6718), @mhils)


## 06 March 2024: mitmproxy 10.2.3

* Fix a regression where `allow_hosts`/`ignore_hosts` would break with IPv6 connections.
  ([#6614](https://github.com/mitmproxy/mitmproxy/pull/6614), @dqxpb)
* Fix bug where failed CONNECT request URLs are saved to HAR files incorrectly.
  ([#6599](https://github.com/mitmproxy/mitmproxy/pull/6599), @basedBaba)
* Add an arm64 variant for the precompiled macOS app.
  ([#6633](https://github.com/mitmproxy/mitmproxy/pull/6633), @mhils)
* Fix duplicate answers being returned in DNS queries.
  ([#6648](https://github.com/mitmproxymitmproxy/pull/6648), @sujaldev)
* Fix bug where wireguard config is generated with incorrect endpoint when two or more NICs are active.
  ([#6659](https://github.com/mitmproxy/mitmproxy/pull/6659), @basedBaba)
* Fix a regression when leaf cert creation would fail with intermediate CAs in `ca_file`.
  ([#6666](https://github.com/mitmproxy/mitmproxy/pull/6666), @manselmi)
* Add `content_view_lines_cutoff` option to mitmdump
  ([#6692](https://github.com/mitmproxy/mitmproxy/pull/6692), @errorxyz)
* Allow runtime modifications of HTTP flow filters for server replays
  ([#6695](https://github.com/mitmproxy/mitmproxy/pull/6695), @errorxyz)
* Fix bug view options menu in case of overflow
  ([#6697](https://github.com/mitmproxy/mitmproxy/pull/6697), @lups2000)
* Allow --allow-hosts and --ignore-hosts to work together
  ([#6711](https://github.com/mitmproxy/mitmproxy/pull/6711), @dstd)


## 21 January 2024: mitmproxy 10.2.2

* Fix a regression where clientplayback would break due to eager task execution.
  ([#6605](https://github.com/mitmproxy/mitmproxy/pull/6605), @mhils)
* Fix a regression where WebSocket connections would break due to eager task execution.
  ([#6609](https://github.com/mitmproxy/mitmproxy/pull/6609), @mhils)
* Fix bug where insecure HTTP requests are saved incorrectly when exporting to HAR files.
  ([#6578](https://github.com/mitmproxy/mitmproxy/pull/6578), @DaniElectra)
* `allow_hosts`/`ignore_hosts` option now matches against the full `host:port` string.
  ([#6594](https://github.com/mitmproxy/mitmproxy/pull/6594), @LouisAsanaka)


## 06 January 2024: mitmproxy 10.2.1

* Fix a regression introduced in mitmproxy 10.2.0: WireGuard servers
  now bind to all interfaces again.
  ([#6587](https://github.com/mitmproxy/mitmproxy/pull/6587), @mhils)
* Remove stale reference to `ctx.log` in addon documentation.
  ([#6552](https://github.com/mitmproxy/mitmproxy/pull/6552), @brojonat)
* Fix a bug where a traceback is shown during shutdown.
  ([#6581](https://github.com/mitmproxy/mitmproxy/pull/6581), @mhils)


## 04 January 2024: mitmproxy 10.2.0

* *Local Redirect Mode* is now officially available on
  [macOS](https://mitmproxy.org/posts/local-redirect/macos/)
  and [Windows](https://mitmproxy.org/posts/local-redirect/windows/).
  See the linked blog posts for details. (@emanuele-em, @mhils)
* UDP streams are now backed by a new implementation in `mitmproxy_rs`.
  This represents a major API change as UDP traffic is now exposed as streams
  instead of a callback for each packet. (@mhils)
* Fix a regression from mitmproxy 10.1.6 where `ignore_hosts` would terminate requests
  instead of forwarding them.
  ([#6559](https://github.com/mitmproxy/mitmproxy/pull/6559), @mhils)
* `ignore_hosts` now waits for the entire HTTP headers if it suspects the connection to be HTTP.
  ([#6559](https://github.com/mitmproxy/mitmproxy/pull/6559), @mhils)


## 14 December 2023: mitmproxy 10.1.6

* Fix compatibility with Windows Schannel clients, which previously got
  confused by CA and leaf certificate sharing the same Subject Key Identifier.
  ([#6549](https://github.com/mitmproxy/mitmproxy/pull/6549), @driuba and @mhils)
* Change keybinding for exporting flow from "e" to "x" to avoid conflict with "edit" keybinding.
  ([#6225](https://github.com/mitmproxy/mitmproxy/issues/6225), @Llama1412)
* Fix bug where response flows from HAR files had incorrect `content-length` headers
  ([#6548](https://github.com/mitmproxy/mitmproxy/pull/6548), @zanieb)
* Improved handling for `allow_hosts`/`ignore_hosts` options in WireGuard mode (#5930).
  ([#6513](https://github.com/mitmproxy/mitmproxy/pull/6513), @dsphper)
* Fix a bug where TCP connections were not closed properly.
  ([#6543](https://github.com/mitmproxy/mitmproxy/pull/6543), @mhils)
* DNS resolution is now exempted from `ignore_hosts` in WireGuard Mode.
  ([#6513](https://github.com/mitmproxy/mitmproxy/pull/6513), @dsphper)
* Fix case sensitivity of URL added to blocklist
  ([#6493](https://github.com/mitmproxy/mitmproxy/pull/6493), @emanuele-em)
* Fix a bug where logging was stopped prematurely during shutdown.
  ([#6541](https://github.com/mitmproxy/mitmproxy/pull/6541), @mhils)
* For plaintext traffic, `ignore_hosts` now also takes HTTP/1 host headers into account.
  ([#6513](https://github.com/mitmproxy/mitmproxy/pull/6513), @dsphper)
* Fix empty cookie attributes being set to `Key=` instead of `Key`
  ([#5084](https://github.com/mitmproxy/mitmproxy/pull/5084), @Speedlulu)
* Scripts with relative paths are now loaded relative to the config file and not where the command is ran
  ([#4860](https://github.com/mitmproxy/mitmproxy/pull/4860), @Speedlulu)
* Fix `mitmweb` splitter becoming drag and drop.
  ([#6492](https://github.com/mitmproxy/mitmproxy/pull/6492), @xBZZZZ)
* Enhance documentation and add alert log messages when stream_large_bodies and modify_body are set
  ([#6514](https://github.com/mitmproxy/mitmproxy/pull/6514), @rosydawn6)

### Breaking Changes

* Subject Alternative Names are now represented as `cryptography.x509.GeneralNames` instead of `list[str]`
  across the codebase. This fixes a regression introduced in mitmproxy 10.1.1 related to punycode domain encoding.
  ([#6537](https://github.com/mitmproxy/mitmproxy/pull/6537), @mhils)


## 14 November 2023: mitmproxy 10.1.5

* Remove stray `replay-extra` from CLI status bar.
  ([37d62ce](https://github.com/mitmproxy/mitmproxy/commit/37d62ce73ebd57780cff5ecf8b2ee57ec7d8ab30), @mhils)


## 13 November 2023: mitmproxy 10.1.4

* Fix a hang/freeze in the macOS distributions when doing TLS negotiation.
  ([#6480](https://github.com/mitmproxy/mitmproxy/pull/6480), @mhils)
* Update savehar addon to fix creating corrupt har files caused by empty response content
  ([#6459](https://github.com/mitmproxy/mitmproxy/pull/6459), @lain3d)
* Update savehar addon to handle scenarios where "path" key in cookie
  attrs dict is missing.
  ([#6458](https://github.com/mitmproxy/mitmproxy/pull/6458), @pogzyb)
* Add `server_replay_extra` option to serverplayback to define behaviour
  when replayable response is missing.
  ([#6465](https://github.com/mitmproxy/mitmproxy/pull/6465), @dkarandikar)


## 04 November 2023: mitmproxy 10.1.3

* Fix a bug introduced in mitmproxy 10.1.2 where mitmweb would fail to establish
  a WebSocket connection. Affected users may need to clear their browser cache
  or hard-reload mitmweb (Ctrl+Shift+R).
  ([#6454](https://github.com/mitmproxy/mitmproxy/pull/6454), @mhils)


## 03 November 2023: mitmproxy 10.1.2

* Add a raw hex stream contentview.
  ([#6389](https://github.com/mitmproxy/mitmproxy/pull/6389), @mhils)
* Add a contentview for DNS-over-HTTPS.
  ([#6389](https://github.com/mitmproxy/mitmproxy/pull/6389), @mhils)
* Replaced standalone mitmproxy binaries on macOS with an app bundle
  that contains the mitmproxy/mitmweb/mitmdump CLI tools.
  This change was necessary to support macOS code signing requirements.
  Homebrew remains the recommended installation method.
  ([#6447](https://github.com/mitmproxy/mitmproxy/pull/6447), @mhils)
* Fix certificate generation to work with strict mode OpenSSL 3.x clients
  ([#6410](https://github.com/mitmproxy/mitmproxy/pull/6410), @mmaxim)
* Fix path() documentation that the return value might include the query string
  ([#6412](https://github.com/mitmproxy/mitmproxy/pull/6412), @tddschn)
* mitmproxy now officially supports Python 3.12.
  ([#6434](https://github.com/mitmproxy/mitmproxy/pull/6434), @mhils)
* Fix root-relative URLs so that mitmweb can run in subdirectories.
  ([#6411](https://github.com/mitmproxy/mitmproxy/pull/6411), @davet2001)
* Add an optional parameter(ldap search filter key) to ProxyAuth-LDAP.
  ([#6428](https://github.com/mitmproxy/mitmproxy/pull/6428), @outlaws-bai)
* Fix a regression when using the proxyauth addon with clients that (rightfully) reuse connections.
  ([#6432](https://github.com/mitmproxy/mitmproxy/pull/6432), @mhils)


## 27 September 2023: mitmproxy 10.1.1

* Fix certificate generation for punycode domains.
  ([#6382](https://github.com/mitmproxy/mitmproxy/pull/6382), @mhils)
* Fix a bug that would crash mitmweb when opening options.
  ([#6386](https://github.com/mitmproxy/mitmproxy/pull/6386), @mhils)


## 24 September 2023: mitmproxy 10.1.0

* Add support for reading HAR files using the existing flow loading APIs, e.g. `mitmproxy -r example.har`.
  ([#6335](https://github.com/mitmproxy/mitmproxy/pull/6335), @stanleygvi)
* Add support for writing HAR files using the `save.har` command and the `hardump` option for mitmdump.
  ([#6368](https://github.com/mitmproxy/mitmproxy/pull/6368), @stanleygvi)
* Packaging changes:
  - `mitmproxy-rs` does not depend on a protobuf compiler being available anymore,
    we're now also providing a working source distribution for all platforms.
  - On macOS, `mitmproxy-rs` now depends on `mitmproxy-macos`. We only provide binary wheels for this package because
    it contains a code-signed system extension. Building from source requires a valid Apple Developer Id, see CI for
    details.
  - On Windows, `mitmproxy-rs` now depends on `mitmproxy-windows`. We only provide binary wheels for this package to
    simplify our deployment process, see CI for how to build from source.

  ([#6303](https://github.com/mitmproxy/mitmproxy/issues/6303), @mhils)
* Increase maximum dump file size accepted by mitmweb
  ([#6373](https://github.com/mitmproxy/mitmproxy/pull/6373), @t-wy)


## 04 August 2023: mitmproxy 10.0.0

* Add experimental support for HTTP/3 and QUIC.
  ([#5435](https://github.com/mitmproxy/mitmproxy/issues/5435), @meitinger)
* ASGI/WSGI apps can now listen on all ports for a specific hostname.
  This makes it simpler to accept both HTTP and HTTPS.
  ([#5725](https://github.com/mitmproxy/mitmproxy/pull/5725), @mhils)
* Add `replay.server.add` command for adding flows to server replay buffer
  ([#5851](https://github.com/mitmproxy/mitmproxy/pull/5851), @italankin)
* Remove string escaping in raw view.
  ([#5470](https://github.com/mitmproxy/mitmproxy/issues/5470), @stephenspol)
* Updating `Request.port` now also updates the Host header if present.
  This aligns with `Request.host`, which already does this.
  ([#5908](https://github.com/mitmproxy/mitmproxy/pull/5908), @sujaldev)
* Fix editing of multipart HTTP requests from the CLI.
  ([#5148](https://github.com/mitmproxy/mitmproxy/issues/5148), @mhils)
* Add documentation on using Magisk module for intercepting traffic in Android production builds.
  ([#5924](https://github.com/mitmproxy/mitmproxy/pull/5924), @Jurrie)
* Fix a bug where the direction indicator in the message stream view would be in the wrong direction.
  ([#5921](https://github.com/mitmproxy/mitmproxy/issues/5921), @konradh)
* Fix a bug where peername would be None in tls_passthrough script, which would make it not working.
  ([#5904](https://github.com/mitmproxy/mitmproxy/pull/5904), @truebit)
* the `esc` key can now be used to exit the current view
  ([#6087](https://github.com/mitmproxy/mitmproxy/pull/6087), @sujaldev)
* focus-follow shortcut will now work in flow view context too.
  ([#6088](https://github.com/mitmproxy/mitmproxy/pull/6088), @sujaldev)
* Fix a bug where a server connection timeout would cause requests to be issued with a wrong SNI in reverse proxy mode.
  ([#6148](https://github.com/mitmproxy/mitmproxy/pull/6148), @mhils)
* The `server_replay_nopop` option has been renamed to `server_replay_reuse` to avoid confusing double-negation.
  ([#6084](https://github.com/mitmproxy/mitmproxy/issues/6084), @prady0t, @Semnodime)
* Add zstd to valid gRPC encoding schemes.
  ([#6188](https://github.com/mitmproxy/mitmproxy/pull/6188), @tsaaristo)
* For reverse proxy directly accessed via IP address, the IP address is now included
  as a subject in the generated certificate.
  ([#6202](https://github.com/mitmproxy/mitmproxy/pull/6202), @mhils)
* Enable legacy SSL connect when connecting to server if the `ssl_insecure` flag is set.
  ([#6281](https://github.com/mitmproxy/mitmproxy/pull/6281), @DurandA)
* Change wording in the [http-reply-from-proxy.py example](https://github.com/mitmproxy/mitmproxy/blob/main/examples/addons/http-reply-from-proxy.py).
  ([#6117](https://github.com/mitmproxy/mitmproxy/pull/6117), @Semnodime)
* Added option to specify an elliptic curve for key exchange between mitmproxy <-> server
  ([#6170](https://github.com/mitmproxy/mitmproxy/pull/6170), @Mike-Ki-ASD)
* Add "Prettier" code linting tool to mitmweb.
  ([#5985](https://github.com/mitmproxy/mitmproxy/pull/5985), @alexgershberg)
* When logging exceptions, provide the entire exception object to log handlers
  ([#6295](https://github.com/mitmproxy/mitmproxy/pull/6295), @mhils)
* mitmproxy now requires Python 3.10 or above.
  ([#5954](https://github.com/mitmproxy/mitmproxy/pull/5954), @mhils)

### Breaking Changes

* The `onboarding_port` option has been removed. The onboarding app now responds
  to all requests for the hostname specified in `onboarding_host`.
* `connection.Client` and `connection.Server` now accept keyword arguments only.
  This is a breaking change for custom addons that use these classes directly.

## 02 November 2022: mitmproxy 9.0.1

* The precompiled binaries now ship with OpenSSL 3.0.7, which resolves CVE-2022-3602 and CVE-2022-3786.
* Performance and stability improvements for WireGuard mode.
  ([#5694](https://github.com/mitmproxy/mitmproxy/issues/5694), @mhils, @decathorpe)
* Fix a bug where the standalone Linux binaries would require libffi to be installed.
  ([#5699](https://github.com/mitmproxy/mitmproxy/issues/5699), @mhils)
* Hard exit when mitmproxy cannot write logs, fixes endless loop when parent process exits.
  ([#4669](https://github.com/mitmproxy/mitmproxy/issues/4669), @Prinzhorn)
* Fix a permission error affecting the Docker images.
  ([#5700](https://github.com/mitmproxy/mitmproxy/issues/5700), @mhils)


## 28 October 2022: mitmproxy 9.0.0

### Major Features

* Add Raw UDP support.
  ([#5414](https://github.com/mitmproxy/mitmproxy/pull/5414), @meitinger)
* Add WireGuard mode to enable transparent proxying via WireGuard.
  ([#5562](https://github.com/mitmproxy/mitmproxy/pull/5562), @decathorpe, @mhils)
* Add DTLS support.
  ([#5397](https://github.com/mitmproxy/mitmproxy/pull/5397), @kckeiks).
* Add a quick help bar to mitmproxy.
  ([#5381](https://github.com/mitmproxy/mitmproxy/pull/5381/), [#5652](https://github.com/mitmproxy/mitmproxy/pull/5652), @kckeiks, @mhils).

### Deprecations

* Deprecate `add_log` event hook. Users should use the builtin `logging` module instead.
  See [the docs](https://docs.mitmproxy.org/dev/addons-api-changelog/) for details and upgrade instructions.
  ([#5590](https://github.com/mitmproxy/mitmproxy/pull/5590), @mhils)
* Deprecate `mitmproxy.ctx.log` in favor of Python's builtin `logging` module.
  See [the docs](https://docs.mitmproxy.org/dev/addons-api-changelog/) for details and upgrade instructions.
  ([#5590](https://github.com/mitmproxy/mitmproxy/pull/5590), @mhils)

### Breaking Changes

 * The `mode` option is now a list of server specs instead of a single spec.
   The CLI interface is unaffected, but users may need to update their `config.yaml`.
   ([#5393](https://github.com/mitmproxy/mitmproxy/pull/5393), @mhils)

### Full Changelog

* Mitmproxy binaries now ship with Python 3.11.
  ([#5678](https://github.com/mitmproxy/mitmproxy/issues/5678), @mhils)
* One mitmproxy instance can now spawn multiple proxy servers.
  ([#5393](https://github.com/mitmproxy/mitmproxy/pull/5393), @mhils)
* Add syntax highlighting to JSON and msgpack content view.
  ([#5623](https://github.com/mitmproxy/mitmproxy/issues/5623), @SapiensAnatis)
* Add MQTT content view.
  ([#5588](https://github.com/mitmproxy/mitmproxy/pull/5588), @nikitastupin, @abbbe)
* Setting `connection_strategy` to `lazy` now also disables early
  upstream connections to fetch TLS certificate details.
  ([#5487](https://github.com/mitmproxy/mitmproxy/pull/5487), @mhils)
* Fix order of event hooks on startup.
  ([#5376](https://github.com/mitmproxy/mitmproxy/issues/5376), @meitinger)
* Include server information in bind/listen errors.
  ([#5495](https://github.com/mitmproxy/mitmproxy/pull/5495), @meitinger)
* Include information about lazy connection_strategy in related errors.
  ([#5465](https://github.com/mitmproxy/mitmproxy/pull/5465), @meitinger, @mhils)
* Fix `tls_version_server_min` and `tls_version_server_max` options.
  ([#5546](https://github.com/mitmproxy/mitmproxy/issues/5546), @mhils)
* Added Magisk module generation for Android onboarding.
  ([#5547](https://github.com/mitmproxy/mitmproxy/pull/5547), @jorants)
* Update Linux binary builder to Ubuntu 20.04, bumping the minimum glibc version to 2.31.
  ([#5547](https://github.com/mitmproxy/mitmproxy/pull/5547), @jorants)
* Add "Save filtered" button in mitmweb.
  ([#5531](https://github.com/mitmproxy/mitmproxy/pull/5531), @rnbwdsh, @mhils)
* Render application/prpc content as gRPC/Protocol Buffers
  ([#5568](https://github.com/mitmproxy/mitmproxy/pull/5568), @selfisekai)
* Mitmweb now supports `content_view_lines_cutoff`.
  ([#5548](https://github.com/mitmproxy/mitmproxy/pull/5548), @sanlengjingvv)
* Fix a mitmweb crash when scrolling down the flow list.
  ([#5507](https://github.com/mitmproxy/mitmproxy/pull/5507), @LIU-shuyi)
* Add HTTP/3 binary frame content view.
  ([#5582](https://github.com/mitmproxy/mitmproxy/pull/5582), @mhils)
* Fix mitmweb not properly opening a browser and being stuck on some Linux.
  ([#5522](https://github.com/mitmproxy/mitmproxy/issues/5522), @Prinzhorn)
* Fix race condition when updating mitmweb WebSocket connections that are closing.
  ([#5405](https://github.com/mitmproxy/mitmproxy/issues/5405), [#5686](https://github.com/mitmproxy/mitmproxy/issues/5686), @mhils)
* Fix mitmweb crash when using filters.
  ([#5658](https://github.com/mitmproxy/mitmproxy/issues/5658), [#5661](https://github.com/mitmproxy/mitmproxy/issues/5661), @LIU-shuyi, @mhils)
* Fix missing default port when starting a browser.
  ([#5687](https://github.com/mitmproxy/mitmproxy/issues/5687), @rbdixon)
* Add docs for transparent mode on Windows.
  ([#5402](https://github.com/mitmproxy/mitmproxy/issues/5402), @stephenspol)

## 28 June 2022: mitmproxy 8.1.1

* Support specifying the local address for outgoing connections
  ([#5364](https://github.com/mitmproxy/mitmproxy/discussions/5364), @meitinger)
* Fix a bug where an excess empty chunk has been sent for chunked HEAD request.
  ([#5372](https://github.com/mitmproxy/mitmproxy/discussions/5372), @jixunmoe)
* Drop pkg_resources dependency.
  ([#5401](https://github.com/mitmproxy/mitmproxy/issues/5401), @PavelICS)
* Fix huge (>65kb) http2 responses corrupted.
  ([#5428](https://github.com/mitmproxy/mitmproxy/issues/5428), @dhabensky)
* Remove overambitious assertions in the HTTP state machine,
  fix some error handling.
  ([#5383](https://github.com/mitmproxy/mitmproxy/issues/5383), @mhils)
* Use default_factory for parser_options.
  ([#5474](https://github.com/mitmproxy/mitmproxy/issues/5474), @rathann)

## 15 May 2022: mitmproxy 8.1.0

* DNS support
  ([#5232](https://github.com/mitmproxy/mitmproxy/pull/5232), @meitinger)
* Mitmproxy now requires Python 3.9 or above.
  ([#5233](https://github.com/mitmproxy/mitmproxy/issues/5233), @mhils)
* Fix a memory leak in mitmdump where flows were kept in memory.
  ([#4786](https://github.com/mitmproxy/mitmproxy/issues/4786), @mhils)
* Replayed flows retain their current position in the flow list.
  ([#5227](https://github.com/mitmproxy/mitmproxy/issues/5227), @mhils)
* Periodically send HTTP/2 ping frames to keep connections alive.
  ([#5046](https://github.com/mitmproxy/mitmproxy/issues/5046), @EndUser509)
* Console Performance Improvements
  ([#3427](https://github.com/mitmproxy/mitmproxy/issues/3427), @BkPHcgQL3V)
* Warn users if server side event responses are received without streaming.
  ([#4469](https://github.com/mitmproxy/mitmproxy/issues/4469), @mhils)
* Add flatpak support to the browser addon
  ([#5200](https://github.com/mitmproxy/mitmproxy/issues/5200), @pauloromeira)
* Add example addon to dump contents to files based on a filter expression
  ([#5190](https://github.com/mitmproxy/mitmproxy/issues/5190), @redraw)
* Fix a bug where the wrong SNI is sent to an upstream HTTPS proxy
  ([#5109](https://github.com/mitmproxy/mitmproxy/issues/5109), @mhils)
* Make sure that mitmproxy displays error messages on startup.
  ([#5225](https://github.com/mitmproxy/mitmproxy/issues/5225), @mhils)
* Add example addon for domain fronting.
  ([#5217](https://github.com/mitmproxy/mitmproxy/issues/5217), @randomstuff)
* Improve cut addon to better handle binary contents
  ([#3965](https://github.com/mitmproxy/mitmproxy/issues/3965), @mhils)
* Fix text truncation for full-width characters
  ([#4278](https://github.com/mitmproxy/mitmproxy/issues/4278), @kjy00302)
* Fix mitmweb export copy failed in non-secure domain.
  ([#5264](https://github.com/mitmproxy/mitmproxy/issues/5264), @Pactortester)
* Add example script for manipulating cookies.
  ([#5278](https://github.com/mitmproxy/mitmproxy/issues/5278), @WillahScott)
* When opening an external viewer for message contents, mailcap files are not considered anymore.
  This preempts the upcoming deprecation of Python's `mailcap` module.
  ([#5297](https://github.com/mitmproxy/mitmproxy/issues/5297), @KORraNpl)
* Fix hostname encoding for IDNA domains in upstream mode.
  ([#5316](https://github.com/mitmproxy/mitmproxy/issues/5316), @nneonneo)
* Fix hot reloading of contentviews.
  ([#5319](https://github.com/mitmproxy/mitmproxy/issues/5319), @nneonneo)
* Ignore HTTP/2 information responses instead of raising an error.
  ([#5332](https://github.com/mitmproxy/mitmproxy/issues/5332), @mhils)
* Improve performance and memory usage by reusing OpenSSL contexts.
  ([#5339](https://github.com/mitmproxy/mitmproxy/issues/5339), @mhils)
* Fix handling of multiple Cookie headers when proxying HTTP/2 to HTTP/1
  ([#5337](https://github.com/mitmproxy/mitmproxy/issues/5337), @rinsuki)
* Improve http_manipulate_cookies.py example.
  ([#5578](https://github.com/mitmproxy/mitmproxy/issues/5578), @insilications)

## 19 March 2022: mitmproxy 8.0.0

### Major Changes

* Major improvements to the web interface (@gorogoroumaru)
* Event hooks can now be async (@nneonneo, [#5106](https://github.com/mitmproxy/mitmproxy/issues/5106))
* New [`tls_{established,failed}_{client,server}` event hooks](https://docs.mitmproxy.org/dev/api/events.html#TLSEvents)
  to record negotiation success/failure (@mhils, [#4790](https://github.com/mitmproxy/mitmproxy/pull/4790))

### Security Fixes

* [CVE-2022-24766](https://github.com/mitmproxy/mitmproxy/security/advisories/GHSA-gcx2-gvj7-pxv3):
  Fix request smuggling vulnerability reported by @zeyu2001 (@mhils)

### Full Changelog

* Support proxy authentication for SOCKS v5 mode (@starplanet)
* Make it possible to ignore connections in the tls_clienthello event hook (@mhils)
* fix some responses not being decoded properly if the encoding was uppercase (#4735, @Mattwmaster58)
* Trigger event hooks for flows with semantically invalid requests, for example invalid content-length headers (@mhils)
* Improve error message on TLS version mismatch (@mhils)
* Windows: Switch to Python's default asyncio event loop, which increases the number of sockets
  that can be processed simultaneously (@mhils)
* Add `client_replay_concurrency` option, which allows more than one client replay request to be in-flight at a time. (@rbdixon)
* New content view which handles gRPC/protobuf. Allows to apply custom definitions to visualize different field decodings.
  Includes example addon which applies custom definitions for selected gRPC traffic (@mame82)
* Fix a crash caused when editing string option (#4852, @rbdixon)
* Base container image bumped to Debian 11 Bullseye (@Kriechi)
* Upstream replays don't do CONNECT on plaintext HTTP requests (#4876, @HoffmannP)
* Remove workarounds for old pyOpenSSL versions (#4831, @KarlParkinson)
* Add fonts to asset filter (~a) (#4928, @elespike)
* Fix bug that crashed when using `view.flows.resolve` (#4916, @rbdixon)
* Fix a bug where `running()` is invoked twice on startup (#3584, @mhils)
* Correct documentation example for User-Agent header modification (#4997, @jamesyale)
* Fix random connection stalls (#5040, @EndUser509)
* Add `n` new flow keybind to mitmweb (#5061, @ianklatzco)
* Fix compatibility with BoringSSL (@pmoulton)
* Added `WebSocketMessage.injected` flag (@Prinzhorn)
* Add example addon for saving streamed data to individual files (@EndUser509)
* Change connection event hooks to be blocking.
  Processing will only resume once the event hook has finished. (@Prinzhorn)
* Reintroduce `Flow.live`, which signals if a flow belongs to a currently active connection. (#4207, @mhils)
* Speculative fix for some rare HTTP/2 connection stalls (#5158, @EndUser509)
* Add ability to specify custom ports with LDAP authentication (#5068, @demonoidvk)
* Add support for rotating saved streams every hour or day (@EndUser509)
* Console Improvements on Windows (@mhils)
* Fix processing of `--set` options (#5067, @marwinxxii)
* Lowercase user-added header names and emit a log message to notify the user when using HTTP/2 (#4746, @mhils)
* Exit early if there are errors on startup (#4544, @mhils)
* Fixed encoding guessing: only search for meta tags in HTML bodies (##4566, @Prinzhorn)
* Binaries are now built with Python 3.10 (@mhils)

## 28 September 2021: mitmproxy 7.0.4

* Do not add a Content-Length header for chunked HTTP/1 messages (@matthewhughes934)

## 16 September 2021: mitmproxy 7.0.3

* [CVE-2021-39214](https://github.com/mitmproxy/mitmproxy/security/advisories/GHSA-22gh-3r9q-xf38):
  Fix request smuggling vulnerabilities reported by @chinchila (@mhils)
* Expose TLS 1.0 as possible minimum version on older pyOpenSSL releases (@mhils)
* Fix compatibility with Python 3.10 (@mhils)

## 4 August 2021: mitmproxy 7.0.2

* Fix a WebSocket crash introduced in 7.0.1 (@mhils)

## 3 August 2021: mitmproxy 7.0.1

* Performance: Re-use OpenSSL contexts to enable TLS session resumption (@mhils)
* Disable HTTP/2 CONNECT for Secure Web Proxies to fix compatibility with Firefox (@mhils)
* Use local IP address as certificate subject if no other info is available (@mhils)
* Make it possible to return multiple chunks for HTTP stream modification (@mhils)
* Don't send WebSocket CONTINUATION frames when the peer does not send any (@Pilphe)
* Fix HTTP stream modify example. (@mhils)
* Fix a crash caused by no-op assignments to `Server.address` (@SaladDais)
* Fix a crash when encountering invalid certificates (@mhils)
* Fix a crash when pressing the Home/End keys in some screens (@rbdixon)
* Fix a crash when reading corrupted flow dumps (@mhils)
* Fix multiple crashes on flow export (@mhils)
* Fix a bug where ASGI apps did not see the request body (@mhils)
* Minor documentation improvements (@mhils)

## 16 July 2021: mitmproxy 7.0

### New Proxy Core (@mhils, [blog post](https://www.mitmproxy.org/posts/releases/mitmproxy7/))

Mitmproxy has a completely new proxy core, fixing many longstanding issues:

* **Secure Web Proxy:** Mitmproxy now supports TLS-over-TLS to already encrypt the connection to the proxy.
* **Server-Side Greetings:** Mitmproxy now supports proxying raw TCP connections, including ones that start
  with a server-side greeting (e.g. SMTP).
* **HTTP/1 – HTTP/2 Interoperability:** mitmproxy can now accept an HTTP/2 connection from the client,
  and forward it to an HTTP/1 server.
* **HTTP/2 Redirects:** The request destination can now be changed on HTTP/2 flows.
* **Connection Strategy:** Users can now specify if they want mitmproxy to eagerly connect upstream
  or wait as long as possible. Eager connections are required to detect protocols with server-side
  greetings, lazy connections enable the replay of responses without connecting to an upstream server.
* **Timeout Handling:** Mitmproxy will now clean up idle connections and also abort requests if the client disconnects
  in the meantime.
* **Host Header-based Proxying:** If the request destination is unknown, mitmproxy now falls back to proxying
  based on the Host header. This means that requests can often be redirected to mitmproxy using
  DNS spoofing only.
* **Internals:** All protocol logic is now separated from I/O (["sans-io"](https://sans-io.readthedocs.io/)).
  This greatly improves testing capabilities, prevents a wide array of race conditions, and increases
  proper isolation between layers.

### Additional Changes

* mitmproxy's command line interface now supports Windows (@mhils)
* The `clientconnect`, `clientdisconnect`, `serverconnect`, `serverdisconnect`, and `log`
  events have been replaced with new events, see addon documentation for details (@mhils)
* Contentviews now implement `render_priority` instead of `should_render`, allowing more specialization (@mhils)
* Addition of block_list option to block requests with a set status code (@ericbeland)
* Make mitmweb columns configurable and customizable (@gorogoroumaru)
* Automatic JSON view mode when `+json` suffix in content type (@kam800)
* Use pyca/cryptography to generate certificates, not pyOpenSSL (@mhils)
* Remove the legacy protocol stack (@Kriechi)
* Remove all deprecated pathod and pathoc tools and modules (@Kriechi)
* In reverse proxy mode, mitmproxy now does not assume TLS if no scheme
  is given but a custom port is provided (@mhils)
* Remove the following options: `http2_priority`, `relax_http_form_validation`, `upstream_bind_address`,
  `spoof_source_address`, and `stream_websockets`. If you depended on one of them please let us know.
  mitmproxy never phones home, which means we don't know how prominently these options were used. (@mhils)
* Fix IDNA host 'Bad HTTP request line' error (@grahamrobbins)
* Pressing `?` now exits console help view (@abitrolly)
* `--modify-headers` now works correctly when modifying a header that is also part of the filter expression (@Prinzhorn)
* Fix SNI-related reproducibility issues when exporting to curl/httpie commands. (@dkasak)
* Add option `export_preserve_original_ip` to force exported command to connect to IP from original request.
  Only supports curl at the moment. (@dkasak)
* Major proxy protocol testing (@r00t-)
* Switch Docker image release to be based on Debian (@PeterDaveHello)
* Multiple Browsers: The `browser.start` command may be executed more than once to start additional
  browser sessions. (@rbdixon)
* Improve readability of SHA256 fingerprint. (@wrekone)
* Metadata and Replay Flow Filters: Flows may be filtered based on metadata and replay status. (@rbdixon)
* Flow control: don't read connection data faster than it can be forwarded. (@hazcod)
* Docker images for ARM64 architecture (@hazcod, @mhils)
* Fix parsing of certificate issuer/subject with escaped special characters (@Prinzhorn)
* Customize markers with emoji, and filters: The `flow.mark` command may be used to mark a flow with either the default
  "red ball" marker, a single character, or an emoji like `:grapes:`. Use the `~marker` filter to filter on marker
  characters. (@rbdixon)
* New `flow.comment` command to add a comment to the flow. Add `~comment <regex>` filter syntax to search flow comments.
  (@rbdixon)
* Fix multipart forms losing `boundary` values on edit. (@roytu)
* `Transfer-Encoding: chunked` HTTP message bodies are now retained if they are below the stream_large_bodies limit.
  (@mhils)
* `json()` method for HTTP Request and Response instances will return decoded JSON body. (@rbdixon)
* Support for HTTP/2 Push Promises has been dropped. (@mhils)
* Make it possible to set sequence options from the command line. (@Yopi)

## 15 December 2020: mitmproxy 6.0.2

* Fix reading of saved flows in mitmweb.

## 13 December 2020: mitmproxy 6.0.1

* Fix flow serialization in mitmweb.

## 13 December 2020: mitmproxy 6.0

* Mitmproxy now requires Python 3.8 or above.
* Deprecation of pathod and pathoc tools and modules. Future releases will not contain them! (@Kriechi)
* SSLKEYLOGFILE now supports TLS 1.3 secrets (@mhils)
* Fix query parameters in asgiapp addon (@jpstotz)
* Fix command history failing on file I/O errors (@Kriechi)
* Add example addon to suppress unwanted error messages sent by mitmproxy. (@anneborcherding)
* Updated imports and styles for web scanner helper addons. (@anneborcherding)
* Inform when underscore-formatted options are used in client arg. (@jrblixt)
* ASGIApp now ignores loaded HTTP flows from somewhere. (@linw1995)
* Binaries are now built with Python 3.9 (@mhils)
* Fixed the web UI showing blank page on clicking details tab when server address is missing (@samhita-sopho)
* Tests: Replace asynctest with stdlib mock (@felixonmars)
* MapLocal now keeps its configuration when other options are set. (@mhils)
* Host headers with non-standard ports are now properly updated in reverse proxy mode. (@mhils)
* Fix missing host header when replaying HTTP/2 flows (@Granitosaurus)

## 01 November 2020: mitmproxy 5.3

### Full Changelog

* Support for Python 3.9 (@mhils)
* Add MsgPack content viewer (@tasn)
* Use `@charset` to decode CSS files if available (@Prinzhorn)
* Fix links to anticache docs in mitmweb and use HTTPS for links to documentation (@rugk)
* Updated typing for WebsocketMessage.content (@Prinzhorn)
* Add option `console_strip_trailing_newlines`, and no longer strip trailing newlines by default (@capt8bit)
* Prevent transparent mode from connecting to itself in the basic cases (@Prinzhorn)
* Display HTTP trailers in mitmweb (@sanlengjingvv)
* Revamp onboarding app (@mhils)
* Add ASGI support for embedded apps (@mhils)
* Updated raw exports to not remove headers (@wchasekelley)
* Fix file unlinking before external viewer finishes loading (@wchasekelley)
* Add --cert-passphrase command line argument (@mirosyn)
* Add interactive tutorials to the documentation (@mplattner)
* Support `deflateRaw` for `Content-Encoding`'s (@kjoconnor)
* Fix broken requests without body on HTTP/2 (@Kriechi)
* Add support for sending (but not parsing) HTTP Trailers to the HTTP/1.1 protocol (@bburky)
* Add support to echo http trailers in dumper addon (@shiv6146)
* Fix OpenSSL requiring different CN for root and leaf certificates (@mhils)
* ... and various other fixes, documentation improvements, dependency version bumps, etc.

## 18 July 2020: mitmproxy 5.2

* Add Filter message to mitmdump (@sarthak212)
* Display TCP flows at flow list (@Jessonsotoventura, @nikitastupin, @mhils)
* Colorize JSON Contentview (@sarthak212)
* Fix console crash when entering regex escape character in half-open string (@sarthak212)
* Integrate contentviews to TCP flow details (@nikitastupin)
* Added add-ons that enhance the performance of web application scanners (@anneborcherding)
* Increase WebSocket message timestamp precision (@JustAnotherArchivist)
* Fix HTTP reason value on HTTP/2 reponses (@rbdixon)
* mitmweb: support wslview to open a web browser (@G-Rath)
* Fix dev version detection with parent git repo (@JustAnotherArchivist)
* Restructure examples and supported addons (@mhils)
* Certificate generation: mark SAN as critical if no CN is set (@mhils)
* Simplify Replacements with new ModifyBody addon (@mplattner)
* Rename SetHeaders addon to ModifyHeaders (@mplattner)
* mitmweb: "New -> File" menu option has been renamed to "Clear All" (@yogeshojha)
* Add new MapRemote addon to rewrite URLs of requests (@mplattner)
* Add support for HTTP Trailers to the HTTP/2 protocol (@sanlengjingvv and @Kriechi)
* Fix certificate runtime error during expire cleanup (@gorogoroumaru)
* Fixed the DNS Rebind Protection for secure support of IPv6 addresses (@tunnelpr0)
* WebSockets: match the HTTP-WebSocket flow for the ~websocket filter (@Kriechi)
* Fix deadlock caused by the "replay.client.stop" command (@gorogoroumaru)
* Add new MapLocal addon to serve local files instead of remote resources (@mplattner and @mhils)
* Add minimal TCP interception and modification (@nikitastupin)
* Add new CheckSSLPinning addon to check SSL-Pinning on client (@su-vikas)
* Add a JSON dump script: write data into a file or send to an endpoint as JSON (@emedvedev)
* Fix console output formatting (@sarthak212)
* Add example for proxy authentication using selenium (@anneborcherding and @weichweich)

## 13 April 2020: mitmproxy 5.1.1

* Fixed Docker images not starting due to missing shell

## 13 April 2020: mitmproxy 5.1

### Major Changes

* Initial Support for TLS 1.3

### Full Changelog

* Reduce leaf certificate validity to one year due to upcoming browser changes (@mhils)
* Rename mitmweb's `web_iface` option to `web_host` for consistency (@oxr463)
* Sending a SIGTERM now exits mitmproxy without prompt, SIGINT still asks (@ThinkChaos)
* Don't force host header on outgoing requests (@mhils)
* Additional documentation and examples for WebSockets (@Kriechi)
* Gracefully handle hyphens in domain names (@matosconsulting)
* Fix header replacement count (@naivekun)
* Emit serverconnect event only after a connection has been established (@Prinzhorn)
* Fix ValueError in table mode of server replay flow (@ylmrx)
* HTTP/2: send all stream reset types to other connection (@rohfle)
* HTTP/2: fix WINDOW_UPDATE swallowed on closed streams (@Kriechi)
* Fix wrong behavior of --allow-hosts options (@BlownSnail)
* Additional and updated documentation for examples, WebSockets, Getting Started (@Kriechi)

## 27 December 2019: mitmproxy 5.0.1

* Fixed precompiled Linux binaries to not crash in table mode
* Display webp images in mitmweb (@cixtor)

## 16 December 2019: mitmproxy 5.0

### Major Changes

* Added new Table UI (@Jessonsotoventura)
* Added EKU extension to certificates. This fixes support for macOS Catalina (@vin01)

### Security Fixes

* Fixed command injection vulnerabilities when exporting flows as curl/httpie commands (@cript0nauta)
* Do not echo unsanitized user input in HTTP error responses (@fimad)

### Full Changelog

* Moved to GitHub CI for Continuous Integration, dropping support for old Linux and macOS releases. (#3728)
* Vastly improved command parsing, in particular for setting flow filters (@typoon)
* Added a new flow export for raw responses (@mckeimic)
* URLs are now edited in an external editor (@Jessonsotoventura)
* mitmproxy now has a command history (@typoon)
* Added terminal like keyboard shortcuts for the command bar (ctrl+w, ctrl+a, ctrl+f, ...) (@typoon)
* Fixed issue with improper handling of non-ascii characters in URLs (@rjt-gupta)
* Filtering can now use unicode characters (@rjt-gupta)
* Fixed issue with user keybindings not being able to override default keybindings
* Improved installation instructions
* Added support for IPV6-only environments (@sethb157)
* Fixed bug with server replay (@rjt-gupta)
* Fixed issue with duplicate error responses (@ccssrryy)
* Users can now set a specific external editor using $MITMPROXY_EDITOR (@rjt-gupta)
* Config file can now be called `config.yml` or `config.yaml` (@ylmrx)
* Fixed crash on `view.focus.[next|prev]` (@ylmrx)
* Updated documentation to help using mitmproxy certificate on Android (@jannst)
* Added support to parse IPv6 entries from `pfctl` on MacOS. (@tomlabaude)
* Fixed instructions on how to build the documentation (@jannst)
* Added a new `--allow-hosts` option (@pierlon)
* Added support for zstd content-encoding (@tsaaristo)
* Fixed issue where the replay server would corrupt the Date header (@tonyb486)
* Improve speed for WebSocket interception (@MathieuBordere)
* Fixed issue with parsing JPEG files. (@lusceu)
* Improve example code style (@BoboTiG)
* Fixed issue converting void responses to HAR (@worldmind)
* Color coded http status codes in mitmweb (@arun-94)
* Added organization to generated certificates (@Abcdefghijklmnopqrstuvwxyzxyz)
* Errors are now displayed on sys.stderr (@JessicaFavin)
* Fixed issue with replay timestamps (@rjt-gupta)
* Fixed copying in mitmweb on macOS (@XZzYassin)

## 31 July 2018: mitmproxy 4.0.4

* Security: Protect mitmweb against DNS rebinding. (CVE-2018-14505, @atx)
* Reduce certificate lifetime to two years to be conformant with
  the current CA/Browser Forum Baseline Requirements. (@muffl0n)
  (https://cabforum.org/2017/03/17/ballot-193-825-day-certificate-lifetimes/)
* Update cryptography to version 2.3.

## 15 June 2018: mitmproxy 4.0.3

* Add support for IPv6 transparent mode on Windows (#3174)
* Add Docker images for ARMv7 - Raspberry Pi (#3190)
* Major overhaul of our release workflow - you probably won't notice it, but for us it's a big thing!
* Fix the Python version detection on Python 3.5, we now show a more intuitive error message (#3188)
* Fix application shutdown on Windows (#3172)
* Fix IPv6 scope suffixes in block addon (#3164)
* Fix options update when added (#3157)
* Fix "Edit Flow" button in mitmweb (#3136)

## 15 June 2018: mitmproxy 4.0.2

* Skipped!

## 17 May 2018: mitmproxy 4.0.1

### Bugfixes

* The previous release had a packaging issue, so we bumped it to v4.0.1 and re-released it.
* This contains no actual bugfixes or new features.

## 17 May 2018: mitmproxy 4.0

### Features

* mitmproxy now requires Python 3.6!
* Moved the core to asyncio - which gives us a very significant performance boost!
* Reduce memory consumption by using `SO_KEEPALIVE` (#3076)
* Export request as httpie command (#3031)
* Configure mitmproxy console keybindings with the keys.yaml file. See docs for more.

### Breaking Changes

* The --conf command-line flag is now --confdir, and specifies the mitmproxy configuration
    directory, instead of the options yaml file (which is at `config.yaml` under the configuration directory).
* `allow_remote` got replaced by `block_global` and `block_private` (#3100)
* No more custom events (#3093)
* The `cadir` option has been renamed to `confdir`
* We no longer magically capture print statements in addons and translate
    them to logs. Please use `ctx.log.info` explicitly.

### Bugfixes

* Correctly block connections from remote clients with IPv4-mapped IPv6 client addresses (#3099)
* Expand `~` in paths during the `cut` command (#3078)
* Remove socket listen backlog constraint
* Improve handling of user script exceptions (#3050, #2837)
* Ignore signal errors on windows
* Fix traceback for commands with un-terminated escape characters (#2810)
* Fix request replay when proxy is bound to local interface (#2647)
* Fix traceback when running scripts on a flow twice (#2838)
* Fix traceback when killing intercepted flow (#2879)
* And lots of typos, docs improvements, revamped examples, and general fixes!

## 05 April 2018: mitmproxy 3.0.4

* Fix an issue that caused mitmproxy to not retry HTTP requests on timeout.
* Various other fixes (@kira0204, @fenilgandhi, @tran-tien-dat, @smonami,
  @luzpaz, @fristonio, @kajojify, @Oliver-Fish, @hcbarry, @jplochocki, @MikeShi42,
  @ghillu, @emilstahl)

## 25 February 2018: mitmproxy 3.0.3

* Fix an issue that caused mitmproxy to lose keyboard control after spawning an external editor.

## 23 February 2018: mitmproxy 3.0.1

* Fix a quote-related issue affecting the mitmproxy console command prompt.

## 22 February 2018: mitmproxy 3.0

### Major Changes

* Commands: A consistent, typed mechanism that allows addons to expose actions
  to users.
* Options: A typed settings store for use by mitmproxy and addons.
* Shift most of mitmproxy's own functionality into addons.
* Major improvements to mitmproxy console, including an almost complete
  rewrite of the user interface, integration of commands, key bindings, and
  multi-pane layouts.
* Major Improvements to mitmproxy’s web interface, mitmweb. (Matthew Shao,
  Google Summer of Code 2017)
* Major Improvements to mitmproxy’s content views and protocol layers (Ujjwal
  Verma, Google Summer of Code 2017)
* Faster JavaScript and CSS beautifiers. (Ujjwal Verma)

### Minor Changes

* Vastly improved JavaScript test coverage (Matthew Shao)
* Options editor for mitmweb (Matthew Shao)
* Static web-based flow viewer (Matthew Shao)
* Request streaming for HTTP/1.x and HTTP/2 (Ujjwal Verma)
* Implement more robust content views using Kaitai Struct (Ujjwal Verma)
* Protobuf decoding now works without protoc being installed on the host
  system (Ujjwal Verma)
* PNG, GIF, and JPEG can now be parsed without Pillow, which simplifies
  mitmproxy installation and moves parsing from unsafe C to pure Python (Ujjwal Verma)
* Add parser for ICO files (Ujjwal Verma)
* Migrate WebSockets implementation to wsproto. This reduces code size and
  adds WebSocket compression support. (Ujjwal Verma)
* Add “split view” to split mitmproxy’s UI into two separate panes.
* Add key binding viewer and editor
* Add a command to spawn a preconfigured Chrome browser instance from
  mitmproxy
* Fully support mitmproxy under the Windows Subsystem for Linux (WSL), work
  around display errors
* Add XSS scanner addon (@ddworken)
* Add ability to toggle interception (@mattweidner)
* Numerous documentation improvements (@pauloromeira, @rst0git, @rgerganov,
  @fulldecent, @zhigang1992, @F1ashhimself, @vinaydargar, @jonathanrfisher1,
  @BasThomas, @LuD1161, @ayamamori, @TomTasche)
* Add filters for websocket flows (@s4chin)
* Make it possible to create a response to CONNECT requests in http_connect
  (@mengbiping)
* Redirect stdout in scripts to ctx.log.warn (@nikofil)
* Fix a crash when clearing the event log (@krsoninikhil)
* Store the generated certificate for each flow (@dlenski)
* Add --keep-host-header to retain the host header in reverse proxy mode
  (@krsoninikhil)
* Fix setting palette options (@JordanLoehr)
* Fix a crash with brotli encoding (@whackashoe)
* Provide certificate installation instructions on mitm.it (@ritiek)
* Fix a bug where we did not properly fall back to IPv4 when IPv6 is unavailable (@titeuf87)
* Fix transparent mode on IPv6-enabled macOS systems (@Ga-ryo)
* Fix handling of HTTP messages with multiple Content-Length headers (@surajt97)
* Fix IPv6 authority form parsing in CONNECT requests (@r1b)
* Fix event log display in mitmweb (@syahn)
* Remove private key from PKCS12 file in ~/.mitmproxy (@ograff).
* Add LDAP as a proxy authentication backend (@charlesdhdt)
* Use mypy to check the whole codebase (@iharsh234)
* Fix a crash when duplicating flows (@iharsh234)
* Fix testsuite when the path contains a “.” (@felixonmars)
* Store proxy authentication with flows (@lymanZerga11)
* Match ~d and ~u filters against pretty_host (@dequis)
* Update WBXML content view (@davidpshaw)
* Handle HEAD requests for mitm.it to support Chrome in transparent mode on
  iOS (@tomlabaude)
* Update dns spoofing example to use --keep-host-header (@krsoninikhil)
* Call error handler on HTTPException (@tarnacious)
* Make it possible to remove TLS from upstream HTTP connections
* Update to pyOpenSSL 17.5, cryptography 2.1.4, and OpenSSL 1.1.0g
* Make it possible to retroactively increase log verbosity.
* Make logging from addons thread-safe
* Tolerate imports in user scripts that match hook names
  (`from mitmproxy import log`)
* Update mitmweb to React 16, which brings performance improvements
* Fix a bug where reverting duplicated flows crashes mitmproxy
* Fix a bug where successive requests are sent to the wrong host after a
  request has been redirected.
* Fix a bug that binds outgoing connections to the wrong interface
* Fix a bug where custom certificates are ignored in reverse proxy mode
* Fix import of flows that have been created with mitmproxy 0.17
* Fix formatting of (IPv6) IP addresses in a number of places
* Fix replay for HTTP/2 flows
* Decouple mitmproxy version and flow file format version
* Fix a bug where “mitmdump -nr” does not exit automatically
* Fix a crash when exporting flows to curl
* Fix formatting of sticky cookies
* Improve script reloading reliability by polling the filesystem instead of using watchdog
* Fix a crash when refreshing Set-Cookie headers
* Add connection indicator to mitmweb to alert users when the proxy server stops running
* Add support for certificates with cyrillic domains
* Simplify output of mitmproxy --version
* Add Request.make to simplify request creation in scripts
* Pathoc: Include a host header on CONNECT requests
* Remove HTML outline contentview (#2572)
* Remove Python and Locust export (#2465)
* Remove emojis from tox.ini because flake8 cannot parse that. :(

## 28 April 2017: mitmproxy 2.0.2

* Fix mitmweb's Content-Security-Policy to work with Chrome 58+
* HTTP/2: actually use header normalization from hyper-h2

## 15 March 2017: mitmproxy 2.0.1

* bump cryptography dependency
* bump pyparsing dependency
* HTTP/2: use header normalization from hyper-h2

## 21 February 2017: mitmproxy 2.0

* HTTP/2 is now enabled by default.
* Image ContentView: Parse images with Kaitai Struct (kaitai.io) instead of Pillow.
  This simplifies installation, reduces binary size, and allows parsing in pure Python.
* Web: Add missing flow filters.
* Add transparent proxy support for OpenBSD.
* Check the mitmproxy CA for expiration and warn the user to regenerate it if necessary.
* Testing: Tremendous improvements, enforced 100% coverage for large parts of the
  codebase, increased overall coverage.
* Enforce individual coverage: one source file -> one test file with 100% coverage.
* A myriad of other small improvements throughout the project.
* Numerous bugfixes.

## 26 December 2016: mitmproxy 1.0

* All mitmproxy tools are now Python 3 only! We plan to support Python 3.5 and higher.
* Web-Based User Interface: Mitmproxy now officially has a web-based user interface
  called mitmweb. We consider it stable for all features currently exposed
  in the UI, but it still misses a lot of mitmproxy’s options.
* Windows Compatibility: With mitmweb, mitmproxy is now usable on Windows.
  We are also introducing an installer (kindly sponsored by BitRock) that
  simplifies setup.
* Configuration: The config file format is now a single YAML file. In most cases,
  converting to the new format should be trivial - please see the docs for
  more information.
* Console: Significant UI improvements - including sorting of flows by
  size, type and url, status bar improvements, much faster indentation for
  HTTP views, and more.
* HTTP/2: Significant improvements, but is temporarily disabled by default
  due to wide-spread protocol implementation errors on some large website
* WebSocket: The protocol implementation is now mature, and is enabled by
  default. Complete UI support is coming in the next release. Hooks for
  message interception and manipulation are available.
* A myriad of other small improvements throughout the project.

## 16 October 2016: mitmproxy 0.18

* Python 3 Compatibility for mitmproxy and pathod (Shadab Zafar, GSoC 2016)
* Major improvements to mitmweb (Clemens Brunner & Jason Hao, GSoC 2016)
* Internal Core Refactor: Separation of most features into isolated Addons
* Initial Support for WebSockets
* Improved HTTP/2 Support
* Reverse Proxy Mode now automatically adjusts host headers and TLS Server Name Indication
* Improved HAR export
* Improved export functionality for curl, python code, raw http etc.
* Flow URLs are now truncated in the console for better visibility
* New filters for TCP, HTTP and marked flows.
* Mitmproxy now handles comma-separated Cookie headers
* Merge mitmproxy and pathod documentation
* Mitmdump now sanitizes its console output to not include control characters
* Improved message body handling for HTTP messages:
  `.raw_content` provides the message body as seen on the wire
  `.content` provides the decompressed body (e.g. un-gzipped)
  `.text` provides the body decompressed and decoded body
* New HTTP Message getters/setters for cookies and form contents.
* Add ability to view only marked flows in mitmproxy
* Improved Script Reloader (Always use polling, watch for whole directory)
* Use tox for testing
* Unicode support for tnetstrings
* Add dumpfile converters for mitmproxy versions 0.11 and 0.12
* Numerous bugfixes

## 9 April 2016: mitmproxy 0.17

* Simplify repository and release structure. mitmproxy now comes as a single package, including netlib and pathod.
* Rename the Python package from libmproxy to mitmproxy.
* New option to add server certs to client chain (CVE-2016-2402, John Kozyrakis)
* Enable HTTP/2 by default (Thomas Kriechbaumer)
* Improved HAR extractor (Shadab Zafar)
* Add icon for OSX and Windows binaries
* Add content view for query parameters (Will Coster)
* Initial work on Python 3 compatibility
* locust.io export (Zohar Lorberbaum)
* Fix XSS vulnerability in HTTP errors (Will Coster)
* Numerous bugfixes and minor improvements

## 15 February 2016: mitmproxy 0.16

* Completely revised HTTP2 implementation based on hyper-h2 (Thomas Kriechbaumer)
* Export flows as cURL command, Python code or raw HTTP (Shadab Zafar)
* Fixed compatibility with the Android Emulator (Will Coster)
* Script Reloader: Inline scripts are reloaded automatically if modified (Matthew Shao)
* Inline script hooks for TCP mode (Michael J. Bazzinotti)
* Add default ciphers to support iOS9 App Transport Security (Jorge Villacorta)
* Basic Authentication for mitmweb (Guillem Anguera)
* Exempt connections from interception based on TLS Server Name Indication (David Weinstein)
* Provide Python Wheels for faster installation
* Numerous bugfixes and minor improvements

## 4 December 2015: mitmproxy 0.15

* Support for loading and converting older dumpfile formats (0.13 and up)
* Content views for inline script (@chrisczub)
* Better handling of empty header values (Benjamin Lee/@bltb)
* Fix a gnarly memory leak in mitmdump
* A number of bugfixes and small improvements

## 6 November 2015: mitmproxy 0.14

* Statistics: 399 commits, 13 contributors, 79 closed issues, 37 closed
  PRs, 103 days
* Docs: Greatly updated docs now hosted on ReadTheDocs!
  http://docs.mitmproxy.org
* Docs: Fixed Typos, updated URLs etc. (Nick Badger, Ben Lerner, Choongwoo
  Han, onlywade, Jurriaan Bremer)
* mitmdump: Colorized TTY output
* mitmdump: Use mitmproxy's content views for human-readable output (Chris
  Czub)
* mitmproxy and mitmdump: Support for displaying UTF8 contents
* mitmproxy: add command line switch to disable mouse interaction (Timothy
  Elliott)
* mitmproxy: bug fixes (Choongwoo Han, sethp-jive, FreeArtMan)
* mitmweb: bug fixes (Colin Bendell)
* libmproxy: Add ability to fall back to TCP passthrough for non-HTTP
  connections.
* libmproxy: Avoid double-connect in case of TLS Server Name Indication.
  This yields a massive speedup for TLS handshakes.
* libmproxy: Prevent unnecessary upstream connections (macmantrl)
* Inline Scripts: New API for HTTP Headers:
  http://docs.mitmproxy.org/en/latest/dev/models.html#netlib.http.Headers
* Inline Scripts: Properly handle exceptions in `done` hook
* Inline Scripts: Allow relative imports, provide `__file__`
* Examples: Add probabilistic TLS passthrough as an inline script
* netlib: Refactored HTTP protocol handling code
* netlib: ALPN support
* netlib: fixed a bug in the optional certificate verification.
* netlib: Initial Python 3.5 support (this is the first prerequisite for
  3.x support in mitmproxy)

## 24 July 2015: mitmproxy 0.13

* Upstream certificate validation. See the --verify-upstream-cert,
  --upstream-trusted-confdir and --upstream-trusted-ca parameters. Thanks to
  Kyle Morton (github.com/kyle-m) for his work on this.
* Add HTTP transparent proxy mode. This uses the host headers from HTTP
  traffic (rather than SNI and IP address information from the OS) to
  implement perform transparent proxying. Thanks to github.com/ijiro123 for
  this feature.
* Add ~src and ~dst REGEX filters, allowing matching on source and
  destination addresses in the form of <IP>:<Port>
* mitmproxy console: change g/G keyboard shortcuts to match less. Thanks to
  Jose Luis Honorato (github.com/jlhonora).
* mitmproxy console: Flow marking and unmarking. Marked flows are not
  deleted when the flow list is cleared. Thanks to Jake Drahos
  (github.com/drahosj).
* mitmproxy console: add marking of flows
* Remove the certforward feature. It was added to allow exploitation of
  #gotofail, which is no longer a common vulnerability. Permitting this
  hugely increased the complexity of packaging and distributing mitmproxy.

## 3 June 2015: mitmproxy 0.12.1

* mitmproxy console: mouse interaction - scroll in the flow list, click on
  flow to view, click to switch between tabs.
* Update our crypto defaults: SHA256, 2048 bit RSA, 4096 bit DH parameters.
* BUGFIX: crash under some circumstances when copying to clipboard.
* BUGFIX: occasional crash when deleting flows.

## 18 May 2015: mitmproxy 0.12

* mitmproxy console: Significant revamp of the UI. The major changes are
  listed below, and in addition almost every aspect of the UI has
  been tweaked, and performance has improved significantly.
* mitmproxy console: A new options screen has been created ("o" shortcut),
  and many options that were previously manipulated directly via a
  keybinding have been moved there.
* mitmproxy console: Big improvement in palettes. This includes improvements
  to all colour schemes. Palettes now set the terminal background colour by
  default, and a new --palette-transparent option has been added to disable
  this.
* mitmproxy console: g/G shortcuts throughout mitmproxy console to jump
  to the beginning/end of the current view.
* mitmproxy console: switch  palettes on the fly from the options screen.
* mitmproxy console: A cookie editor has been added for mitmproxy console
  at long last.
* mitmproxy console: Various components of requests and responses can be
  copied to the clipboard from mitmproxy - thanks to @marceloglezer.
* Support for creating new requests from scratch in mitmproxy console (@marceloglezer).
* SSLKEYLOGFILE environment variable to specify a logging location for TLS
  master keys. This can be used with tools like Wireshark to allow TLS
  decoding.
* Server facing SSL cipher suite specification (thanks to Jim Shaver).
* Official support for transparent proxying on FreeBSD - thanks to Mike C
  (http://github.com/mike-pt).
* Many other small bugfixes and improvemenets throughout the project.

## 29 Dec 2014: mitmproxy 0.11.2

* Configuration files - mitmproxy.conf, mitmdump.conf, common.conf in the
  .mitmproxy directory.
* Better handling of servers that reject connections that are not SNI.
* Many other small bugfixes and improvements.

## 15 November 2014: mitmproxy 0.11.1

* Bug fixes: connection leaks some crashes

## 7 November 2014: mitmproxy 0.11

* Performance improvements for mitmproxy console
* SOCKS5 proxy mode allows mitmproxy to act as a SOCKS5 proxy server
* Data streaming for response bodies exceeding a threshold
  (bradpeabody@gmail.com)
* Ignore hosts or IP addresses, forwarding both HTTP and HTTPS traffic
  untouched
* Finer-grained control of traffic replay, including options to ignore
  contents or parameters when matching flows (marcelo.glezer@gmail.com)
* Pass arguments to inline scripts
* Configurable size limit on HTTP request and response bodies
* Per-domain specification of interception certificates and keys (see
  --cert option)
* Certificate forwarding, relaying upstream SSL certificates verbatim (see
  --cert-forward)
* Search and highlighting for HTTP request and response bodies in
  mitmproxy console (pedro@worcel.com)
* Transparent proxy support on Windows
* Improved error messages and logging
* Support for FreeBSD in transparent mode, using pf (zbrdge@gmail.com)
* Content view mode for WBXML (davidshaw835@air-watch.com)
* Better documentation, with a new section on proxy modes
* Generic TCP proxy mode
* Countless bugfixes and other small improvements
* pathod: Hugely improved SSL support, including dynamic generation of certificates
  using the mitproxy cacert

## 7 November 2014: pathod 0.11

* Hugely improved SSL support, including dynamic generation of certificates
  using the mitproxy cacert
* pathoc -S dumps information on the remote SSL certificate chain
* Big improvements to fuzzing, including random spec selection and memoization to avoid repeating randomly generated patterns
* Reflected patterns, allowing you to embed a pathod server response specification in a pathoc request, resolving both on client side. This makes fuzzing proxies and other intermediate systems much better.

## 28 January 2014: mitmproxy 0.10

* Support for multiple scripts and multiple script arguments
* Easy certificate install through the in-proxy web app, which is now
  enabled by default
* Forward proxy mode, that forwards proxy requests to an upstream HTTP server
* Reverse proxy now works with SSL
* Search within a request/response using the "/" and "n" shortcut keys
* A view that beatifies CSS files if cssutils is available
* Bug fix, documentation improvements, and more.

## 25 August 2013: mitmproxy 0.9.2

* Improvements to the mitmproxywrapper.py helper script for OSX.
* Don't take minor version into account when checking for serialized file
  compatibility.
* Fix a bug causing resource exhaustion under some circumstances for SSL
  connections.
* Revamp the way we store interception certificates. We used to store these
  on disk, they're now in-memory. This fixes a race condition related to
  cert handling, and improves compatibility with Windows, where the rules
  governing permitted file names are weird, resulting in errors for some
  valid IDNA-encoded names.
* Display transfer rates for responses in the flow list.
* Many other small bugfixes and improvements.

## 25 August 2013: pathod 0.9.2

* Adapt to interface changes in netlib

## 16 June 2013: mitmproxy 0.9.1

* Use "correct" case for Content-Type headers added by mitmproxy.
* Make UTF environment detection more robust.
* Improved MIME-type detection for viewers.
* Always read files in binary mode (Windows compatibility fix).
* Some developer documentation.

## 15 May 2013: mitmproxy 0.9

* Upstream certs mode is now the default.
* Add a WSGI container that lets you host in-proxy web applications.
* Full transparent proxy support for Linux and OSX.
* Introduce netlib, a common codebase for mitmproxy and pathod
  (http://github.com/cortesi/netlib).
* Full support for SNI.
* Color palettes for mitmproxy, tailored for light and dark terminal
  backgrounds.
* Stream flows to file as responses arrive with the "W" shortcut in
  mitmproxy.
* Extend the filter language, including ~d domain match operator, ~a to
  match asset flows (js, images, css).
* Follow mode in mitmproxy ("F" shortcut) to "tail" flows as they arrive.
* --dummy-certs option to specify and preserve the dummy certificate
  directory.
* Server replay from the current captured buffer.
* Huge improvements in content views. We now have viewers for AMF, HTML,
  JSON, Javascript, images, XML, URL-encoded forms, as well as hexadecimal
  and raw views.
* Add Set Headers, analogous to replacement hooks. Defines headers that are set
  on flows, based on a matching pattern.
* A graphical editor for path components in mitmproxy.
* A small set of standard user-agent strings, which can be used easily in
  the header editor.
* Proxy authentication to limit access to mitmproxy
* pathod: Proxy mode. You can now configure clients to use pathod as an
  HTTP/S proxy.
* pathoc: Proxy support, including using CONNECT to tunnel directly to
  targets.
* pathoc: client certificate support.
* pathod: API improvements, bugfixes.

## 15 May 2013: pathod 0.9 (version synced with mitmproxy)

* Pathod proxy mode. You can now configure clients to use pathod as an
  HTTP/S proxy.
* Pathoc proxy support, including using CONNECT to tunnel directly to
  targets.
* Pathoc client certificate support.
* API improvements, bugfixes.

## 16 November 2012: pathod 0.3

A release focusing on shoring up our fuzzing capabilities, especially with
pathoc.

* pathoc -q and -r options, output full request and response text.
* pathod -q and -r options, add full request and response text to pathod's
  log buffer.
* pathoc and pathod -x option, makes -q and -r options log in hex dump
  format.
* pathoc -C option, specify response codes to ignore.
* pathoc -T option, instructs pathoc to ignore timeouts.
* pathoc -o option, a one-shot mode that exits after the first non-ignored
  response.
* pathoc and pathod -e option, which explains the resulting message by
  expanding random and generated portions, and logging a reproducible
  specification.
* Streamline the specification language. HTTP response message is now
  specified using the "r" mnemonic.
* Add a "u" mnemonic for specifying User-Agent strings. Add a set of
  standard user-agent strings accessible through shortcuts.
* Major internal refactoring and cleanup.
* Many bugfixes.

## 22 August 2012: pathod 0.2

* Add pathoc, a pathological HTTP client.
* Add libpathod.test, a truss for using pathod in unit tests.
* Add an injection operator to the specification language.
* Allow Python escape sequences in value literals.
* Allow execution of requests and responses from file, using the new + operator.
* Add daemonization to Pathod, and make it more robust for public-facing use.
* Let pathod pick an arbitrary open port if -p 0 is specified.
* Move from Tornado to netlib, the network library written for mitmproxy.
* Move the web application to Flask.
* Massively expand the documentation.

## 5 April 2012: mitmproxy 0.8

* Detailed tutorial for Android interception. Some features that land in
  this release have finally made reliable Android interception possible.
* Upstream-cert mode, which uses information from the upstream server to
  generate interception certificates.
* Replacement patterns that let you easily do global replacements in flows
  matching filter patterns. Can be specified on the command-line, or edited
  interactively.
* Much more sophisticated and usable pretty printing of request bodies.
  Support for auto-indentation of Javascript, inspection of image EXIF
  data, and more.
* Details view for flows, showing connection and SSL cert information (X
  keyboard shortcut).
* Server certificates are now stored and serialized in saved traffic for
  later analysis. This means that the 0.8 serialization format is NOT
  compatible with 0.7.
* Many other improvements, including bugfixes, and expanded scripting API,
  and more sophisticated certificate handling.

## 20 February 2012: mitmproxy 0.7

* New built-in key/value editor. This lets you interactively edit URL query
  strings, headers and URL-encoded form data.
* Extend script API to allow duplication and replay of flows.
* API for easy manipulation of URL-encoded forms and query strings.
* Add "D" shortcut in mitmproxy to duplicate a flow.
* Reverse proxy mode. In this mode mitmproxy acts as an HTTP server,
  forwarding all traffic to a specified upstream server.
* UI improvements - use unicode characters to make GUI more compact,
  improve spacing and layout throughout.
* Add support for filtering by HTTP method.
* Add the ability to specify an HTTP body size limit.
* Move to typed netstrings for serialization format - this makes 0.7
  backwards-incompatible with serialized data from 0.6!

* Significant improvements in speed and responsiveness of UI.
* Many minor bugfixes and improvements.

## 7 August 2011: mitmproxy 0.6

* New scripting API that allows much more flexible and fine-grained
  rewriting of traffic. See the docs for more info.
* Support for gzip and deflate content encodings. A new "z"
  keybinding in mitmproxy to let us quickly encode and decode content, plus
  automatic decoding for the "pretty" view mode.
* An event log, viewable with the "v" shortcut in mitmproxy, and the
  "-e" command-line flag in mitmdump.
* Huge performance improvements: mitmproxy interface, loading
  large numbers of flows from file.
* A new "replace" convenience method for all flow objects, that does a
  universal regex-based string replacement.
* Header management has been rewritten to maintain both case and order.
* Improved stability for SSL interception.
* Default expiry time on generated SSL certs has been dropped to avoid an
  OpenSSL overflow bug that caused certificates to expire in the distant
  past on some systems.
* A "pretty" view mode for JSON and form submission data.
* Expanded documentation and examples.
* Countless other small improvements and bugfixes.

## 27 June 2011: mitmproxy 0.5

* An -n option to start the tools without binding to a proxy port.
* Allow scripts, hooks, sticky cookies etc. to run on flows loaded from
  save files.
* Regularize command-line options for mitmproxy and mitmdump.
* Add an "SSL exception" to mitmproxy's license to remove possible
  distribution issues.
* Add a --cert-wait-time option to make mitmproxy pause after a new SSL
  certificate is generated. This can pave over small discrepancies in
  system time between the client and server.
* Handle viewing big request and response bodies more elegantly. Only
  render the first 100k of large documents, and try to avoid running the
  XML indenter on non-XML data.
* BUGFIX: Make the "revert" keyboard shortcut in mitmproxy work after a
  flow has been replayed.
* BUGFIX: Repair a problem that sometimes caused SSL connections to consume
  100% of CPU.

## 30 March 2011: mitmproxy 0.4

* Full serialization of HTTP conversations
* Client and server replay
* On-the-fly generation of dummy SSL certificates
* mitmdump has "grown up" into a powerful tcpdump-like tool for HTTP/S
* Dozens of improvements to the mitmproxy console interface
* Python scripting hooks for programmatic modification of traffic

## 01 March 2010: mitmproxy 0.2

* Big speed and responsiveness improvements, thanks to Thomas Roth
* Support urwid 0.9.9
* Terminal beeping based on filter expressions
* Filter expressions for terminal beeps, limits, interceptions and sticky
  cookies can now be passed on the command line.
* Save requests and responses to file
* Split off non-interactive dump functionality into a new tool called
  mitmdump
* "A" will now accept all intercepted connections
* Lots of bugfixes<|MERGE_RESOLUTION|>--- conflicted
+++ resolved
@@ -7,10 +7,7 @@
 
 ## Unreleased: mitmproxy next
 
-<<<<<<< HEAD
 - Added valkey_allowlist.py to examples/contrib -- This script enforces an allowlist using a valkey (Redis) database.
-
-=======
 - Fix a bug where mitmproxy would incorrectly send empty HTTP/2 data frames.
   ([#7574](https://github.com/mitmproxy/mitmproxy/pull/7574), @mhils, @Dieken)
 - Enhance homebrew installation command for Brewfile users.
@@ -89,7 +86,6 @@
 ## 05 February 2025: mitmproxy 11.1.1
 
 - Yanked. Identical to 11.1.2, but failed to deploy in CI.
->>>>>>> c281f763
 
 ## 12 January 2025: mitmproxy 11.1.0
 
