# Release History

<!--
✨ Please add a bullet point describing your change.                                                             ✨
✨ You do not need to add a pull request reference or author information, this will be done automatically by CI. ✨
-->

## Unreleased: mitmproxy next

<<<<<<< HEAD
- Add multiple flows selection to mitmweb.
  ([#7319](https://github.com/mitmproxy/mitmproxy/pull/7319), @lups2000)
=======
- Enhance homebrew installation command for Brewfile users.
  ([#7566](https://github.com/mitmproxy/mitmproxy/pull/7566), @AntoineJT)
- Fix a bug where mitmdump would exit prematurely in server replay mode.
  ([#7571](https://github.com/mitmproxy/mitmproxy/pull/7571), @mhils)
- Fix a bug where WebSocket Messages view jumps to top when a message is received
  ([#7572](https://github.com/mitmproxy/mitmproxy/pull/7572), @DenizenB)
- Create content view for Socket.IO over WebSocket transport
  ([#7570](https://github.com/mitmproxy/mitmproxy/pull/7570), @DenizenB)

## 17 February 2025: mitmproxy 11.1.3

- Update mitmproxy_rs dependency to fix several bugs in local capture mode.
  ([#7564](https://github.com/mitmproxy/mitmproxy/pull/7564), @mhils)
- Add documentation for local capture mode.
  ([#7540](https://github.com/mitmproxy/mitmproxy/pull/7540), @mhils)
- Revise documentation on proxy modes.
  ([#7545](https://github.com/mitmproxy/mitmproxy/pull/7545), @mhils)
- Add a log message to point Docker mitmweb users towards `web_password`.
  ([#7554](https://github.com/mitmproxy/mitmproxy/pull/7554), @mhils)
- Fix a bug where UTF-8 surrogates would crash the export addon.
  ([#7562](https://github.com/mitmproxy/mitmproxy/pull/7562), @mhils)
- Add help entries for all options in mitmweb that didn't have them.
  ([#7563](https://github.com/mitmproxy/mitmproxy/pull/7563), @mhils)

## 06 February 2025: mitmproxy 11.1.2

- [CVE-2025-23217](https://github.com/mitmproxy/mitmproxy/security/advisories/GHSA-wg33-5h85-7q5p):
  mitmweb's API now requires an authentication token by default.
  The mitmweb API is bound to localhost only, but @gronke found that an attacker can circumvent that restriction
  by tunneling requests through the proxy server itself in an [SSRF](https://en.wikipedia.org/wiki/Server-side_request_forgery)-style attack.
  ([fa89055](https://github.com/mitmproxy/mitmproxy/commit/fa89055e196d953f11fd241e36ee37858993486a), @mhils)
- Add (optional) password protection for mitmweb. The `web_password` option replaces the randomly-generated token
  authentication with a fixed secret that survives mitmproxy restarts.
  ([0bd573a](https://github.com/mitmproxy/mitmproxy/commit/0bd573a5995f61d82f5157e927b0eb93cdc4ebab), @mhils)
- mitmweb can now be hosted under arbitrary domains, the previously-used DNS rebind protection is not required anymore.
  ([62693af](https://github.com/mitmproxy/mitmproxy/commit/62693aff9a38ad0bb36716569fc627f26e489ccc), @mhils)
- Security Hardening: mitmweb's `xsrf_token` cookie is now `HttpOnly; SameSite=Strict`.
  ([#7491](https://github.com/mitmproxy/mitmproxy/pull/7491), @mhils)
- We now provide standalone binaries for Linux arm64.
  ([#7484](https://github.com/mitmproxy/mitmproxy/pull/7484), @mhils)
- Standalone binaries are now compiled with Python 3.13.
  ([#7485](https://github.com/mitmproxy/mitmproxy/pull/7485), @mhils)
- Fix console freezing due to DNS queries with an empty question section.
  ([#7497](https://github.com/mitmproxy/mitmproxy/pull/7497), @sujaldev)
- Add mitmweb tutorial to docs.
  ([#7509](https://github.com/mitmproxy/mitmproxy/pull/7509), @EstherRoeth)
- Fixed a bug that caused mitmproxy to crash when loading prior knowledge h2 flows.
  ([#7514](https://github.com/mitmproxy/mitmproxy/pull/7514), @sujaldev)
- Fix a bug where mitmproxy would get stuck in secure web proxy mode when using `ignore_hosts` or `allow_hosts`.
  ([#7519](https://github.com/mitmproxy/mitmproxy/pull/7519), @mhils)
- Copy request/response data to the clipboard in mitmweb
  ([#7352](https://github.com/mitmproxy/mitmproxy/pull/7352), @lups2000)
- Fix a bug where exporting a curl or httpie command with escaped characters would lead to different data being sent.
  ([#7520](https://github.com/mitmproxy/mitmproxy/pull/7520), @proteusvacuum)

## 05 February 2025: mitmproxy 11.1.1

- Yanked. Identical to 11.1.2, but failed to deploy in CI.
>>>>>>> e225e739

## 12 January 2025: mitmproxy 11.1.0

- **Local Capture Mode** is now available on Linux as well.
  ([#7440](https://github.com/mitmproxy/mitmproxy/pull/7440), @mhils)
- mitmproxy now requires Python 3.12 or above.
  ([#7440](https://github.com/mitmproxy/mitmproxy/pull/7440), @mhils)
- Add cache-busting for mitmweb's front end code.
  ([#7386](https://github.com/mitmproxy/mitmproxy/pull/7386), @mhils)
- Clicking the URL in mitmweb now places the cursor at the current position instead of selecting the entire URL.
  ([#7385](https://github.com/mitmproxy/mitmproxy/pull/7385), @lups2000)
- Add missing status codes
  ([#7455](https://github.com/mitmproxy/mitmproxy/pull/7455), @jwadolowski)
- All filter expressions are now case-insensitive by default.
  Users can opt into case-sensitive filters by setting MITMPROXY_CASE_SENSITIVE_FILTERS=1
  as an environment variable.
  ([#7458](https://github.com/mitmproxy/mitmproxy/pull/7458), @mhils, @AdityaPatadiya)
- Remove filter expression lowercasing in block_list addon
  ([#7456](https://github.com/mitmproxy/mitmproxy/pull/7456), @jwadolowski)
- Remove check for status codes in the blocklist add-on.
  ([#7453](https://github.com/mitmproxy/mitmproxy/pull/7453), @lups2000, @AdityaPatadiya)
- Prompt user before clearing screen
  ([#7445](https://github.com/mitmproxy/mitmproxy/pull/7445), @errorxyz)

## 05 December 2024: mitmproxy 11.0.2

- Stop sorting keys in JSON contentview
  ([#7346](https://github.com/mitmproxy/mitmproxy/pull/7346), @injust)
- Fix a bug where a custom CA would raise an error.
  ([#7355](https://github.com/mitmproxy/mitmproxy/pull/7355), @nneonneo)
- Fix a bug where the mitmproxy UI would crash on negative durations.
  ([#7358](https://github.com/mitmproxy/mitmproxy/pull/7358), @mhils)
- Allow technically invalid HTTP transfer encodings in requests if `validate_inbound_headers` is disabled.
  ([#7361](https://github.com/mitmproxy/mitmproxy/pull/7361), [#7373](https://github.com/mitmproxy/mitmproxy/pull/7373), @mhils)
- Fix a bug in windows management in mitmproxy TUI whereby the help window does not appear if "?" is pressed within the overlay
  ([#6500](https://github.com/mitmproxy/mitmproxy/pull/6500), @emanuele-em)

## 24 November 2024: mitmproxy 11.0.1

- Tighten HTTP detection heuristic to better support custom TCP-based protocols.
  ([#7228](https://github.com/mitmproxy/mitmproxy/pull/7228), @fatanugraha)
- Implement stricter validation of HTTP headers to harden against request smuggling attacks.
  ([#7345](https://github.com/mitmproxy/mitmproxy/issues/7345), @mhils)
- Increase HTTP/2 default flow control window size, fixing performance issues.
  ([#7317](https://github.com/mitmproxy/mitmproxy/pull/7317), @sujaldev)
- Fix a bug where mitmproxy would incorrectly report that TLS 1.0 and 1.1 are not supported
  with the current OpenSSL build.
  ([#7241](https://github.com/mitmproxy/mitmproxy/pull/7241), @mhils)
- Docker: Update image to Python 3.13 on Debian Bookworm.
  ([#7242](https://github.com/mitmproxy/mitmproxy/pull/7242), @mhils)
- Add a `tun` proxy mode that creates a virtual network device on Linux for transparent proxying.
  ([#7278](https://github.com/mitmproxy/mitmproxy/pull/7278), @mhils)
- `browser.start` command now supports Firefox.
  ([#7239](https://github.com/mitmproxy/mitmproxy/pull/7239), @sujaldev)
- Fix interaction of the `modify_headers` and `stream_large_bodies` options.
  This may break users of `modify_headers` that rely on filters referencing the message body.
  We expect this to be uncommon, but please make yourself heard if that's not the case.
  ([#7286](https://github.com/mitmproxy/mitmproxy/pull/7286), @lukant)
- Fix a crash when handling corrupted compressed body in savehar addon and its tests.
  ([#7320](https://github.com/mitmproxy/mitmproxy/pull/7320), @8192bytes)
- Remove dependency on `protobuf` library as it was no longer being used.
  ([#7327](https://github.com/mitmproxy/mitmproxy/pull/7327), @matthew16550)

## 02 October 2024: mitmproxy 11.0.0

- mitmproxy now supports transparent HTTP/3 proxying.
  ([#7202](https://github.com/mitmproxy/mitmproxy/pull/7202), @errorxyz, @meitinger, @mhils)
- Add HTTP3 support in HTTPS reverse-proxy mode.
  ([#7114](https://github.com/mitmproxy/mitmproxy/pull/7114), @errorxyz)
- mitmproxy now officially supports Python 3.13.
  ([#6934](https://github.com/mitmproxy/mitmproxy/pull/6934), @mhils)
- Tighten HTTP detection heuristic to better support custom TCP-based protocols.
  ([#7087](https://github.com/mitmproxy/mitmproxy/pull/7087))
- Add `show_ignored_hosts` option to display ignored flows in the UI.
  This option is implemented as a temporary workaround and will be removed in the future.
  ([#6720](https://github.com/mitmproxy/mitmproxy/pull/6720), @NicolaiSoeborg)
- Fix slow tnetstring parsing in case of very large tnetstring.
  ([#7121](https://github.com/mitmproxy/mitmproxy/pull/7121), @mik1904)
- Add `getaddrinfo`-based fallback for DNS resolution if we are unable to
  determine the operating system's name servers.
  ([#7122](https://github.com/mitmproxy/mitmproxy/pull/7122), @mhils)
- Improve the error message when users specify the `certs` option without a matching private key.
  ([#7073](https://github.com/mitmproxy/mitmproxy/pull/7073), @mhils)
- Fix a bug where intermediate certificates would not be transmitted when using QUIC.
  ([#7073](https://github.com/mitmproxy/mitmproxy/pull/7073), @mhils)
- Fix a bug where fragmented QUIC client hellos were not handled properly.
  ([#7067](https://github.com/mitmproxy/mitmproxy/pull/7067), @errorxyz)
- Emit a warning when users configure a TLS version that is not supported by the
  current OpenSSL build.
  ([#7139](https://github.com/mitmproxy/mitmproxy/pull/7139), @mhils)
- Fix a bug where mitmproxy would crash when receiving `STOP_SENDING` QUIC frames.
  ([#7119](https://github.com/mitmproxy/mitmproxy/pull/7119), @mhils)
- Fix error when unmarking all flows.
  ([#7192](https://github.com/mitmproxy/mitmproxy/pull/7192), @bburky)
- Add addon to update the alt-svc header in reverse mode.
  ([#7093](https://github.com/mitmproxy/mitmproxy/pull/7093), @errorxyz)
- Do not send unnecessary empty data frames when streaming HTTP/2.
  ([#7196](https://github.com/mitmproxy/mitmproxy/pull/7196), @rubu)
- Fix a bug where mitmproxy would ignore Ctrl+C/SIGTERM on OpenBSD.
  ([#7130](https://github.com/mitmproxy/mitmproxy/pull/7130), @catap)
- Fix of measurement unit in HAR import, duration is in milliseconds.
  ([#7179](https://github.com/mitmproxy/mitmproxy/pull/7179), @dstd)
- `Connection.tls_version` now is `QUICv1` instead of `QUIC` for QUIC.
  ([#7201](https://github.com/mitmproxy/mitmproxy/pull/7201), @mhils)
- Add support for full mTLS with client certs between client and mitmproxy.
  ([#7175](https://github.com/mitmproxy/mitmproxy/pull/7175), @Kriechi)
- Update documentation adding a list of all possibile web_columns.
  ([#7205](https://github.com/mitmproxy/mitmproxy/pull/7205), @lups2000, @Abhishek-Bohora)

## 02 August 2024: mitmproxy 10.4.2

- Fix a crash on startup when mitmproxy is unable to determine the OS' DNS servers
  ([#7066](https://github.com/mitmproxy/mitmproxy/pull/7066), @errorxyz)

## 29 July 2024: mitmproxy 10.4.1

- Fix a bug where macOS local mode would not start up on macOS.
  ([#7045](https://github.com/mitmproxy/mitmproxy/pull/7045), @mhils)
- Fix UDP error handling when we learn that the remote has disconnected.
  ([#7045](https://github.com/mitmproxy/mitmproxy/pull/7045), @mhils)
- Container images are now published to both Docker Hub and GitHub Container Registry.
  ([#7061](https://github.com/mitmproxy/mitmproxy/pull/7061), @mhils)

## 25 July 2024: mitmproxy 10.4.0

* Add support for DNS over TCP.
  ([#6935](https://github.com/mitmproxy/mitmproxy/pull/6935), @errorxyz)
* Add first MVP new Capture Tab in mitmweb
  ([#6999](https://github.com/mitmproxy/mitmproxy/pull/6999), @lups2000)
* Add `HttpConnectedHook` and `HttpConnectErrorHook`.
  ([#6930](https://github.com/mitmproxy/mitmproxy/pull/6930), @errorxyz)
* Fix non-linear growth in processing time for large HTTP bodies.
  ([#6952](https://github.com/mitmproxy/mitmproxy/pull/6952), @jackfromeast)
* Fix a bug where connections would be incorrectly ignored with `allow_hosts`.
  ([#7002](https://github.com/mitmproxy/mitmproxy/pull/7002), @JarLob, @mhils)
* Fix zstd decompression to read across frames.
  ([#6921](https://github.com/mitmproxy/mitmproxy/pull/6921), @zendai)
* Handle certificates we cannot parse more gracefully.
  ([#6994](https://github.com/mitmproxy/mitmproxy/pull/6994), @mhils)
* Parse compressed domain names in ResourceRecord data.
  ([#6954](https://github.com/mitmproxy/mitmproxy/pull/6954), @errorxyz)
* Fix a bug where mitmweb's flow list would not stay at the bottom.
  ([#7008](https://github.com/mitmproxy/mitmproxy/pull/7008), @mhils)
* Fix a bug where SSH connections would be incorrectly handled as HTTP.
  ([#7041](https://github.com/mitmproxy/mitmproxy/pull/7041), @mhils)
* Skip UTF-8 byte-order marks (BOM) when loading HAR files.
  ([#6897](https://github.com/mitmproxy/mitmproxy/pull/6897), @dstd)
* Allow `typing.Sequence[str]` to be an editable option.
  ([#7001](https://github.com/mitmproxy/mitmproxy/pull/7001), @errorxyz)
* Add Host header to CONNECT requests.
  ([#7021](https://github.com/mitmproxy/mitmproxy/pull/7021), @petsneakers)
* Support all query types in DNS mode.
  ([#6975](https://github.com/mitmproxy/mitmproxy/pull/6975), @errorxyz)
* Fix a bug where mitmproxy would crash for pipelined HTTP flows.
  ([#7031](https://github.com/mitmproxy/mitmproxy/pull/7031), @gdiepen, @mhils)
* Add an optional "index" column for mitmweb.
  ([#7039](https://github.com/mitmproxy/mitmproxy/pull/7039), @mhils)

## 12 June 2024: mitmproxy 10.3.1

* Release tags are now prefixed with `v` again.
  ([#6810](https://github.com/mitmproxy/mitmproxy/pull/6810), @mhils)
* Fix a bug where mitmproxy would not exit when `-n` is passed.
  ([#6819](https://github.com/mitmproxy/mitmproxy/pull/6819), @mhils)
* Set the `unbuffered` (stdout/stderr) flag for the `mitmdump` PyInstaller build.
  ([#6821](https://github.com/mitmproxy/mitmproxy/pull/6821), @Prinzhorn)
* Fix a bug where client replay would not work with proxyauth.
  ([#6866](https://github.com/mitmproxy/mitmproxy/pull/6866), @mhils)
* Fix slowdown when sending large amounts of data over HTTP/2.
  ([#6875](https://github.com/mitmproxy/mitmproxy/pull/6875), @aib)
* Add an option to strip HTTPS records from DNS responses to block encrypted ClientHellos.
  ([#6876](https://github.com/mitmproxy/mitmproxy/pull/6876), @errorxyz)
* Add an API to parse HTTPS records from DNS RDATA.
  ([#6884](https://github.com/mitmproxy/mitmproxy/pull/6884), @errorxyz)
* Fix flow export in mitmweb for Safari
  ([#6917](https://github.com/mitmproxy/mitmproxy/pull/6917), @mhils, @canyesilyurt)
* Releases now come with a Sigstore attestations file to demonstrate build provenance.
  ([f05c050](https://github.com/mitmproxy/mitmproxy/commit/f05c050f615b9ab9963707944c893bc94e738525), @mhils)

## 17 April 2024: mitmproxy 10.3.0

* Add support for editing non text files in a hex editor
  ([#6768](https://github.com/mitmproxy/mitmproxy/pull/6768), @wnyyyy)
* Add `server_connect_error` hook that is triggered when connection establishment fails.
  ([#6806](https://github.com/mitmproxy/mitmproxy/pull/6806), @haanhvu, @spacewasp, @mhils)
* Add section in mitmweb for rendering, adding and removing a comment
  ([#6709](https://github.com/mitmproxy/mitmproxy/pull/6709), @lups2000)
* Fix multipart form content view being unusable.
  ([#6653](https://github.com/mitmproxy/mitmproxy/pull/6653), @DaniElectra)
* Documentation Improvements on CA Certificate Generation
  ([#5370](https://github.com/mitmproxy/mitmproxy/pull/5370), @zioalex)
* Make it possible to read flows from stdin with mitmweb.
  ([#6732](https://github.com/mitmproxy/mitmproxy/pull/6732), @jaywor1)
* Update aioquic dependency to >= 1.0.0, < 2.0.0.
  ([#6747](https://github.com/mitmproxy/mitmproxy/pull/6747), @jlaine)
* Fix a bug where async `client_connected` handlers would crash mitmproxy.
  ([#6749](https://github.com/mitmproxy/mitmproxy/pull/6749), @mhils)
* Add button to close flow details panel
  ([#6734](https://github.com/mitmproxy/mitmproxy/pull/6734), @lups2000)
* Ignore SIGPIPE signals when there is lots of traffic.
  Socket errors are handled directly and do not require extra signals
  that generate noise.
  ([#6764](https://github.com/mitmproxy/mitmproxy/pull/6764), @changsin)
* Add primitive websocket interception and modification
  ([#6766](https://github.com/mitmproxy/mitmproxy/pull/6766), @errorxyz)
* Add support for exporting websocket messages when using "raw" export.
  ([#6767](https://github.com/mitmproxy/mitmproxy/pull/6767), @txrp0x9)
* The "save body" feature now also includes WebSocket messages.
  ([#6767](https://github.com/mitmproxy/mitmproxy/pull/6767), @txrp0x9)
* Fix compatibility with older cryptography versions and silence a DeprecationWarning on Python <3.11.
  ([#6790](https://github.com/mitmproxy/mitmproxy/pull/6790), @mhils)
* Fix a bug when proxying unicode domains.
  ([#6796](https://github.com/mitmproxy/mitmproxy/pull/6796), @mhils)


## 07 March 2024: mitmproxy 10.2.4

* Fix a bug where errors during startup would not be displayed when running mitmproxy.
  ([#6719](https://github.com/mitmproxy/mitmproxy/pull/6719), @mhils)
* Use newer cryptography APIs to avoid CryptographyDeprecationWarnings.
  This bumps the minimum required version to cryptography 42.0.
  ([#6718](https://github.com/mitmproxy/mitmproxy/pull/6718), @mhils)


## 06 March 2024: mitmproxy 10.2.3

* Fix a regression where `allow_hosts`/`ignore_hosts` would break with IPv6 connections.
  ([#6614](https://github.com/mitmproxy/mitmproxy/pull/6614), @dqxpb)
* Fix bug where failed CONNECT request URLs are saved to HAR files incorrectly.
  ([#6599](https://github.com/mitmproxy/mitmproxy/pull/6599), @basedBaba)
* Add an arm64 variant for the precompiled macOS app.
  ([#6633](https://github.com/mitmproxy/mitmproxy/pull/6633), @mhils)
* Fix duplicate answers being returned in DNS queries.
  ([#6648](https://github.com/mitmproxymitmproxy/pull/6648), @sujaldev)
* Fix bug where wireguard config is generated with incorrect endpoint when two or more NICs are active.
  ([#6659](https://github.com/mitmproxy/mitmproxy/pull/6659), @basedBaba)
* Fix a regression when leaf cert creation would fail with intermediate CAs in `ca_file`.
  ([#6666](https://github.com/mitmproxy/mitmproxy/pull/6666), @manselmi)
* Add `content_view_lines_cutoff` option to mitmdump
  ([#6692](https://github.com/mitmproxy/mitmproxy/pull/6692), @errorxyz)
* Allow runtime modifications of HTTP flow filters for server replays
  ([#6695](https://github.com/mitmproxy/mitmproxy/pull/6695), @errorxyz)
* Fix bug view options menu in case of overflow
  ([#6697](https://github.com/mitmproxy/mitmproxy/pull/6697), @lups2000)
* Allow --allow-hosts and --ignore-hosts to work together
  ([#6711](https://github.com/mitmproxy/mitmproxy/pull/6711), @dstd)


## 21 January 2024: mitmproxy 10.2.2

* Fix a regression where clientplayback would break due to eager task execution.
  ([#6605](https://github.com/mitmproxy/mitmproxy/pull/6605), @mhils)
* Fix a regression where WebSocket connections would break due to eager task execution.
  ([#6609](https://github.com/mitmproxy/mitmproxy/pull/6609), @mhils)
* Fix bug where insecure HTTP requests are saved incorrectly when exporting to HAR files.
  ([#6578](https://github.com/mitmproxy/mitmproxy/pull/6578), @DaniElectra)
* `allow_hosts`/`ignore_hosts` option now matches against the full `host:port` string.
  ([#6594](https://github.com/mitmproxy/mitmproxy/pull/6594), @LouisAsanaka)


## 06 January 2024: mitmproxy 10.2.1

* Fix a regression introduced in mitmproxy 10.2.0: WireGuard servers
  now bind to all interfaces again.
  ([#6587](https://github.com/mitmproxy/mitmproxy/pull/6587), @mhils)
* Remove stale reference to `ctx.log` in addon documentation.
  ([#6552](https://github.com/mitmproxy/mitmproxy/pull/6552), @brojonat)
* Fix a bug where a traceback is shown during shutdown.
  ([#6581](https://github.com/mitmproxy/mitmproxy/pull/6581), @mhils)


## 04 January 2024: mitmproxy 10.2.0

* *Local Redirect Mode* is now officially available on
  [macOS](https://mitmproxy.org/posts/local-redirect/macos/)
  and [Windows](https://mitmproxy.org/posts/local-redirect/windows/).
  See the linked blog posts for details. (@emanuele-em, @mhils)
* UDP streams are now backed by a new implementation in `mitmproxy_rs`.
  This represents a major API change as UDP traffic is now exposed as streams
  instead of a callback for each packet. (@mhils)
* Fix a regression from mitmproxy 10.1.6 where `ignore_hosts` would terminate requests
  instead of forwarding them.
  ([#6559](https://github.com/mitmproxy/mitmproxy/pull/6559), @mhils)
* `ignore_hosts` now waits for the entire HTTP headers if it suspects the connection to be HTTP.
  ([#6559](https://github.com/mitmproxy/mitmproxy/pull/6559), @mhils)


## 14 December 2023: mitmproxy 10.1.6

* Fix compatibility with Windows Schannel clients, which previously got
  confused by CA and leaf certificate sharing the same Subject Key Identifier.
  ([#6549](https://github.com/mitmproxy/mitmproxy/pull/6549), @driuba and @mhils)
* Change keybinding for exporting flow from "e" to "x" to avoid conflict with "edit" keybinding.
  ([#6225](https://github.com/mitmproxy/mitmproxy/issues/6225), @Llama1412)
* Fix bug where response flows from HAR files had incorrect `content-length` headers
  ([#6548](https://github.com/mitmproxy/mitmproxy/pull/6548), @zanieb)
* Improved handling for `allow_hosts`/`ignore_hosts` options in WireGuard mode (#5930).
  ([#6513](https://github.com/mitmproxy/mitmproxy/pull/6513), @dsphper)
* Fix a bug where TCP connections were not closed properly.
  ([#6543](https://github.com/mitmproxy/mitmproxy/pull/6543), @mhils)
* DNS resolution is now exempted from `ignore_hosts` in WireGuard Mode.
  ([#6513](https://github.com/mitmproxy/mitmproxy/pull/6513), @dsphper)
* Fix case sensitivity of URL added to blocklist
  ([#6493](https://github.com/mitmproxy/mitmproxy/pull/6493), @emanuele-em)
* Fix a bug where logging was stopped prematurely during shutdown.
  ([#6541](https://github.com/mitmproxy/mitmproxy/pull/6541), @mhils)
* For plaintext traffic, `ignore_hosts` now also takes HTTP/1 host headers into account.
  ([#6513](https://github.com/mitmproxy/mitmproxy/pull/6513), @dsphper)
* Fix empty cookie attributes being set to `Key=` instead of `Key`
  ([#5084](https://github.com/mitmproxy/mitmproxy/pull/5084), @Speedlulu)
* Scripts with relative paths are now loaded relative to the config file and not where the command is ran
  ([#4860](https://github.com/mitmproxy/mitmproxy/pull/4860), @Speedlulu)
* Fix `mitmweb` splitter becoming drag and drop.
  ([#6492](https://github.com/mitmproxy/mitmproxy/pull/6492), @xBZZZZ)
* Enhance documentation and add alert log messages when stream_large_bodies and modify_body are set
  ([#6514](https://github.com/mitmproxy/mitmproxy/pull/6514), @rosydawn6)

### Breaking Changes

* Subject Alternative Names are now represented as `cryptography.x509.GeneralNames` instead of `list[str]`
  across the codebase. This fixes a regression introduced in mitmproxy 10.1.1 related to punycode domain encoding.
  ([#6537](https://github.com/mitmproxy/mitmproxy/pull/6537), @mhils)


## 14 November 2023: mitmproxy 10.1.5

* Remove stray `replay-extra` from CLI status bar.
  ([37d62ce](https://github.com/mitmproxy/mitmproxy/commit/37d62ce73ebd57780cff5ecf8b2ee57ec7d8ab30), @mhils)


## 13 November 2023: mitmproxy 10.1.4

* Fix a hang/freeze in the macOS distributions when doing TLS negotiation.
  ([#6480](https://github.com/mitmproxy/mitmproxy/pull/6480), @mhils)
* Update savehar addon to fix creating corrupt har files caused by empty response content
  ([#6459](https://github.com/mitmproxy/mitmproxy/pull/6459), @lain3d)
* Update savehar addon to handle scenarios where "path" key in cookie
  attrs dict is missing.
  ([#6458](https://github.com/mitmproxy/mitmproxy/pull/6458), @pogzyb)
* Add `server_replay_extra` option to serverplayback to define behaviour
  when replayable response is missing.
  ([#6465](https://github.com/mitmproxy/mitmproxy/pull/6465), @dkarandikar)


## 04 November 2023: mitmproxy 10.1.3

* Fix a bug introduced in mitmproxy 10.1.2 where mitmweb would fail to establish
  a WebSocket connection. Affected users may need to clear their browser cache
  or hard-reload mitmweb (Ctrl+Shift+R).
  ([#6454](https://github.com/mitmproxy/mitmproxy/pull/6454), @mhils)


## 03 November 2023: mitmproxy 10.1.2

* Add a raw hex stream contentview.
  ([#6389](https://github.com/mitmproxy/mitmproxy/pull/6389), @mhils)
* Add a contentview for DNS-over-HTTPS.
  ([#6389](https://github.com/mitmproxy/mitmproxy/pull/6389), @mhils)
* Replaced standalone mitmproxy binaries on macOS with an app bundle
  that contains the mitmproxy/mitmweb/mitmdump CLI tools.
  This change was necessary to support macOS code signing requirements.
  Homebrew remains the recommended installation method.
  ([#6447](https://github.com/mitmproxy/mitmproxy/pull/6447), @mhils)
* Fix certificate generation to work with strict mode OpenSSL 3.x clients
  ([#6410](https://github.com/mitmproxy/mitmproxy/pull/6410), @mmaxim)
* Fix path() documentation that the return value might include the query string
  ([#6412](https://github.com/mitmproxy/mitmproxy/pull/6412), @tddschn)
* mitmproxy now officially supports Python 3.12.
  ([#6434](https://github.com/mitmproxy/mitmproxy/pull/6434), @mhils)
* Fix root-relative URLs so that mitmweb can run in subdirectories.
  ([#6411](https://github.com/mitmproxy/mitmproxy/pull/6411), @davet2001)
* Add an optional parameter(ldap search filter key) to ProxyAuth-LDAP.
  ([#6428](https://github.com/mitmproxy/mitmproxy/pull/6428), @outlaws-bai)
* Fix a regression when using the proxyauth addon with clients that (rightfully) reuse connections.
  ([#6432](https://github.com/mitmproxy/mitmproxy/pull/6432), @mhils)


## 27 September 2023: mitmproxy 10.1.1

* Fix certificate generation for punycode domains.
  ([#6382](https://github.com/mitmproxy/mitmproxy/pull/6382), @mhils)
* Fix a bug that would crash mitmweb when opening options.
  ([#6386](https://github.com/mitmproxy/mitmproxy/pull/6386), @mhils)


## 24 September 2023: mitmproxy 10.1.0

* Add support for reading HAR files using the existing flow loading APIs, e.g. `mitmproxy -r example.har`.
  ([#6335](https://github.com/mitmproxy/mitmproxy/pull/6335), @stanleygvi)
* Add support for writing HAR files using the `save.har` command and the `hardump` option for mitmdump.
  ([#6368](https://github.com/mitmproxy/mitmproxy/pull/6368), @stanleygvi)
* Packaging changes:
  - `mitmproxy-rs` does not depend on a protobuf compiler being available anymore,
    we're now also providing a working source distribution for all platforms.
  - On macOS, `mitmproxy-rs` now depends on `mitmproxy-macos`. We only provide binary wheels for this package because
    it contains a code-signed system extension. Building from source requires a valid Apple Developer Id, see CI for
    details.
  - On Windows, `mitmproxy-rs` now depends on `mitmproxy-windows`. We only provide binary wheels for this package to
    simplify our deployment process, see CI for how to build from source.

  ([#6303](https://github.com/mitmproxy/mitmproxy/issues/6303), @mhils)
* Increase maximum dump file size accepted by mitmweb
  ([#6373](https://github.com/mitmproxy/mitmproxy/pull/6373), @t-wy)


## 04 August 2023: mitmproxy 10.0.0

* Add experimental support for HTTP/3 and QUIC.
  ([#5435](https://github.com/mitmproxy/mitmproxy/issues/5435), @meitinger)
* ASGI/WSGI apps can now listen on all ports for a specific hostname.
  This makes it simpler to accept both HTTP and HTTPS.
  ([#5725](https://github.com/mitmproxy/mitmproxy/pull/5725), @mhils)
* Add `replay.server.add` command for adding flows to server replay buffer
  ([#5851](https://github.com/mitmproxy/mitmproxy/pull/5851), @italankin)
* Remove string escaping in raw view.
  ([#5470](https://github.com/mitmproxy/mitmproxy/issues/5470), @stephenspol)
* Updating `Request.port` now also updates the Host header if present.
  This aligns with `Request.host`, which already does this.
  ([#5908](https://github.com/mitmproxy/mitmproxy/pull/5908), @sujaldev)
* Fix editing of multipart HTTP requests from the CLI.
  ([#5148](https://github.com/mitmproxy/mitmproxy/issues/5148), @mhils)
* Add documentation on using Magisk module for intercepting traffic in Android production builds.
  ([#5924](https://github.com/mitmproxy/mitmproxy/pull/5924), @Jurrie)
* Fix a bug where the direction indicator in the message stream view would be in the wrong direction.
  ([#5921](https://github.com/mitmproxy/mitmproxy/issues/5921), @konradh)
* Fix a bug where peername would be None in tls_passthrough script, which would make it not working.
  ([#5904](https://github.com/mitmproxy/mitmproxy/pull/5904), @truebit)
* the `esc` key can now be used to exit the current view
  ([#6087](https://github.com/mitmproxy/mitmproxy/pull/6087), @sujaldev)
* focus-follow shortcut will now work in flow view context too.
  ([#6088](https://github.com/mitmproxy/mitmproxy/pull/6088), @sujaldev)
* Fix a bug where a server connection timeout would cause requests to be issued with a wrong SNI in reverse proxy mode.
  ([#6148](https://github.com/mitmproxy/mitmproxy/pull/6148), @mhils)
* The `server_replay_nopop` option has been renamed to `server_replay_reuse` to avoid confusing double-negation.
  ([#6084](https://github.com/mitmproxy/mitmproxy/issues/6084), @prady0t, @Semnodime)
* Add zstd to valid gRPC encoding schemes.
  ([#6188](https://github.com/mitmproxy/mitmproxy/pull/6188), @tsaaristo)
* For reverse proxy directly accessed via IP address, the IP address is now included
  as a subject in the generated certificate.
  ([#6202](https://github.com/mitmproxy/mitmproxy/pull/6202), @mhils)
* Enable legacy SSL connect when connecting to server if the `ssl_insecure` flag is set.
  ([#6281](https://github.com/mitmproxy/mitmproxy/pull/6281), @DurandA)
* Change wording in the [http-reply-from-proxy.py example](https://github.com/mitmproxy/mitmproxy/blob/main/examples/addons/http-reply-from-proxy.py).
  ([#6117](https://github.com/mitmproxy/mitmproxy/pull/6117), @Semnodime)
* Added option to specify an elliptic curve for key exchange between mitmproxy <-> server
  ([#6170](https://github.com/mitmproxy/mitmproxy/pull/6170), @Mike-Ki-ASD)
* Add "Prettier" code linting tool to mitmweb.
  ([#5985](https://github.com/mitmproxy/mitmproxy/pull/5985), @alexgershberg)
* When logging exceptions, provide the entire exception object to log handlers
  ([#6295](https://github.com/mitmproxy/mitmproxy/pull/6295), @mhils)
* mitmproxy now requires Python 3.10 or above.
  ([#5954](https://github.com/mitmproxy/mitmproxy/pull/5954), @mhils)

### Breaking Changes

* The `onboarding_port` option has been removed. The onboarding app now responds
  to all requests for the hostname specified in `onboarding_host`.
* `connection.Client` and `connection.Server` now accept keyword arguments only.
  This is a breaking change for custom addons that use these classes directly.

## 02 November 2022: mitmproxy 9.0.1

* The precompiled binaries now ship with OpenSSL 3.0.7, which resolves CVE-2022-3602 and CVE-2022-3786.
* Performance and stability improvements for WireGuard mode.
  ([#5694](https://github.com/mitmproxy/mitmproxy/issues/5694), @mhils, @decathorpe)
* Fix a bug where the standalone Linux binaries would require libffi to be installed.
  ([#5699](https://github.com/mitmproxy/mitmproxy/issues/5699), @mhils)
* Hard exit when mitmproxy cannot write logs, fixes endless loop when parent process exits.
  ([#4669](https://github.com/mitmproxy/mitmproxy/issues/4669), @Prinzhorn)
* Fix a permission error affecting the Docker images.
  ([#5700](https://github.com/mitmproxy/mitmproxy/issues/5700), @mhils)


## 28 October 2022: mitmproxy 9.0.0

### Major Features

* Add Raw UDP support.
  ([#5414](https://github.com/mitmproxy/mitmproxy/pull/5414), @meitinger)
* Add WireGuard mode to enable transparent proxying via WireGuard.
  ([#5562](https://github.com/mitmproxy/mitmproxy/pull/5562), @decathorpe, @mhils)
* Add DTLS support.
  ([#5397](https://github.com/mitmproxy/mitmproxy/pull/5397), @kckeiks).
* Add a quick help bar to mitmproxy.
  ([#5381](https://github.com/mitmproxy/mitmproxy/pull/5381/), [#5652](https://github.com/mitmproxy/mitmproxy/pull/5652), @kckeiks, @mhils).

### Deprecations

* Deprecate `add_log` event hook. Users should use the builtin `logging` module instead.
  See [the docs](https://docs.mitmproxy.org/dev/addons-api-changelog/) for details and upgrade instructions.
  ([#5590](https://github.com/mitmproxy/mitmproxy/pull/5590), @mhils)
* Deprecate `mitmproxy.ctx.log` in favor of Python's builtin `logging` module.
  See [the docs](https://docs.mitmproxy.org/dev/addons-api-changelog/) for details and upgrade instructions.
  ([#5590](https://github.com/mitmproxy/mitmproxy/pull/5590), @mhils)

### Breaking Changes

 * The `mode` option is now a list of server specs instead of a single spec.
   The CLI interface is unaffected, but users may need to update their `config.yaml`.
   ([#5393](https://github.com/mitmproxy/mitmproxy/pull/5393), @mhils)

### Full Changelog

* Mitmproxy binaries now ship with Python 3.11.
  ([#5678](https://github.com/mitmproxy/mitmproxy/issues/5678), @mhils)
* One mitmproxy instance can now spawn multiple proxy servers.
  ([#5393](https://github.com/mitmproxy/mitmproxy/pull/5393), @mhils)
* Add syntax highlighting to JSON and msgpack content view.
  ([#5623](https://github.com/mitmproxy/mitmproxy/issues/5623), @SapiensAnatis)
* Add MQTT content view.
  ([#5588](https://github.com/mitmproxy/mitmproxy/pull/5588), @nikitastupin, @abbbe)
* Setting `connection_strategy` to `lazy` now also disables early
  upstream connections to fetch TLS certificate details.
  ([#5487](https://github.com/mitmproxy/mitmproxy/pull/5487), @mhils)
* Fix order of event hooks on startup.
  ([#5376](https://github.com/mitmproxy/mitmproxy/issues/5376), @meitinger)
* Include server information in bind/listen errors.
  ([#5495](https://github.com/mitmproxy/mitmproxy/pull/5495), @meitinger)
* Include information about lazy connection_strategy in related errors.
  ([#5465](https://github.com/mitmproxy/mitmproxy/pull/5465), @meitinger, @mhils)
* Fix `tls_version_server_min` and `tls_version_server_max` options.
  ([#5546](https://github.com/mitmproxy/mitmproxy/issues/5546), @mhils)
* Added Magisk module generation for Android onboarding.
  ([#5547](https://github.com/mitmproxy/mitmproxy/pull/5547), @jorants)
* Update Linux binary builder to Ubuntu 20.04, bumping the minimum glibc version to 2.31.
  ([#5547](https://github.com/mitmproxy/mitmproxy/pull/5547), @jorants)
* Add "Save filtered" button in mitmweb.
  ([#5531](https://github.com/mitmproxy/mitmproxy/pull/5531), @rnbwdsh, @mhils)
* Render application/prpc content as gRPC/Protocol Buffers
  ([#5568](https://github.com/mitmproxy/mitmproxy/pull/5568), @selfisekai)
* Mitmweb now supports `content_view_lines_cutoff`.
  ([#5548](https://github.com/mitmproxy/mitmproxy/pull/5548), @sanlengjingvv)
* Fix a mitmweb crash when scrolling down the flow list.
  ([#5507](https://github.com/mitmproxy/mitmproxy/pull/5507), @LIU-shuyi)
* Add HTTP/3 binary frame content view.
  ([#5582](https://github.com/mitmproxy/mitmproxy/pull/5582), @mhils)
* Fix mitmweb not properly opening a browser and being stuck on some Linux.
  ([#5522](https://github.com/mitmproxy/mitmproxy/issues/5522), @Prinzhorn)
* Fix race condition when updating mitmweb WebSocket connections that are closing.
  ([#5405](https://github.com/mitmproxy/mitmproxy/issues/5405), [#5686](https://github.com/mitmproxy/mitmproxy/issues/5686), @mhils)
* Fix mitmweb crash when using filters.
  ([#5658](https://github.com/mitmproxy/mitmproxy/issues/5658), [#5661](https://github.com/mitmproxy/mitmproxy/issues/5661), @LIU-shuyi, @mhils)
* Fix missing default port when starting a browser.
  ([#5687](https://github.com/mitmproxy/mitmproxy/issues/5687), @rbdixon)
* Add docs for transparent mode on Windows.
  ([#5402](https://github.com/mitmproxy/mitmproxy/issues/5402), @stephenspol)

## 28 June 2022: mitmproxy 8.1.1

* Support specifying the local address for outgoing connections
  ([#5364](https://github.com/mitmproxy/mitmproxy/discussions/5364), @meitinger)
* Fix a bug where an excess empty chunk has been sent for chunked HEAD request.
  ([#5372](https://github.com/mitmproxy/mitmproxy/discussions/5372), @jixunmoe)
* Drop pkg_resources dependency.
  ([#5401](https://github.com/mitmproxy/mitmproxy/issues/5401), @PavelICS)
* Fix huge (>65kb) http2 responses corrupted.
  ([#5428](https://github.com/mitmproxy/mitmproxy/issues/5428), @dhabensky)
* Remove overambitious assertions in the HTTP state machine,
  fix some error handling.
  ([#5383](https://github.com/mitmproxy/mitmproxy/issues/5383), @mhils)
* Use default_factory for parser_options.
  ([#5474](https://github.com/mitmproxy/mitmproxy/issues/5474), @rathann)

## 15 May 2022: mitmproxy 8.1.0

* DNS support
  ([#5232](https://github.com/mitmproxy/mitmproxy/pull/5232), @meitinger)
* Mitmproxy now requires Python 3.9 or above.
  ([#5233](https://github.com/mitmproxy/mitmproxy/issues/5233), @mhils)
* Fix a memory leak in mitmdump where flows were kept in memory.
  ([#4786](https://github.com/mitmproxy/mitmproxy/issues/4786), @mhils)
* Replayed flows retain their current position in the flow list.
  ([#5227](https://github.com/mitmproxy/mitmproxy/issues/5227), @mhils)
* Periodically send HTTP/2 ping frames to keep connections alive.
  ([#5046](https://github.com/mitmproxy/mitmproxy/issues/5046), @EndUser509)
* Console Performance Improvements
  ([#3427](https://github.com/mitmproxy/mitmproxy/issues/3427), @BkPHcgQL3V)
* Warn users if server side event responses are received without streaming.
  ([#4469](https://github.com/mitmproxy/mitmproxy/issues/4469), @mhils)
* Add flatpak support to the browser addon
  ([#5200](https://github.com/mitmproxy/mitmproxy/issues/5200), @pauloromeira)
* Add example addon to dump contents to files based on a filter expression
  ([#5190](https://github.com/mitmproxy/mitmproxy/issues/5190), @redraw)
* Fix a bug where the wrong SNI is sent to an upstream HTTPS proxy
  ([#5109](https://github.com/mitmproxy/mitmproxy/issues/5109), @mhils)
* Make sure that mitmproxy displays error messages on startup.
  ([#5225](https://github.com/mitmproxy/mitmproxy/issues/5225), @mhils)
* Add example addon for domain fronting.
  ([#5217](https://github.com/mitmproxy/mitmproxy/issues/5217), @randomstuff)
* Improve cut addon to better handle binary contents
  ([#3965](https://github.com/mitmproxy/mitmproxy/issues/3965), @mhils)
* Fix text truncation for full-width characters
  ([#4278](https://github.com/mitmproxy/mitmproxy/issues/4278), @kjy00302)
* Fix mitmweb export copy failed in non-secure domain.
  ([#5264](https://github.com/mitmproxy/mitmproxy/issues/5264), @Pactortester)
* Add example script for manipulating cookies.
  ([#5278](https://github.com/mitmproxy/mitmproxy/issues/5278), @WillahScott)
* When opening an external viewer for message contents, mailcap files are not considered anymore.
  This preempts the upcoming deprecation of Python's `mailcap` module.
  ([#5297](https://github.com/mitmproxy/mitmproxy/issues/5297), @KORraNpl)
* Fix hostname encoding for IDNA domains in upstream mode.
  ([#5316](https://github.com/mitmproxy/mitmproxy/issues/5316), @nneonneo)
* Fix hot reloading of contentviews.
  ([#5319](https://github.com/mitmproxy/mitmproxy/issues/5319), @nneonneo)
* Ignore HTTP/2 information responses instead of raising an error.
  ([#5332](https://github.com/mitmproxy/mitmproxy/issues/5332), @mhils)
* Improve performance and memory usage by reusing OpenSSL contexts.
  ([#5339](https://github.com/mitmproxy/mitmproxy/issues/5339), @mhils)
* Fix handling of multiple Cookie headers when proxying HTTP/2 to HTTP/1
  ([#5337](https://github.com/mitmproxy/mitmproxy/issues/5337), @rinsuki)
* Improve http_manipulate_cookies.py example.
  ([#5578](https://github.com/mitmproxy/mitmproxy/issues/5578), @insilications)

## 19 March 2022: mitmproxy 8.0.0

### Major Changes

* Major improvements to the web interface (@gorogoroumaru)
* Event hooks can now be async (@nneonneo, [#5106](https://github.com/mitmproxy/mitmproxy/issues/5106))
* New [`tls_{established,failed}_{client,server}` event hooks](https://docs.mitmproxy.org/dev/api/events.html#TLSEvents)
  to record negotiation success/failure (@mhils, [#4790](https://github.com/mitmproxy/mitmproxy/pull/4790))

### Security Fixes

* [CVE-2022-24766](https://github.com/mitmproxy/mitmproxy/security/advisories/GHSA-gcx2-gvj7-pxv3):
  Fix request smuggling vulnerability reported by @zeyu2001 (@mhils)

### Full Changelog

* Support proxy authentication for SOCKS v5 mode (@starplanet)
* Make it possible to ignore connections in the tls_clienthello event hook (@mhils)
* fix some responses not being decoded properly if the encoding was uppercase (#4735, @Mattwmaster58)
* Trigger event hooks for flows with semantically invalid requests, for example invalid content-length headers (@mhils)
* Improve error message on TLS version mismatch (@mhils)
* Windows: Switch to Python's default asyncio event loop, which increases the number of sockets
  that can be processed simultaneously (@mhils)
* Add `client_replay_concurrency` option, which allows more than one client replay request to be in-flight at a time. (@rbdixon)
* New content view which handles gRPC/protobuf. Allows to apply custom definitions to visualize different field decodings.
  Includes example addon which applies custom definitions for selected gRPC traffic (@mame82)
* Fix a crash caused when editing string option (#4852, @rbdixon)
* Base container image bumped to Debian 11 Bullseye (@Kriechi)
* Upstream replays don't do CONNECT on plaintext HTTP requests (#4876, @HoffmannP)
* Remove workarounds for old pyOpenSSL versions (#4831, @KarlParkinson)
* Add fonts to asset filter (~a) (#4928, @elespike)
* Fix bug that crashed when using `view.flows.resolve` (#4916, @rbdixon)
* Fix a bug where `running()` is invoked twice on startup (#3584, @mhils)
* Correct documentation example for User-Agent header modification (#4997, @jamesyale)
* Fix random connection stalls (#5040, @EndUser509)
* Add `n` new flow keybind to mitmweb (#5061, @ianklatzco)
* Fix compatibility with BoringSSL (@pmoulton)
* Added `WebSocketMessage.injected` flag (@Prinzhorn)
* Add example addon for saving streamed data to individual files (@EndUser509)
* Change connection event hooks to be blocking.
  Processing will only resume once the event hook has finished. (@Prinzhorn)
* Reintroduce `Flow.live`, which signals if a flow belongs to a currently active connection. (#4207, @mhils)
* Speculative fix for some rare HTTP/2 connection stalls (#5158, @EndUser509)
* Add ability to specify custom ports with LDAP authentication (#5068, @demonoidvk)
* Add support for rotating saved streams every hour or day (@EndUser509)
* Console Improvements on Windows (@mhils)
* Fix processing of `--set` options (#5067, @marwinxxii)
* Lowercase user-added header names and emit a log message to notify the user when using HTTP/2 (#4746, @mhils)
* Exit early if there are errors on startup (#4544, @mhils)
* Fixed encoding guessing: only search for meta tags in HTML bodies (##4566, @Prinzhorn)
* Binaries are now built with Python 3.10 (@mhils)

## 28 September 2021: mitmproxy 7.0.4

* Do not add a Content-Length header for chunked HTTP/1 messages (@matthewhughes934)

## 16 September 2021: mitmproxy 7.0.3

* [CVE-2021-39214](https://github.com/mitmproxy/mitmproxy/security/advisories/GHSA-22gh-3r9q-xf38):
  Fix request smuggling vulnerabilities reported by @chinchila (@mhils)
* Expose TLS 1.0 as possible minimum version on older pyOpenSSL releases (@mhils)
* Fix compatibility with Python 3.10 (@mhils)

## 4 August 2021: mitmproxy 7.0.2

* Fix a WebSocket crash introduced in 7.0.1 (@mhils)

## 3 August 2021: mitmproxy 7.0.1

* Performance: Re-use OpenSSL contexts to enable TLS session resumption (@mhils)
* Disable HTTP/2 CONNECT for Secure Web Proxies to fix compatibility with Firefox (@mhils)
* Use local IP address as certificate subject if no other info is available (@mhils)
* Make it possible to return multiple chunks for HTTP stream modification (@mhils)
* Don't send WebSocket CONTINUATION frames when the peer does not send any (@Pilphe)
* Fix HTTP stream modify example. (@mhils)
* Fix a crash caused by no-op assignments to `Server.address` (@SaladDais)
* Fix a crash when encountering invalid certificates (@mhils)
* Fix a crash when pressing the Home/End keys in some screens (@rbdixon)
* Fix a crash when reading corrupted flow dumps (@mhils)
* Fix multiple crashes on flow export (@mhils)
* Fix a bug where ASGI apps did not see the request body (@mhils)
* Minor documentation improvements (@mhils)

## 16 July 2021: mitmproxy 7.0

### New Proxy Core (@mhils, [blog post](https://www.mitmproxy.org/posts/releases/mitmproxy7/))

Mitmproxy has a completely new proxy core, fixing many longstanding issues:

* **Secure Web Proxy:** Mitmproxy now supports TLS-over-TLS to already encrypt the connection to the proxy.
* **Server-Side Greetings:** Mitmproxy now supports proxying raw TCP connections, including ones that start
  with a server-side greeting (e.g. SMTP).
* **HTTP/1 – HTTP/2 Interoperability:** mitmproxy can now accept an HTTP/2 connection from the client,
  and forward it to an HTTP/1 server.
* **HTTP/2 Redirects:** The request destination can now be changed on HTTP/2 flows.
* **Connection Strategy:** Users can now specify if they want mitmproxy to eagerly connect upstream
  or wait as long as possible. Eager connections are required to detect protocols with server-side
  greetings, lazy connections enable the replay of responses without connecting to an upstream server.
* **Timeout Handling:** Mitmproxy will now clean up idle connections and also abort requests if the client disconnects
  in the meantime.
* **Host Header-based Proxying:** If the request destination is unknown, mitmproxy now falls back to proxying
  based on the Host header. This means that requests can often be redirected to mitmproxy using
  DNS spoofing only.
* **Internals:** All protocol logic is now separated from I/O (["sans-io"](https://sans-io.readthedocs.io/)).
  This greatly improves testing capabilities, prevents a wide array of race conditions, and increases
  proper isolation between layers.

### Additional Changes

* mitmproxy's command line interface now supports Windows (@mhils)
* The `clientconnect`, `clientdisconnect`, `serverconnect`, `serverdisconnect`, and `log`
  events have been replaced with new events, see addon documentation for details (@mhils)
* Contentviews now implement `render_priority` instead of `should_render`, allowing more specialization (@mhils)
* Addition of block_list option to block requests with a set status code (@ericbeland)
* Make mitmweb columns configurable and customizable (@gorogoroumaru)
* Automatic JSON view mode when `+json` suffix in content type (@kam800)
* Use pyca/cryptography to generate certificates, not pyOpenSSL (@mhils)
* Remove the legacy protocol stack (@Kriechi)
* Remove all deprecated pathod and pathoc tools and modules (@Kriechi)
* In reverse proxy mode, mitmproxy now does not assume TLS if no scheme
  is given but a custom port is provided (@mhils)
* Remove the following options: `http2_priority`, `relax_http_form_validation`, `upstream_bind_address`,
  `spoof_source_address`, and `stream_websockets`. If you depended on one of them please let us know.
  mitmproxy never phones home, which means we don't know how prominently these options were used. (@mhils)
* Fix IDNA host 'Bad HTTP request line' error (@grahamrobbins)
* Pressing `?` now exits console help view (@abitrolly)
* `--modify-headers` now works correctly when modifying a header that is also part of the filter expression (@Prinzhorn)
* Fix SNI-related reproducibility issues when exporting to curl/httpie commands. (@dkasak)
* Add option `export_preserve_original_ip` to force exported command to connect to IP from original request.
  Only supports curl at the moment. (@dkasak)
* Major proxy protocol testing (@r00t-)
* Switch Docker image release to be based on Debian (@PeterDaveHello)
* Multiple Browsers: The `browser.start` command may be executed more than once to start additional
  browser sessions. (@rbdixon)
* Improve readability of SHA256 fingerprint. (@wrekone)
* Metadata and Replay Flow Filters: Flows may be filtered based on metadata and replay status. (@rbdixon)
* Flow control: don't read connection data faster than it can be forwarded. (@hazcod)
* Docker images for ARM64 architecture (@hazcod, @mhils)
* Fix parsing of certificate issuer/subject with escaped special characters (@Prinzhorn)
* Customize markers with emoji, and filters: The `flow.mark` command may be used to mark a flow with either the default
  "red ball" marker, a single character, or an emoji like `:grapes:`. Use the `~marker` filter to filter on marker
  characters. (@rbdixon)
* New `flow.comment` command to add a comment to the flow. Add `~comment <regex>` filter syntax to search flow comments.
  (@rbdixon)
* Fix multipart forms losing `boundary` values on edit. (@roytu)
* `Transfer-Encoding: chunked` HTTP message bodies are now retained if they are below the stream_large_bodies limit.
  (@mhils)
* `json()` method for HTTP Request and Response instances will return decoded JSON body. (@rbdixon)
* Support for HTTP/2 Push Promises has been dropped. (@mhils)
* Make it possible to set sequence options from the command line. (@Yopi)

## 15 December 2020: mitmproxy 6.0.2

* Fix reading of saved flows in mitmweb.

## 13 December 2020: mitmproxy 6.0.1

* Fix flow serialization in mitmweb.

## 13 December 2020: mitmproxy 6.0

* Mitmproxy now requires Python 3.8 or above.
* Deprecation of pathod and pathoc tools and modules. Future releases will not contain them! (@Kriechi)
* SSLKEYLOGFILE now supports TLS 1.3 secrets (@mhils)
* Fix query parameters in asgiapp addon (@jpstotz)
* Fix command history failing on file I/O errors (@Kriechi)
* Add example addon to suppress unwanted error messages sent by mitmproxy. (@anneborcherding)
* Updated imports and styles for web scanner helper addons. (@anneborcherding)
* Inform when underscore-formatted options are used in client arg. (@jrblixt)
* ASGIApp now ignores loaded HTTP flows from somewhere. (@linw1995)
* Binaries are now built with Python 3.9 (@mhils)
* Fixed the web UI showing blank page on clicking details tab when server address is missing (@samhita-sopho)
* Tests: Replace asynctest with stdlib mock (@felixonmars)
* MapLocal now keeps its configuration when other options are set. (@mhils)
* Host headers with non-standard ports are now properly updated in reverse proxy mode. (@mhils)
* Fix missing host header when replaying HTTP/2 flows (@Granitosaurus)

## 01 November 2020: mitmproxy 5.3

### Full Changelog

* Support for Python 3.9 (@mhils)
* Add MsgPack content viewer (@tasn)
* Use `@charset` to decode CSS files if available (@Prinzhorn)
* Fix links to anticache docs in mitmweb and use HTTPS for links to documentation (@rugk)
* Updated typing for WebsocketMessage.content (@Prinzhorn)
* Add option `console_strip_trailing_newlines`, and no longer strip trailing newlines by default (@capt8bit)
* Prevent transparent mode from connecting to itself in the basic cases (@Prinzhorn)
* Display HTTP trailers in mitmweb (@sanlengjingvv)
* Revamp onboarding app (@mhils)
* Add ASGI support for embedded apps (@mhils)
* Updated raw exports to not remove headers (@wchasekelley)
* Fix file unlinking before external viewer finishes loading (@wchasekelley)
* Add --cert-passphrase command line argument (@mirosyn)
* Add interactive tutorials to the documentation (@mplattner)
* Support `deflateRaw` for `Content-Encoding`'s (@kjoconnor)
* Fix broken requests without body on HTTP/2 (@Kriechi)
* Add support for sending (but not parsing) HTTP Trailers to the HTTP/1.1 protocol (@bburky)
* Add support to echo http trailers in dumper addon (@shiv6146)
* Fix OpenSSL requiring different CN for root and leaf certificates (@mhils)
* ... and various other fixes, documentation improvements, dependency version bumps, etc.

## 18 July 2020: mitmproxy 5.2

* Add Filter message to mitmdump (@sarthak212)
* Display TCP flows at flow list (@Jessonsotoventura, @nikitastupin, @mhils)
* Colorize JSON Contentview (@sarthak212)
* Fix console crash when entering regex escape character in half-open string (@sarthak212)
* Integrate contentviews to TCP flow details (@nikitastupin)
* Added add-ons that enhance the performance of web application scanners (@anneborcherding)
* Increase WebSocket message timestamp precision (@JustAnotherArchivist)
* Fix HTTP reason value on HTTP/2 reponses (@rbdixon)
* mitmweb: support wslview to open a web browser (@G-Rath)
* Fix dev version detection with parent git repo (@JustAnotherArchivist)
* Restructure examples and supported addons (@mhils)
* Certificate generation: mark SAN as critical if no CN is set (@mhils)
* Simplify Replacements with new ModifyBody addon (@mplattner)
* Rename SetHeaders addon to ModifyHeaders (@mplattner)
* mitmweb: "New -> File" menu option has been renamed to "Clear All" (@yogeshojha)
* Add new MapRemote addon to rewrite URLs of requests (@mplattner)
* Add support for HTTP Trailers to the HTTP/2 protocol (@sanlengjingvv and @Kriechi)
* Fix certificate runtime error during expire cleanup (@gorogoroumaru)
* Fixed the DNS Rebind Protection for secure support of IPv6 addresses (@tunnelpr0)
* WebSockets: match the HTTP-WebSocket flow for the ~websocket filter (@Kriechi)
* Fix deadlock caused by the "replay.client.stop" command (@gorogoroumaru)
* Add new MapLocal addon to serve local files instead of remote resources (@mplattner and @mhils)
* Add minimal TCP interception and modification (@nikitastupin)
* Add new CheckSSLPinning addon to check SSL-Pinning on client (@su-vikas)
* Add a JSON dump script: write data into a file or send to an endpoint as JSON (@emedvedev)
* Fix console output formatting (@sarthak212)
* Add example for proxy authentication using selenium (@anneborcherding and @weichweich)

## 13 April 2020: mitmproxy 5.1.1

* Fixed Docker images not starting due to missing shell

## 13 April 2020: mitmproxy 5.1

### Major Changes

* Initial Support for TLS 1.3

### Full Changelog

* Reduce leaf certificate validity to one year due to upcoming browser changes (@mhils)
* Rename mitmweb's `web_iface` option to `web_host` for consistency (@oxr463)
* Sending a SIGTERM now exits mitmproxy without prompt, SIGINT still asks (@ThinkChaos)
* Don't force host header on outgoing requests (@mhils)
* Additional documentation and examples for WebSockets (@Kriechi)
* Gracefully handle hyphens in domain names (@matosconsulting)
* Fix header replacement count (@naivekun)
* Emit serverconnect event only after a connection has been established (@Prinzhorn)
* Fix ValueError in table mode of server replay flow (@ylmrx)
* HTTP/2: send all stream reset types to other connection (@rohfle)
* HTTP/2: fix WINDOW_UPDATE swallowed on closed streams (@Kriechi)
* Fix wrong behavior of --allow-hosts options (@BlownSnail)
* Additional and updated documentation for examples, WebSockets, Getting Started (@Kriechi)

## 27 December 2019: mitmproxy 5.0.1

* Fixed precompiled Linux binaries to not crash in table mode
* Display webp images in mitmweb (@cixtor)

## 16 December 2019: mitmproxy 5.0

### Major Changes

* Added new Table UI (@Jessonsotoventura)
* Added EKU extension to certificates. This fixes support for macOS Catalina (@vin01)

### Security Fixes

* Fixed command injection vulnerabilities when exporting flows as curl/httpie commands (@cript0nauta)
* Do not echo unsanitized user input in HTTP error responses (@fimad)

### Full Changelog

* Moved to GitHub CI for Continuous Integration, dropping support for old Linux and macOS releases. (#3728)
* Vastly improved command parsing, in particular for setting flow filters (@typoon)
* Added a new flow export for raw responses (@mckeimic)
* URLs are now edited in an external editor (@Jessonsotoventura)
* mitmproxy now has a command history (@typoon)
* Added terminal like keyboard shortcuts for the command bar (ctrl+w, ctrl+a, ctrl+f, ...) (@typoon)
* Fixed issue with improper handling of non-ascii characters in URLs (@rjt-gupta)
* Filtering can now use unicode characters (@rjt-gupta)
* Fixed issue with user keybindings not being able to override default keybindings
* Improved installation instructions
* Added support for IPV6-only environments (@sethb157)
* Fixed bug with server replay (@rjt-gupta)
* Fixed issue with duplicate error responses (@ccssrryy)
* Users can now set a specific external editor using $MITMPROXY_EDITOR (@rjt-gupta)
* Config file can now be called `config.yml` or `config.yaml` (@ylmrx)
* Fixed crash on `view.focus.[next|prev]` (@ylmrx)
* Updated documentation to help using mitmproxy certificate on Android (@jannst)
* Added support to parse IPv6 entries from `pfctl` on MacOS. (@tomlabaude)
* Fixed instructions on how to build the documentation (@jannst)
* Added a new `--allow-hosts` option (@pierlon)
* Added support for zstd content-encoding (@tsaaristo)
* Fixed issue where the replay server would corrupt the Date header (@tonyb486)
* Improve speed for WebSocket interception (@MathieuBordere)
* Fixed issue with parsing JPEG files. (@lusceu)
* Improve example code style (@BoboTiG)
* Fixed issue converting void responses to HAR (@worldmind)
* Color coded http status codes in mitmweb (@arun-94)
* Added organization to generated certificates (@Abcdefghijklmnopqrstuvwxyzxyz)
* Errors are now displayed on sys.stderr (@JessicaFavin)
* Fixed issue with replay timestamps (@rjt-gupta)
* Fixed copying in mitmweb on macOS (@XZzYassin)

## 31 July 2018: mitmproxy 4.0.4

* Security: Protect mitmweb against DNS rebinding. (CVE-2018-14505, @atx)
* Reduce certificate lifetime to two years to be conformant with
  the current CA/Browser Forum Baseline Requirements. (@muffl0n)
  (https://cabforum.org/2017/03/17/ballot-193-825-day-certificate-lifetimes/)
* Update cryptography to version 2.3.

## 15 June 2018: mitmproxy 4.0.3

* Add support for IPv6 transparent mode on Windows (#3174)
* Add Docker images for ARMv7 - Raspberry Pi (#3190)
* Major overhaul of our release workflow - you probably won't notice it, but for us it's a big thing!
* Fix the Python version detection on Python 3.5, we now show a more intuitive error message (#3188)
* Fix application shutdown on Windows (#3172)
* Fix IPv6 scope suffixes in block addon (#3164)
* Fix options update when added (#3157)
* Fix "Edit Flow" button in mitmweb (#3136)

## 15 June 2018: mitmproxy 4.0.2

* Skipped!

## 17 May 2018: mitmproxy 4.0.1

### Bugfixes

* The previous release had a packaging issue, so we bumped it to v4.0.1 and re-released it.
* This contains no actual bugfixes or new features.

## 17 May 2018: mitmproxy 4.0

### Features

* mitmproxy now requires Python 3.6!
* Moved the core to asyncio - which gives us a very significant performance boost!
* Reduce memory consumption by using `SO_KEEPALIVE` (#3076)
* Export request as httpie command (#3031)
* Configure mitmproxy console keybindings with the keys.yaml file. See docs for more.

### Breaking Changes

* The --conf command-line flag is now --confdir, and specifies the mitmproxy configuration
    directory, instead of the options yaml file (which is at `config.yaml` under the configuration directory).
* `allow_remote` got replaced by `block_global` and `block_private` (#3100)
* No more custom events (#3093)
* The `cadir` option has been renamed to `confdir`
* We no longer magically capture print statements in addons and translate
    them to logs. Please use `ctx.log.info` explicitly.

### Bugfixes

* Correctly block connections from remote clients with IPv4-mapped IPv6 client addresses (#3099)
* Expand `~` in paths during the `cut` command (#3078)
* Remove socket listen backlog constraint
* Improve handling of user script exceptions (#3050, #2837)
* Ignore signal errors on windows
* Fix traceback for commands with un-terminated escape characters (#2810)
* Fix request replay when proxy is bound to local interface (#2647)
* Fix traceback when running scripts on a flow twice (#2838)
* Fix traceback when killing intercepted flow (#2879)
* And lots of typos, docs improvements, revamped examples, and general fixes!

## 05 April 2018: mitmproxy 3.0.4

* Fix an issue that caused mitmproxy to not retry HTTP requests on timeout.
* Various other fixes (@kira0204, @fenilgandhi, @tran-tien-dat, @smonami,
  @luzpaz, @fristonio, @kajojify, @Oliver-Fish, @hcbarry, @jplochocki, @MikeShi42,
  @ghillu, @emilstahl)

## 25 February 2018: mitmproxy 3.0.3

* Fix an issue that caused mitmproxy to lose keyboard control after spawning an external editor.

## 23 February 2018: mitmproxy 3.0.1

* Fix a quote-related issue affecting the mitmproxy console command prompt.

## 22 February 2018: mitmproxy 3.0

### Major Changes

* Commands: A consistent, typed mechanism that allows addons to expose actions
  to users.
* Options: A typed settings store for use by mitmproxy and addons.
* Shift most of mitmproxy's own functionality into addons.
* Major improvements to mitmproxy console, including an almost complete
  rewrite of the user interface, integration of commands, key bindings, and
  multi-pane layouts.
* Major Improvements to mitmproxy’s web interface, mitmweb. (Matthew Shao,
  Google Summer of Code 2017)
* Major Improvements to mitmproxy’s content views and protocol layers (Ujjwal
  Verma, Google Summer of Code 2017)
* Faster JavaScript and CSS beautifiers. (Ujjwal Verma)

### Minor Changes

* Vastly improved JavaScript test coverage (Matthew Shao)
* Options editor for mitmweb (Matthew Shao)
* Static web-based flow viewer (Matthew Shao)
* Request streaming for HTTP/1.x and HTTP/2 (Ujjwal Verma)
* Implement more robust content views using Kaitai Struct (Ujjwal Verma)
* Protobuf decoding now works without protoc being installed on the host
  system (Ujjwal Verma)
* PNG, GIF, and JPEG can now be parsed without Pillow, which simplifies
  mitmproxy installation and moves parsing from unsafe C to pure Python (Ujjwal Verma)
* Add parser for ICO files (Ujjwal Verma)
* Migrate WebSockets implementation to wsproto. This reduces code size and
  adds WebSocket compression support. (Ujjwal Verma)
* Add “split view” to split mitmproxy’s UI into two separate panes.
* Add key binding viewer and editor
* Add a command to spawn a preconfigured Chrome browser instance from
  mitmproxy
* Fully support mitmproxy under the Windows Subsystem for Linux (WSL), work
  around display errors
* Add XSS scanner addon (@ddworken)
* Add ability to toggle interception (@mattweidner)
* Numerous documentation improvements (@pauloromeira, @rst0git, @rgerganov,
  @fulldecent, @zhigang1992, @F1ashhimself, @vinaydargar, @jonathanrfisher1,
  @BasThomas, @LuD1161, @ayamamori, @TomTasche)
* Add filters for websocket flows (@s4chin)
* Make it possible to create a response to CONNECT requests in http_connect
  (@mengbiping)
* Redirect stdout in scripts to ctx.log.warn (@nikofil)
* Fix a crash when clearing the event log (@krsoninikhil)
* Store the generated certificate for each flow (@dlenski)
* Add --keep-host-header to retain the host header in reverse proxy mode
  (@krsoninikhil)
* Fix setting palette options (@JordanLoehr)
* Fix a crash with brotli encoding (@whackashoe)
* Provide certificate installation instructions on mitm.it (@ritiek)
* Fix a bug where we did not properly fall back to IPv4 when IPv6 is unavailable (@titeuf87)
* Fix transparent mode on IPv6-enabled macOS systems (@Ga-ryo)
* Fix handling of HTTP messages with multiple Content-Length headers (@surajt97)
* Fix IPv6 authority form parsing in CONNECT requests (@r1b)
* Fix event log display in mitmweb (@syahn)
* Remove private key from PKCS12 file in ~/.mitmproxy (@ograff).
* Add LDAP as a proxy authentication backend (@charlesdhdt)
* Use mypy to check the whole codebase (@iharsh234)
* Fix a crash when duplicating flows (@iharsh234)
* Fix testsuite when the path contains a “.” (@felixonmars)
* Store proxy authentication with flows (@lymanZerga11)
* Match ~d and ~u filters against pretty_host (@dequis)
* Update WBXML content view (@davidpshaw)
* Handle HEAD requests for mitm.it to support Chrome in transparent mode on
  iOS (@tomlabaude)
* Update dns spoofing example to use --keep-host-header (@krsoninikhil)
* Call error handler on HTTPException (@tarnacious)
* Make it possible to remove TLS from upstream HTTP connections
* Update to pyOpenSSL 17.5, cryptography 2.1.4, and OpenSSL 1.1.0g
* Make it possible to retroactively increase log verbosity.
* Make logging from addons thread-safe
* Tolerate imports in user scripts that match hook names
  (`from mitmproxy import log`)
* Update mitmweb to React 16, which brings performance improvements
* Fix a bug where reverting duplicated flows crashes mitmproxy
* Fix a bug where successive requests are sent to the wrong host after a
  request has been redirected.
* Fix a bug that binds outgoing connections to the wrong interface
* Fix a bug where custom certificates are ignored in reverse proxy mode
* Fix import of flows that have been created with mitmproxy 0.17
* Fix formatting of (IPv6) IP addresses in a number of places
* Fix replay for HTTP/2 flows
* Decouple mitmproxy version and flow file format version
* Fix a bug where “mitmdump -nr” does not exit automatically
* Fix a crash when exporting flows to curl
* Fix formatting of sticky cookies
* Improve script reloading reliability by polling the filesystem instead of using watchdog
* Fix a crash when refreshing Set-Cookie headers
* Add connection indicator to mitmweb to alert users when the proxy server stops running
* Add support for certificates with cyrillic domains
* Simplify output of mitmproxy --version
* Add Request.make to simplify request creation in scripts
* Pathoc: Include a host header on CONNECT requests
* Remove HTML outline contentview (#2572)
* Remove Python and Locust export (#2465)
* Remove emojis from tox.ini because flake8 cannot parse that. :(

## 28 April 2017: mitmproxy 2.0.2

* Fix mitmweb's Content-Security-Policy to work with Chrome 58+
* HTTP/2: actually use header normalization from hyper-h2

## 15 March 2017: mitmproxy 2.0.1

* bump cryptography dependency
* bump pyparsing dependency
* HTTP/2: use header normalization from hyper-h2

## 21 February 2017: mitmproxy 2.0

* HTTP/2 is now enabled by default.
* Image ContentView: Parse images with Kaitai Struct (kaitai.io) instead of Pillow.
  This simplifies installation, reduces binary size, and allows parsing in pure Python.
* Web: Add missing flow filters.
* Add transparent proxy support for OpenBSD.
* Check the mitmproxy CA for expiration and warn the user to regenerate it if necessary.
* Testing: Tremendous improvements, enforced 100% coverage for large parts of the
  codebase, increased overall coverage.
* Enforce individual coverage: one source file -> one test file with 100% coverage.
* A myriad of other small improvements throughout the project.
* Numerous bugfixes.

## 26 December 2016: mitmproxy 1.0

* All mitmproxy tools are now Python 3 only! We plan to support Python 3.5 and higher.
* Web-Based User Interface: Mitmproxy now officially has a web-based user interface
  called mitmweb. We consider it stable for all features currently exposed
  in the UI, but it still misses a lot of mitmproxy’s options.
* Windows Compatibility: With mitmweb, mitmproxy is now usable on Windows.
  We are also introducing an installer (kindly sponsored by BitRock) that
  simplifies setup.
* Configuration: The config file format is now a single YAML file. In most cases,
  converting to the new format should be trivial - please see the docs for
  more information.
* Console: Significant UI improvements - including sorting of flows by
  size, type and url, status bar improvements, much faster indentation for
  HTTP views, and more.
* HTTP/2: Significant improvements, but is temporarily disabled by default
  due to wide-spread protocol implementation errors on some large website
* WebSocket: The protocol implementation is now mature, and is enabled by
  default. Complete UI support is coming in the next release. Hooks for
  message interception and manipulation are available.
* A myriad of other small improvements throughout the project.

## 16 October 2016: mitmproxy 0.18

* Python 3 Compatibility for mitmproxy and pathod (Shadab Zafar, GSoC 2016)
* Major improvements to mitmweb (Clemens Brunner & Jason Hao, GSoC 2016)
* Internal Core Refactor: Separation of most features into isolated Addons
* Initial Support for WebSockets
* Improved HTTP/2 Support
* Reverse Proxy Mode now automatically adjusts host headers and TLS Server Name Indication
* Improved HAR export
* Improved export functionality for curl, python code, raw http etc.
* Flow URLs are now truncated in the console for better visibility
* New filters for TCP, HTTP and marked flows.
* Mitmproxy now handles comma-separated Cookie headers
* Merge mitmproxy and pathod documentation
* Mitmdump now sanitizes its console output to not include control characters
* Improved message body handling for HTTP messages:
  `.raw_content` provides the message body as seen on the wire
  `.content` provides the decompressed body (e.g. un-gzipped)
  `.text` provides the body decompressed and decoded body
* New HTTP Message getters/setters for cookies and form contents.
* Add ability to view only marked flows in mitmproxy
* Improved Script Reloader (Always use polling, watch for whole directory)
* Use tox for testing
* Unicode support for tnetstrings
* Add dumpfile converters for mitmproxy versions 0.11 and 0.12
* Numerous bugfixes

## 9 April 2016: mitmproxy 0.17

* Simplify repository and release structure. mitmproxy now comes as a single package, including netlib and pathod.
* Rename the Python package from libmproxy to mitmproxy.
* New option to add server certs to client chain (CVE-2016-2402, John Kozyrakis)
* Enable HTTP/2 by default (Thomas Kriechbaumer)
* Improved HAR extractor (Shadab Zafar)
* Add icon for OSX and Windows binaries
* Add content view for query parameters (Will Coster)
* Initial work on Python 3 compatibility
* locust.io export (Zohar Lorberbaum)
* Fix XSS vulnerability in HTTP errors (Will Coster)
* Numerous bugfixes and minor improvements

## 15 February 2016: mitmproxy 0.16

* Completely revised HTTP2 implementation based on hyper-h2 (Thomas Kriechbaumer)
* Export flows as cURL command, Python code or raw HTTP (Shadab Zafar)
* Fixed compatibility with the Android Emulator (Will Coster)
* Script Reloader: Inline scripts are reloaded automatically if modified (Matthew Shao)
* Inline script hooks for TCP mode (Michael J. Bazzinotti)
* Add default ciphers to support iOS9 App Transport Security (Jorge Villacorta)
* Basic Authentication for mitmweb (Guillem Anguera)
* Exempt connections from interception based on TLS Server Name Indication (David Weinstein)
* Provide Python Wheels for faster installation
* Numerous bugfixes and minor improvements

## 4 December 2015: mitmproxy 0.15

* Support for loading and converting older dumpfile formats (0.13 and up)
* Content views for inline script (@chrisczub)
* Better handling of empty header values (Benjamin Lee/@bltb)
* Fix a gnarly memory leak in mitmdump
* A number of bugfixes and small improvements

## 6 November 2015: mitmproxy 0.14

* Statistics: 399 commits, 13 contributors, 79 closed issues, 37 closed
  PRs, 103 days
* Docs: Greatly updated docs now hosted on ReadTheDocs!
  http://docs.mitmproxy.org
* Docs: Fixed Typos, updated URLs etc. (Nick Badger, Ben Lerner, Choongwoo
  Han, onlywade, Jurriaan Bremer)
* mitmdump: Colorized TTY output
* mitmdump: Use mitmproxy's content views for human-readable output (Chris
  Czub)
* mitmproxy and mitmdump: Support for displaying UTF8 contents
* mitmproxy: add command line switch to disable mouse interaction (Timothy
  Elliott)
* mitmproxy: bug fixes (Choongwoo Han, sethp-jive, FreeArtMan)
* mitmweb: bug fixes (Colin Bendell)
* libmproxy: Add ability to fall back to TCP passthrough for non-HTTP
  connections.
* libmproxy: Avoid double-connect in case of TLS Server Name Indication.
  This yields a massive speedup for TLS handshakes.
* libmproxy: Prevent unnecessary upstream connections (macmantrl)
* Inline Scripts: New API for HTTP Headers:
  http://docs.mitmproxy.org/en/latest/dev/models.html#netlib.http.Headers
* Inline Scripts: Properly handle exceptions in `done` hook
* Inline Scripts: Allow relative imports, provide `__file__`
* Examples: Add probabilistic TLS passthrough as an inline script
* netlib: Refactored HTTP protocol handling code
* netlib: ALPN support
* netlib: fixed a bug in the optional certificate verification.
* netlib: Initial Python 3.5 support (this is the first prerequisite for
  3.x support in mitmproxy)

## 24 July 2015: mitmproxy 0.13

* Upstream certificate validation. See the --verify-upstream-cert,
  --upstream-trusted-confdir and --upstream-trusted-ca parameters. Thanks to
  Kyle Morton (github.com/kyle-m) for his work on this.
* Add HTTP transparent proxy mode. This uses the host headers from HTTP
  traffic (rather than SNI and IP address information from the OS) to
  implement perform transparent proxying. Thanks to github.com/ijiro123 for
  this feature.
* Add ~src and ~dst REGEX filters, allowing matching on source and
  destination addresses in the form of <IP>:<Port>
* mitmproxy console: change g/G keyboard shortcuts to match less. Thanks to
  Jose Luis Honorato (github.com/jlhonora).
* mitmproxy console: Flow marking and unmarking. Marked flows are not
  deleted when the flow list is cleared. Thanks to Jake Drahos
  (github.com/drahosj).
* mitmproxy console: add marking of flows
* Remove the certforward feature. It was added to allow exploitation of
  #gotofail, which is no longer a common vulnerability. Permitting this
  hugely increased the complexity of packaging and distributing mitmproxy.

## 3 June 2015: mitmproxy 0.12.1

* mitmproxy console: mouse interaction - scroll in the flow list, click on
  flow to view, click to switch between tabs.
* Update our crypto defaults: SHA256, 2048 bit RSA, 4096 bit DH parameters.
* BUGFIX: crash under some circumstances when copying to clipboard.
* BUGFIX: occasional crash when deleting flows.

## 18 May 2015: mitmproxy 0.12

* mitmproxy console: Significant revamp of the UI. The major changes are
  listed below, and in addition almost every aspect of the UI has
  been tweaked, and performance has improved significantly.
* mitmproxy console: A new options screen has been created ("o" shortcut),
  and many options that were previously manipulated directly via a
  keybinding have been moved there.
* mitmproxy console: Big improvement in palettes. This includes improvements
  to all colour schemes. Palettes now set the terminal background colour by
  default, and a new --palette-transparent option has been added to disable
  this.
* mitmproxy console: g/G shortcuts throughout mitmproxy console to jump
  to the beginning/end of the current view.
* mitmproxy console: switch  palettes on the fly from the options screen.
* mitmproxy console: A cookie editor has been added for mitmproxy console
  at long last.
* mitmproxy console: Various components of requests and responses can be
  copied to the clipboard from mitmproxy - thanks to @marceloglezer.
* Support for creating new requests from scratch in mitmproxy console (@marceloglezer).
* SSLKEYLOGFILE environment variable to specify a logging location for TLS
  master keys. This can be used with tools like Wireshark to allow TLS
  decoding.
* Server facing SSL cipher suite specification (thanks to Jim Shaver).
* Official support for transparent proxying on FreeBSD - thanks to Mike C
  (http://github.com/mike-pt).
* Many other small bugfixes and improvemenets throughout the project.

## 29 Dec 2014: mitmproxy 0.11.2

* Configuration files - mitmproxy.conf, mitmdump.conf, common.conf in the
  .mitmproxy directory.
* Better handling of servers that reject connections that are not SNI.
* Many other small bugfixes and improvements.

## 15 November 2014: mitmproxy 0.11.1

* Bug fixes: connection leaks some crashes

## 7 November 2014: mitmproxy 0.11

* Performance improvements for mitmproxy console
* SOCKS5 proxy mode allows mitmproxy to act as a SOCKS5 proxy server
* Data streaming for response bodies exceeding a threshold
  (bradpeabody@gmail.com)
* Ignore hosts or IP addresses, forwarding both HTTP and HTTPS traffic
  untouched
* Finer-grained control of traffic replay, including options to ignore
  contents or parameters when matching flows (marcelo.glezer@gmail.com)
* Pass arguments to inline scripts
* Configurable size limit on HTTP request and response bodies
* Per-domain specification of interception certificates and keys (see
  --cert option)
* Certificate forwarding, relaying upstream SSL certificates verbatim (see
  --cert-forward)
* Search and highlighting for HTTP request and response bodies in
  mitmproxy console (pedro@worcel.com)
* Transparent proxy support on Windows
* Improved error messages and logging
* Support for FreeBSD in transparent mode, using pf (zbrdge@gmail.com)
* Content view mode for WBXML (davidshaw835@air-watch.com)
* Better documentation, with a new section on proxy modes
* Generic TCP proxy mode
* Countless bugfixes and other small improvements
* pathod: Hugely improved SSL support, including dynamic generation of certificates
  using the mitproxy cacert

## 7 November 2014: pathod 0.11

* Hugely improved SSL support, including dynamic generation of certificates
  using the mitproxy cacert
* pathoc -S dumps information on the remote SSL certificate chain
* Big improvements to fuzzing, including random spec selection and memoization to avoid repeating randomly generated patterns
* Reflected patterns, allowing you to embed a pathod server response specification in a pathoc request, resolving both on client side. This makes fuzzing proxies and other intermediate systems much better.

## 28 January 2014: mitmproxy 0.10

* Support for multiple scripts and multiple script arguments
* Easy certificate install through the in-proxy web app, which is now
  enabled by default
* Forward proxy mode, that forwards proxy requests to an upstream HTTP server
* Reverse proxy now works with SSL
* Search within a request/response using the "/" and "n" shortcut keys
* A view that beatifies CSS files if cssutils is available
* Bug fix, documentation improvements, and more.

## 25 August 2013: mitmproxy 0.9.2

* Improvements to the mitmproxywrapper.py helper script for OSX.
* Don't take minor version into account when checking for serialized file
  compatibility.
* Fix a bug causing resource exhaustion under some circumstances for SSL
  connections.
* Revamp the way we store interception certificates. We used to store these
  on disk, they're now in-memory. This fixes a race condition related to
  cert handling, and improves compatibility with Windows, where the rules
  governing permitted file names are weird, resulting in errors for some
  valid IDNA-encoded names.
* Display transfer rates for responses in the flow list.
* Many other small bugfixes and improvements.

## 25 August 2013: pathod 0.9.2

* Adapt to interface changes in netlib

## 16 June 2013: mitmproxy 0.9.1

* Use "correct" case for Content-Type headers added by mitmproxy.
* Make UTF environment detection more robust.
* Improved MIME-type detection for viewers.
* Always read files in binary mode (Windows compatibility fix).
* Some developer documentation.

## 15 May 2013: mitmproxy 0.9

* Upstream certs mode is now the default.
* Add a WSGI container that lets you host in-proxy web applications.
* Full transparent proxy support for Linux and OSX.
* Introduce netlib, a common codebase for mitmproxy and pathod
  (http://github.com/cortesi/netlib).
* Full support for SNI.
* Color palettes for mitmproxy, tailored for light and dark terminal
  backgrounds.
* Stream flows to file as responses arrive with the "W" shortcut in
  mitmproxy.
* Extend the filter language, including ~d domain match operator, ~a to
  match asset flows (js, images, css).
* Follow mode in mitmproxy ("F" shortcut) to "tail" flows as they arrive.
* --dummy-certs option to specify and preserve the dummy certificate
  directory.
* Server replay from the current captured buffer.
* Huge improvements in content views. We now have viewers for AMF, HTML,
  JSON, Javascript, images, XML, URL-encoded forms, as well as hexadecimal
  and raw views.
* Add Set Headers, analogous to replacement hooks. Defines headers that are set
  on flows, based on a matching pattern.
* A graphical editor for path components in mitmproxy.
* A small set of standard user-agent strings, which can be used easily in
  the header editor.
* Proxy authentication to limit access to mitmproxy
* pathod: Proxy mode. You can now configure clients to use pathod as an
  HTTP/S proxy.
* pathoc: Proxy support, including using CONNECT to tunnel directly to
  targets.
* pathoc: client certificate support.
* pathod: API improvements, bugfixes.

## 15 May 2013: pathod 0.9 (version synced with mitmproxy)

* Pathod proxy mode. You can now configure clients to use pathod as an
  HTTP/S proxy.
* Pathoc proxy support, including using CONNECT to tunnel directly to
  targets.
* Pathoc client certificate support.
* API improvements, bugfixes.

## 16 November 2012: pathod 0.3

A release focusing on shoring up our fuzzing capabilities, especially with
pathoc.

* pathoc -q and -r options, output full request and response text.
* pathod -q and -r options, add full request and response text to pathod's
  log buffer.
* pathoc and pathod -x option, makes -q and -r options log in hex dump
  format.
* pathoc -C option, specify response codes to ignore.
* pathoc -T option, instructs pathoc to ignore timeouts.
* pathoc -o option, a one-shot mode that exits after the first non-ignored
  response.
* pathoc and pathod -e option, which explains the resulting message by
  expanding random and generated portions, and logging a reproducible
  specification.
* Streamline the specification language. HTTP response message is now
  specified using the "r" mnemonic.
* Add a "u" mnemonic for specifying User-Agent strings. Add a set of
  standard user-agent strings accessible through shortcuts.
* Major internal refactoring and cleanup.
* Many bugfixes.

## 22 August 2012: pathod 0.2

* Add pathoc, a pathological HTTP client.
* Add libpathod.test, a truss for using pathod in unit tests.
* Add an injection operator to the specification language.
* Allow Python escape sequences in value literals.
* Allow execution of requests and responses from file, using the new + operator.
* Add daemonization to Pathod, and make it more robust for public-facing use.
* Let pathod pick an arbitrary open port if -p 0 is specified.
* Move from Tornado to netlib, the network library written for mitmproxy.
* Move the web application to Flask.
* Massively expand the documentation.

## 5 April 2012: mitmproxy 0.8

* Detailed tutorial for Android interception. Some features that land in
  this release have finally made reliable Android interception possible.
* Upstream-cert mode, which uses information from the upstream server to
  generate interception certificates.
* Replacement patterns that let you easily do global replacements in flows
  matching filter patterns. Can be specified on the command-line, or edited
  interactively.
* Much more sophisticated and usable pretty printing of request bodies.
  Support for auto-indentation of Javascript, inspection of image EXIF
  data, and more.
* Details view for flows, showing connection and SSL cert information (X
  keyboard shortcut).
* Server certificates are now stored and serialized in saved traffic for
  later analysis. This means that the 0.8 serialization format is NOT
  compatible with 0.7.
* Many other improvements, including bugfixes, and expanded scripting API,
  and more sophisticated certificate handling.

## 20 February 2012: mitmproxy 0.7

* New built-in key/value editor. This lets you interactively edit URL query
  strings, headers and URL-encoded form data.
* Extend script API to allow duplication and replay of flows.
* API for easy manipulation of URL-encoded forms and query strings.
* Add "D" shortcut in mitmproxy to duplicate a flow.
* Reverse proxy mode. In this mode mitmproxy acts as an HTTP server,
  forwarding all traffic to a specified upstream server.
* UI improvements - use unicode characters to make GUI more compact,
  improve spacing and layout throughout.
* Add support for filtering by HTTP method.
* Add the ability to specify an HTTP body size limit.
* Move to typed netstrings for serialization format - this makes 0.7
  backwards-incompatible with serialized data from 0.6!

* Significant improvements in speed and responsiveness of UI.
* Many minor bugfixes and improvements.

## 7 August 2011: mitmproxy 0.6

* New scripting API that allows much more flexible and fine-grained
  rewriting of traffic. See the docs for more info.
* Support for gzip and deflate content encodings. A new "z"
  keybinding in mitmproxy to let us quickly encode and decode content, plus
  automatic decoding for the "pretty" view mode.
* An event log, viewable with the "v" shortcut in mitmproxy, and the
  "-e" command-line flag in mitmdump.
* Huge performance improvements: mitmproxy interface, loading
  large numbers of flows from file.
* A new "replace" convenience method for all flow objects, that does a
  universal regex-based string replacement.
* Header management has been rewritten to maintain both case and order.
* Improved stability for SSL interception.
* Default expiry time on generated SSL certs has been dropped to avoid an
  OpenSSL overflow bug that caused certificates to expire in the distant
  past on some systems.
* A "pretty" view mode for JSON and form submission data.
* Expanded documentation and examples.
* Countless other small improvements and bugfixes.

## 27 June 2011: mitmproxy 0.5

* An -n option to start the tools without binding to a proxy port.
* Allow scripts, hooks, sticky cookies etc. to run on flows loaded from
  save files.
* Regularize command-line options for mitmproxy and mitmdump.
* Add an "SSL exception" to mitmproxy's license to remove possible
  distribution issues.
* Add a --cert-wait-time option to make mitmproxy pause after a new SSL
  certificate is generated. This can pave over small discrepancies in
  system time between the client and server.
* Handle viewing big request and response bodies more elegantly. Only
  render the first 100k of large documents, and try to avoid running the
  XML indenter on non-XML data.
* BUGFIX: Make the "revert" keyboard shortcut in mitmproxy work after a
  flow has been replayed.
* BUGFIX: Repair a problem that sometimes caused SSL connections to consume
  100% of CPU.

## 30 March 2011: mitmproxy 0.4

* Full serialization of HTTP conversations
* Client and server replay
* On-the-fly generation of dummy SSL certificates
* mitmdump has "grown up" into a powerful tcpdump-like tool for HTTP/S
* Dozens of improvements to the mitmproxy console interface
* Python scripting hooks for programmatic modification of traffic

## 01 March 2010: mitmproxy 0.2

* Big speed and responsiveness improvements, thanks to Thomas Roth
* Support urwid 0.9.9
* Terminal beeping based on filter expressions
* Filter expressions for terminal beeps, limits, interceptions and sticky
  cookies can now be passed on the command line.
* Save requests and responses to file
* Split off non-interactive dump functionality into a new tool called
  mitmdump
* "A" will now accept all intercepted connections
* Lots of bugfixes<|MERGE_RESOLUTION|>--- conflicted
+++ resolved
@@ -7,10 +7,6 @@
 
 ## Unreleased: mitmproxy next
 
-<<<<<<< HEAD
-- Add multiple flows selection to mitmweb.
-  ([#7319](https://github.com/mitmproxy/mitmproxy/pull/7319), @lups2000)
-=======
 - Enhance homebrew installation command for Brewfile users.
   ([#7566](https://github.com/mitmproxy/mitmproxy/pull/7566), @AntoineJT)
 - Fix a bug where mitmdump would exit prematurely in server replay mode.
@@ -19,6 +15,8 @@
   ([#7572](https://github.com/mitmproxy/mitmproxy/pull/7572), @DenizenB)
 - Create content view for Socket.IO over WebSocket transport
   ([#7570](https://github.com/mitmproxy/mitmproxy/pull/7570), @DenizenB)
+- Add multiple flows selection to mitmweb.
+  ([#7319](https://github.com/mitmproxy/mitmproxy/pull/7319), @lups2000)
 
 ## 17 February 2025: mitmproxy 11.1.3
 
@@ -69,7 +67,6 @@
 ## 05 February 2025: mitmproxy 11.1.1
 
 - Yanked. Identical to 11.1.2, but failed to deploy in CI.
->>>>>>> e225e739
 
 ## 12 January 2025: mitmproxy 11.1.0
 
