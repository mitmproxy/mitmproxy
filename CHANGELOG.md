--- conflicted
+++ resolved
@@ -39,16 +39,13 @@
   ([#6088](https://github.com/mitmproxy/mitmproxy/pull/6088), @sujaldev)
 * Fix a bug where a server connection timeout would cause requests to be issued with a wrong SNI in reverse proxy mode.
   ([#6148](https://github.com/mitmproxy/mitmproxy/pull/6148), @mhils)
-<<<<<<< HEAD
 * The `server_replay_nopop` option has been renamed to `server_replay_reuse` to avoid confusing double-negation.
   ([#6084](https://github.com/mitmproxy/mitmproxy/issues/6084), @prady0t, @Semnodime)
-=======
 * Add zstd to valid gRPC encoding schemes.
   ([#6188](https://github.com/mitmproxy/mitmproxy/pull/6188), @tsaaristo)
 * For reverse proxy directly accessed via IP address, the IP address is now included
   as a subject in the generated certificate.
   ([#6202](https://github.com/mitmproxy/mitmproxy/pull/6202), @mhils)
->>>>>>> fd01a0aa
 
 ### Breaking Changes
 
