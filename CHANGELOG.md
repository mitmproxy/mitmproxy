--- conflicted
+++ resolved
@@ -2,13 +2,10 @@
 
 ## Unreleased: mitmproxy next
 
-<<<<<<< HEAD
 * Replayed flows retain their current position in the flow list.
   ([#5227](https://github.com/mitmproxy/mitmproxy/issues/5227), @mhils)
-=======
 * Console Performance Improvements
   ([#3427](https://github.com/mitmproxy/mitmproxy/issues/3427), @BkPHcgQL3V)
->>>>>>> 31add1a7
 * Add flatpak support to the browser addon
   ([#5200](https://github.com/mitmproxy/mitmproxy/issues/5200), @pauloromeira)
 * Add example addon to dump contents to files based on a filter expression 
