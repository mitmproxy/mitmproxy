--- conflicted
+++ resolved
@@ -14,11 +14,7 @@
 import urwid
 import weakref
 
-<<<<<<< HEAD
-from .. import controller, flow, script, contentview
-=======
 from .. import controller, flow, script, contentviews
->>>>>>> c62abd67
 from . import flowlist, flowview, help, window, signals, options
 from . import grideditor, palettes, statusbar, palettepicker
 
