[tox]
envlist = py, flake8, mypy
skipsdist = True
toxworkdir={env:TOX_WORK_DIR:.tox}

[testenv]
deps =
  -e .[dev]
setenv = HOME = {envtmpdir}
commands =
  mitmdump --version
  pytest --timeout 60 -vv --cov-report xml \
    --continue-on-collection-errors \
    --cov=mitmproxy --cov=release \
    --full-cov=mitmproxy/ \
    {posargs}

[testenv:flake8]
deps =
  flake8>=3.8.4,<4.1
  flake8-tidy-imports>=4.2.0,<5
commands =
  flake8 --jobs 8 mitmproxy examples test release {posargs}

[testenv:filename_matching]
deps =
commands =
  python ./test/filename_matching.py

[testenv:mypy]
deps =
  mypy==0.942
  types-certifi==2021.10.8.1
  types-Flask==1.1.6
  types-Werkzeug==1.0.9
<<<<<<< HEAD
  types-requests==2.26.1
  types-cryptography==3.3.9
  types-pyOpenSSL==21.0.1
  types-protobuf==3.19.12
=======
  types-requests==2.27.19
  types-cryptography==3.3.20
  types-pyOpenSSL==22.0.3
>>>>>>> a8b6f483

commands =
  mypy {posargs}

[testenv:individual_coverage]
commands =
  python ./test/individual_coverage.py {posargs}

[testenv:wheeltest]
recreate = True
deps =
commands =
  pip install {posargs}
  mitmproxy --version
  mitmdump --version
  mitmweb --version<|MERGE_RESOLUTION|>--- conflicted
+++ resolved
@@ -33,16 +33,13 @@
   types-certifi==2021.10.8.1
   types-Flask==1.1.6
   types-Werkzeug==1.0.9
-<<<<<<< HEAD
   types-requests==2.26.1
   types-cryptography==3.3.9
   types-pyOpenSSL==21.0.1
   types-protobuf==3.19.12
-=======
   types-requests==2.27.19
   types-cryptography==3.3.20
   types-pyOpenSSL==22.0.3
->>>>>>> a8b6f483
 
 commands =
   mypy {posargs}
