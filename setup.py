--- conflicted
+++ resolved
@@ -9,7 +9,7 @@
 
 here = os.path.abspath(os.path.dirname(__file__))
 
-with open(os.path.join(here, 'README.md'), encoding='utf-8') as f:
+with open(os.path.join(here, "README.md"), encoding="utf-8") as f:
     long_description = f.read()
 long_description_content_type = "text/markdown"
 
@@ -60,29 +60,21 @@
     ),
     include_package_data=True,
     entry_points={
-        'console_scripts': [
+        "console_scripts": [
             "mitmproxy = mitmproxy.tools.main:mitmproxy",
             "mitmdump = mitmproxy.tools.main:mitmdump",
             "mitmweb = mitmproxy.tools.main:mitmweb",
             "browserup-proxy = mitmproxy.tools.main:browserupproxy",
-<<<<<<< HEAD
-=======
         ],
         "pyinstaller40": [
             "hook-dirs = mitmproxy.utils.pyinstaller:hook_dirs",
->>>>>>> 4a5fed71
         ]
     },
-    python_requires='>=3.8',
-    # https://packaging.python.org/en/latest/requirements/#install-requires
+    python_requires=">=3.9",
+    # https://packaging.python.org/en/latest/discussions/install-requires-vs-requirements/#install-requires
     # It is not considered best practice to use install_requires to pin dependencies to specific versions.
     install_requires=[
-<<<<<<< HEAD
-        "asgiref>=3.2.10,<3.5",
-        "blinker>=1.4, <1.5",
-=======
         "asgiref>=3.2.10,<3.6",
->>>>>>> 4a5fed71
         "Brotli>=1.0,<1.1",
         "certifi>=2019.9.11",  # no semver here - this should always be on the last release!
         "cryptography>=38.0,<38.1",
@@ -105,25 +97,15 @@
         "urwid>=2.1.1,<2.2",
         "wsproto>=1.0,<1.3",
         "publicsuffix2>=2.20190812,<3",
-<<<<<<< HEAD
-        "zstandard>=0.11,<0.18",
-        "falcon~=2.0.0",
-        "marshmallow>=3.0.0",
-        "falcon-apispec>=0.4.0",
-=======
         "falcon>=3.1.0",
         "marshmallow>=3.0.0",
         "falcon-apispec@git+https://github.com/browserup/falcon-apispec#egg=falcon-apispec",
->>>>>>> 4a5fed71
         "python-dateutil>=2.8.1",
         "glom>=20.11.0",
         "jsonschema>=3.2.0",
         "jsonpath_ng>=1.5.3",
-<<<<<<< HEAD
-=======
         "zstandard>=0.11,<0.20",
         "typing-extensions>=4.3,<4.5; python_version<'3.12'",
->>>>>>> 4a5fed71
     ],
     extras_require={
         ':sys_platform == "win32"': [
