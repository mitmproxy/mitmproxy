import os
import re
from codecs import open

from setuptools import find_packages, setup

# Based on https://github.com/pypa/sampleproject/blob/main/setup.py
# and https://python-packaging-user-guide.readthedocs.org/

here = os.path.abspath(os.path.dirname(__file__))

with open(os.path.join(here, "README.md"), encoding="utf-8") as f:
    long_description = f.read()
long_description_content_type = "text/markdown"

with open(os.path.join(here, "mitmproxy", "version.py")) as f:
    match = re.search(r'VERSION = "(.+?)"', f.read())
    assert match
    VERSION = match.group(1)

setup(
    name="mitmproxy",
    version=VERSION,
    description="An interactive, SSL/TLS-capable intercepting proxy for HTTP/1, HTTP/2, and WebSockets.",
    long_description=long_description,
    long_description_content_type=long_description_content_type,
    url="http://mitmproxy.org",
    author="Aldo Cortesi",
    author_email="aldo@corte.si",
    license="MIT",
    classifiers=[
        "License :: OSI Approved :: MIT License",
        "Development Status :: 5 - Production/Stable",
        "Environment :: Console :: Curses",
        "Operating System :: MacOS",
        "Operating System :: POSIX",
        "Operating System :: Microsoft :: Windows",
        "Programming Language :: Python :: 3 :: Only",
        "Programming Language :: Python :: 3.9",
        "Programming Language :: Python :: 3.10",
        "Programming Language :: Python :: Implementation :: CPython",
        "Topic :: Security",
        "Topic :: Internet :: WWW/HTTP",
        "Topic :: Internet :: Proxy Servers",
        "Topic :: System :: Networking :: Monitoring",
        "Topic :: Software Development :: Testing",
        "Typing :: Typed",
    ],
    project_urls={
        "Documentation": "https://docs.mitmproxy.org/stable/",
        "Source": "https://github.com/mitmproxy/mitmproxy/",
        "Tracker": "https://github.com/mitmproxy/mitmproxy/issues",
    },
    packages=find_packages(
        include=[
            "mitmproxy",
            "mitmproxy.*",
        ]
    ),
    include_package_data=True,
    entry_points={
        "console_scripts": [
            "mitmproxy = mitmproxy.tools.main:mitmproxy",
            "mitmdump = mitmproxy.tools.main:mitmdump",
            "mitmweb = mitmproxy.tools.main:mitmweb",
        ],
        "pyinstaller40": [
            "hook-dirs = mitmproxy.utils.pyinstaller:hook_dirs",
        ]
    },
    python_requires=">=3.9",
    # https://packaging.python.org/en/latest/discussions/install-requires-vs-requirements/#install-requires
    # It is not considered best practice to use install_requires to pin dependencies to specific versions.
    install_requires=[
        "asgiref>=3.2.10,<3.6",
        "blinker>=1.4, <1.5",
        "Brotli>=1.0,<1.1",
        "certifi>=2019.9.11",  # no semver here - this should always be on the last release!
        "cryptography>=36,<38",
        "flask>=1.1.1,<2.2",
        "h11>=0.11,<0.14",
        "h2>=4.1,<5",
        "hyperframe>=6.0,<7",
        "kaitaistruct>=0.7,<0.10",
        "ldap3>=2.8,<2.10",
        "msgpack>=1.0.0, <1.1.0",
        "passlib>=1.6.5, <1.8",
<<<<<<< HEAD
        "protobuf>=3.14,<=3.19",
        "pyOpenSSL>=20.0,<21.1",
        "pyparsing>=2.4.2,<2.5",
=======
        "protobuf>=3.14,<5",
        "pyOpenSSL>=21.0,<22.1",
        "pyparsing>=2.4.2,<3.1",
>>>>>>> 564d439d
        "pyperclip>=1.6.0,<1.9",
        "ruamel.yaml>=0.16,<0.18",
        "sortedcontainers>=2.3,<2.5",
        "tornado>=6.1,<7",
        "urwid>=2.1.1,<2.2",
        "wsproto>=1.0,<1.2",
        "publicsuffix2>=2.20190812,<3",
        "zstandard>=0.11,<0.19",
    ],
    extras_require={
        ':sys_platform == "win32"': [
            "pydivert>=2.0.3,<2.2",
        ],
        "dev": [
            "click>=7.0,<8.2",
            "hypothesis>=5.8,<7",
            "parver>=0.1,<2.0",
            "pdoc>=4.0.0",
            "pyinstaller==5.1",
            "pytest-asyncio>=0.17.0,<0.19",
            "pytest-cov>=2.7.1,<3.1",
            "pytest-timeout>=1.3.3,<2.2",
            "pytest-xdist>=2.1.0,<3",
            "pytest>=6.1.0,<8",
            "requests>=2.9.1,<3",
            "tox>=3.5,<4",
            "wheel>=0.36.2,<0.38",
        ],
    },
)<|MERGE_RESOLUTION|>--- conflicted
+++ resolved
@@ -85,15 +85,9 @@
         "ldap3>=2.8,<2.10",
         "msgpack>=1.0.0, <1.1.0",
         "passlib>=1.6.5, <1.8",
-<<<<<<< HEAD
-        "protobuf>=3.14,<=3.19",
-        "pyOpenSSL>=20.0,<21.1",
-        "pyparsing>=2.4.2,<2.5",
-=======
         "protobuf>=3.14,<5",
         "pyOpenSSL>=21.0,<22.1",
         "pyparsing>=2.4.2,<3.1",
->>>>>>> 564d439d
         "pyperclip>=1.6.0,<1.9",
         "ruamel.yaml>=0.16,<0.18",
         "sortedcontainers>=2.3,<2.5",
