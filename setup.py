--- conflicted
+++ resolved
@@ -1,8 +1,8 @@
 import os
-import re
 from codecs import open
 
-from setuptools import find_packages, setup
+import re
+from setuptools import setup, find_packages
 
 # Based on https://github.com/pypa/sampleproject/blob/main/setup.py
 # and https://python-packaging-user-guide.readthedocs.org/
@@ -67,35 +67,32 @@
     # https://packaging.python.org/en/latest/requirements/#install-requires
     # It is not considered best practice to use install_requires to pin dependencies to specific versions.
     install_requires=[
-        "asgiref>=3.2.10,<3.5",
+        "asgiref>=3.2.10,<3.4",
         "blinker>=1.4, <1.5",
         "Brotli>=1.0,<1.1",
         "certifi>=2019.9.11",  # no semver here - this should always be on the last release!
-        "click>=7.0,<8.1",
+        "click>=7.0,<8",
         "cryptography>=3.3,<3.5",
-        "flask>=1.1.1,<2.1",
-        "glom>=20.11.0",
+        "flask>=1.1.1,<1.2",
         "h11>=0.11,<0.13",
         "h2>=4.0,<5",
         "hyperframe>=6.0,<7",
-        "jsonschema>=3.2.0",
-        "jsonpath_ng>=1.5.2",
         "kaitaistruct>=0.7,<0.10",
         "ldap3>=2.8,<2.10",
         "msgpack>=1.0.0, <1.1.0",
         "passlib>=1.6.5, <1.8",
-        "protobuf>=3.14,<3.18",
+        "protobuf>=3.14,<3.16",
         "pyOpenSSL>=20.0,<20.1",
         "pyparsing>=2.4.2,<2.5",
         "pyperclip>=1.6.0,<1.9",
-        "ruamel.yaml>=0.16,<0.17.11",
-        "sortedcontainers>=2.3,<2.5",
+        "ruamel.yaml>=0.16,<0.18",
+        "sortedcontainers>=2.3,<2.4",
         "tornado>=4.3,<7",
         "urwid>=2.1.1,<2.2",
         "wsproto>=1.0,<1.1",
         "publicsuffix2>=2.20190812,<3",
         "zstandard>=0.11,<0.16",
-        "falcon<3.0.0",
+        "falcon>=2.0.0",
         "marshmallow>=3.0.0",
         "falcon-apispec>=0.4.0",
         "python-dateutil>=2.8.1"
@@ -105,22 +102,16 @@
             "pydivert>=2.0.3,<2.2",
         ],
         'dev': [
-            "hypothesis>=5.8,<7",
+            "hypothesis>=5.8,<6.10",
             "parver>=0.1,<2.0",
             "pdoc>=4.0.0",
-<<<<<<< HEAD
-            "pyinstaller==4.4",
-=======
-            "pyinstaller==4.5",
->>>>>>> 7efefb71
-            "pytest-asyncio>=0.10.0,<0.16,!=0.14",
+            "pytest-asyncio>=0.10.0,<0.14,!=0.14",
             "pytest-cov>=2.7.1,<3",
             "pytest-timeout>=1.3.3,<2",
             "pytest-xdist>=2.1.0,<3",
             "pytest>=6.1.0,<7",
             "requests>=2.9.1,<3",
             "tox>=3.5,<4",
-            "wheel>=0.36.2,<0.37"
-        ],
+        ]
     }
 )