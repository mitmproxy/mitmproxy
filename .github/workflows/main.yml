--- conflicted
+++ resolved
@@ -24,22 +24,10 @@
       cmd: tox -e lint
 
   filename-matching:
-<<<<<<< HEAD
-    runs-on: ubuntu-latest
-    steps:
-      - uses: actions/checkout@v3
-        with:
-          persist-credentials: false
-      - uses: actions/setup-python@v4
-        with:
-          python-version-file: .github/python-version.txt
-      - run: pip install tox
-=======
     uses: mhils/workflows/.github/workflows/python-tox.yml@v11
     with:
       cmd: tox -e filename_matching
 
->>>>>>> e7c5e904
   mypy:
     uses: mhils/workflows/.github/workflows/python-tox.yml@v11
     with:
