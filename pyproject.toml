--- conflicted
+++ resolved
@@ -63,13 +63,8 @@
 dev = [
     "click==8.2.1",
     "hypothesis==6.130.6",
-<<<<<<< HEAD
     "maturin==1.9.3",
-    "pdoc==15.0.2",
-=======
-    "maturin==1.9.2",
     "pdoc==15.0.4",
->>>>>>> 791a03eb
     "pyinstaller==6.15.0",
     "pyinstaller-hooks-contrib==2025.8",
     "pytest-asyncio==0.26.0",
