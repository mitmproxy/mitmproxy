--- conflicted
+++ resolved
@@ -74,15 +74,9 @@
     "pytest==8.3.5",
     "requests==2.32.4",
     "wheel==0.45.1",
-<<<<<<< HEAD
-    "build==1.2.2.post1",
+    "build==1.3.0",
     "mypy==1.17.1",
     "types-requests==2.32.4.20250611",
-=======
-    "build==1.3.0",
-    "mypy==1.15.0",
-    "types-requests==2.32.0.20250328",
->>>>>>> 2770532a
     {include-group = "tox"},
     {include-group = "ruff"},
 ]
