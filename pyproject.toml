--- conflicted
+++ resolved
@@ -65,13 +65,8 @@
     "click>=7.0,<8.2",
     "hypothesis>=5.8,<7",
     "pdoc>=4.0.0",
-<<<<<<< HEAD
-    "pyinstaller==6.2.0",
+    "pyinstaller==6.3.0",
     "pytest-asyncio>=0.23,<0.24",
-=======
-    "pyinstaller==6.3.0",
-    "pytest-asyncio>=0.17,<0.24",
->>>>>>> ed532e92
     "pytest-cov>=2.7.1,<4.2",
     "pytest-timeout>=1.3.3,<2.3",
     "pytest-xdist>=2.1.0,<3.6",
