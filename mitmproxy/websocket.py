--- conflicted
+++ resolved
@@ -182,13 +182,5 @@
     def __repr__(self):
         return f"<WebSocketData ({len(self.messages)} messages)>"
 
-<<<<<<< HEAD
-    def _get_formatted_messages(self) -> bytes:
-        return b"\n".join(
-            m._format_ws_message()
-            for m in self.messages
-        )
-=======
     def get_formatted_messages(self) -> bytes:
-        return b"\n".join(m.format_ws_message() for m in self.messages)
->>>>>>> 33b06ab6
+        return b"\n".join(m.format_ws_message() for m in self.messages)