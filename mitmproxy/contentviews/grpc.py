--- conflicted
+++ resolved
@@ -961,13 +961,9 @@
 
 @dataclass
 class ViewConfig:
-<<<<<<< HEAD
-    parser_options: ProtoParser.ParserOptions = field(default_factory=ProtoParser.ParserOptions)
-=======
     parser_options: ProtoParser.ParserOptions = field(
         default_factory=ProtoParser.ParserOptions
     )
->>>>>>> bda9c4ea
     parser_rules: list[ProtoParser.ParserRule] = field(default_factory=list)
 
 
