--- conflicted
+++ resolved
@@ -247,22 +247,12 @@
         else:  # pragma: no cover
             raise AssertionError()
 
-<<<<<<< HEAD
-    def _extract_host(self, http_request: bytes) -> str:
-        try:
-            pattern = rb"Host:\s+(.*?)\r\n"
-            match = re.search(pattern, http_request)
-            return match.group(1).decode() if match else ""
-        except ValueError:
-            return ""
-=======
     @staticmethod
     def _extract_host(http_request: bytes) -> str:
         pattern = rb"Host:\s+(.*?)\r\n"
         match = re.search(pattern, http_request)
         return match.group(1).decode() if match else ""
->>>>>>> 7203f0b7
-
+    
     def _get_client_hello(
         self, context: Context, data_client: bytes
     ) -> ClientHello | None:
