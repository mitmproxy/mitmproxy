import sys
import time
from functools import wraps

from mitmproxy import ctx
from mitmproxy import http
from mitmproxy.io import tnetstring
from mitmproxy.utils import data
from mitmproxy.addons.serialization import protobuf
from mitmproxy.addons.serialization import dummysession


def watcher(func):
    """
    Decorator for dumpers.
    Shows how much time it
    takes to create/retrieve
    the blob.
    """
    @wraps(func)
    def wrapper(*args, **kwargs):
        start = time.perf_counter()
        result = func(*args, **kwargs)
        end = time.perf_counter()
        ctx.log(f" ===> took {end-start} seconds")
        return result
    return wrapper


class DumpWatcher:

    """
        A simple test to measure how different serialization
        modules behave in dumping and loading flows.
    """

    default_tpath = data.pkg_data.path('addons/serialization/') + '/dumps-tnet'

    def __init__(self):
        self.s_modules = ['mitmproxy.io.tnetstring',
                          'mitmproxy.addons.serialization.protobuf']
        self.serializers = {}
        self.deserializers = {}
        self.rets = {}
        self.f = None
        self.session = dummysession.DummySession()

    def _init_dumpers(self):
        """
        Apply watcher decorator
        to dumps/loads methods.
        """
        for s in self.s_modules:
            m = sys.modules[s]
            if ctx.options.store_dumps:
                self.serializers[s] = watcher(m.dump)
                self.deserializers[s] = watcher(m.load)
            else:
                self.serializers[s] = watcher(m.dumps)
                self.deserializers[s] = watcher(m.loads)

    def _run_dumps(self):
        """
        Dump flow and collect
        performance informations.
        """
        if self.f:
            for s in self.serializers:
                ctx.log('{} module: '.format(s))
                self.rets[s] = self.serializers[s](self.f.get_state())

    def _run_dumps_file(self):
        if self.f:
            for s in self.serializers:
                ctx.log(f'{s} module: ')
                if s == 'mitmproxy.io.tnetstring':
                    with open(self.default_tpath, "wb") as storage_write:
                        self.rets[s] = self.serializers[s](self.f.get_state(), storage_write)
                elif s == 'mitmproxy.addons.serialization.protobuf':
                    self.rets[s] = self.serializers[s](self.f.get_state(), self.session)

    def _run_loads(self):
        if self.rets:
            for d in self.deserializers:
                ctx.log(f"{d} module: ")
                self.deserializers[d](self.rets[d])

    def _run_loads_file(self):
<<<<<<< HEAD
        if self.rets:
            for d in self.deserializers:
                ctx.log(f'{d} module: ')
                if d == 'mitmproxy.io.tnetstring':
                    with open(self.default_tpath, "rb") as storage_read:
                        self.deserializers[d](
                            storage_read)
                elif d == 'mitmproxy.addons.serialization.protobuf':
                    self.deserializers[d](
                        self.session, self.rets[d])
=======
        for d in self.deserializers:
            ctx.log(f'{d} module: ')
            if d == 'mitmproxy.io.tnetstring':
                with open(self.default_tpath, "rb") as storage_read:
                    self.deserializers[d](
                        storage_read)
            elif d == 'mitmproxy.addons.serialization.protobuf':
                self.deserializers[d](
                    self.session, self.rets[d])
>>>>>>> 88761239

    def load(self, loader):
        loader.add_option(
            "dumpwatcher", bool, False,
            """
            Dump every HTTPFlow response to event log,
            measuring time and size of blob.
            """
        )
        loader.add_option(
            "store_dumps", bool, False,
            """
            Store flow dumps into file or DB
            (depending on module) to further
            measure performances.
            """
        )

    def running(self):
        self._init_dumpers()

    def response(self, flow):
        """
        Send flow state to
        dump/load sequence.
        """
        if ctx.options.dumpwatcher:
            ctx.log("[==DumpWatcher==]")
            if isinstance(flow, http.HTTPFlow):
                self.f = flow
                ctx.log("<DUMPS>")
                if ctx.options.store_dumps:
                    self._run_dumps_file()
                else:
                    self._run_dumps()
                ctx.log("<LOADS>")
                if ctx.options.store_dumps:
                    self._run_loads_file()
                else:
                    self._run_loads()
            ctx.log("[/==DumpWatcher==]")

    def done(self):
        self.session.close()


addons = [
    DumpWatcher()
]<|MERGE_RESOLUTION|>--- conflicted
+++ resolved
@@ -86,7 +86,6 @@
                 self.deserializers[d](self.rets[d])
 
     def _run_loads_file(self):
-<<<<<<< HEAD
         if self.rets:
             for d in self.deserializers:
                 ctx.log(f'{d} module: ')
@@ -97,17 +96,7 @@
                 elif d == 'mitmproxy.addons.serialization.protobuf':
                     self.deserializers[d](
                         self.session, self.rets[d])
-=======
-        for d in self.deserializers:
-            ctx.log(f'{d} module: ')
-            if d == 'mitmproxy.io.tnetstring':
-                with open(self.default_tpath, "rb") as storage_read:
-                    self.deserializers[d](
-                        storage_read)
-            elif d == 'mitmproxy.addons.serialization.protobuf':
-                self.deserializers[d](
-                    self.session, self.rets[d])
->>>>>>> 88761239
+
 
     def load(self, loader):
         loader.add_option(
