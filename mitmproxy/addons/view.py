--- conflicted
+++ resolved
@@ -155,13 +155,10 @@
             "view_order_reversed", bool, False,
             "Reverse the sorting order."
         )
-<<<<<<< HEAD
-=======
         loader.add_option(
             "console_focus_follow", bool, False,
             "Focus follows new flows."
         )
->>>>>>> 9942f782
 
     def store_count(self):
         return len(self._store)
