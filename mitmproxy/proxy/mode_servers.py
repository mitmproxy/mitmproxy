--- conflicted
+++ resolved
@@ -12,26 +12,20 @@
 from __future__ import annotations
 
 import asyncio
+import json
 import logging
-
-import errno
-import json
 import socket
 import textwrap
 import typing
-
 from abc import ABCMeta, abstractmethod
 from contextlib import contextmanager
 from pathlib import Path
 from typing import ClassVar, Generic, TypeVar, cast, get_args
 
-<<<<<<< HEAD
+import errno
 import mitmproxy_wireguard as wg
 
-from mitmproxy import ctx, flow, log, platform
-=======
 from mitmproxy import ctx, flow, platform
->>>>>>> 12e2aecd
 from mitmproxy.connection import Address
 from mitmproxy.master import Master
 from mitmproxy.net import local_ip, udp
@@ -40,7 +34,6 @@
 from mitmproxy.proxy.layer import Layer
 from mitmproxy.utils import human
 
-
 logger = logging.getLogger(__name__)
 
 
@@ -73,7 +66,6 @@
 
 
 class ServerInstance(Generic[M], metaclass=ABCMeta):
-
     __modes: ClassVar[dict[str, type[ServerInstance]]] = {}
 
     def __init__(self, mode: M, manager: ServerManager):
@@ -316,7 +308,7 @@
                 self.handle_tcp_connection,
                 self.handle_udp_datagram,
             )
-            self._listen_addrs = (self._server.getsockname(), )
+            self._listen_addrs = (self._server.getsockname(),)
         except Exception as e:
             self.last_exception = e
             message = f"{self.mode.description} failed to listen on {host or '*'}:{port} with {e}"
