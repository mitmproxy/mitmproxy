--- conflicted
+++ resolved
@@ -4,8 +4,6 @@
 import os
 import signal
 import sys
-import typing
-
 from collections.abc import Callable, Sequence
 from typing import Any, Optional, TypeVar
 
@@ -79,9 +77,8 @@
             opts.set(*args.setoptions, defer=True)
             optmanager.load_paths(
                 opts,
-                os.path.join(opts.confdir, "config-ruby.yaml"),
+                os.path.join(opts.confdir, "config.yaml"),
                 os.path.join(opts.confdir, "config.yml"),
-                os.path.join(opts.confdir, "config.yaml"),
             )
             process_options(parser, opts, args)
 
@@ -154,11 +151,7 @@
     return None
 
 
-<<<<<<< HEAD
-def browserupproxy(args=None) -> typing.Optional[int]:  # pragma: no cover
-=======
 def browserupproxy(args=None) -> Optional[int]:  # pragma: no cover
->>>>>>> 4a5fed71
     from mitmproxy.tools import browserup_proxy
 
     def extra(args):
@@ -172,10 +165,6 @@
         return {}
 
     m = run(browserup_proxy.BrowserupProxyMaster, cmdline.mitmdump, args, extra)
-<<<<<<< HEAD
-    if m and m.errorcheck.has_errored:  # type: ignore
-=======
     if m and m.errorcheck.logger.has_errored:  # type: ignore
->>>>>>> 4a5fed71
         return 1
     return None