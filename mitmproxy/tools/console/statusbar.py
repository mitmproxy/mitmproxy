--- conflicted
+++ resolved
@@ -131,11 +131,6 @@
     def keypress(self, size, k):
         if self.prompting:
             if k == "esc":
-<<<<<<< HEAD
-                if isinstance(self._w, commander.CommandEdit):
-                    self.command_history.index = self.command_history.last_index
-=======
->>>>>>> a58b8c9c
                 self.prompt_done()
             elif self.onekey:
                 if k == "enter":
@@ -143,15 +138,10 @@
                 elif k in self.onekey:
                     self.prompt_execute(k)
             elif k == "enter":
-<<<<<<< HEAD
-                if isinstance(self._w, commander.CommandEdit):
-                    self.command_history.add_command(self._w.cbuf, True)
-                self.prompt_execute(self._w.get_edit_text())
-=======
                 text = self._w.get_edit_text()
                 self.prompt_execute(text)
-                self.master.commands.call("commands.history.add", text)
->>>>>>> a58b8c9c
+                if isinstance(self._w, commander.CommandEdit):
+                    self.master.commands.call("commands.history.add", text)
             else:
                 if common.is_keypress(k):
                     self._w.keypress(size, k)
