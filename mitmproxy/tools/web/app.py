--- conflicted
+++ resolved
@@ -815,47 +815,5 @@
             debug=debug,
             autoreload=False,
             transforms=[GZipContentAndFlowFiles],
-<<<<<<< HEAD
-        )
-
-        self.add_handlers("dns-rebind-protection", [(r"/.*", DnsRebind)])
-        self.add_handlers(
-            # make mitmweb accessible by IP only to prevent DNS rebinding.
-            r"^(localhost|[0-9.]+|\[[0-9a-fA-F:]+\])$",
-            [
-                (r"/", IndexHandler),
-                (r"/filter-help(?:\.json)?", FilterHelp),
-                (r"/updates", ClientConnection),
-                (r"/commands(?:\.json)?", Commands),
-                (r"/commands/(?P<cmd>[a-z.]+)", ExecuteCommand),  # FIXME
-                (r"/events(?:\.json)?", Events),
-                (r"/flows(?:\.json)?", Flows),
-                (r"/flows/dump", DumpFlows),
-                (r"/flows/resume", ResumeFlows),
-                (r"/flows/kill", KillFlows),
-                (r"/flows/(?P<flow_id>[0-9a-f\-]+)", FlowHandler),
-                (r"/flows/(?P<flow_id>[0-9a-f\-]+)/resume", ResumeFlow),
-                (r"/flows/(?P<flow_id>[0-9a-f\-]+)/kill", KillFlow),
-                (r"/flows/(?P<flow_id>[0-9a-f\-]+)/duplicate", DuplicateFlow),
-                (r"/flows/(?P<flow_id>[0-9a-f\-]+)/replay", ReplayFlow),
-                (r"/flows/(?P<flow_id>[0-9a-f\-]+)/revert", RevertFlow),
-                (
-                    r"/flows/(?P<flow_id>[0-9a-f\-]+)/(?P<message>request|response|messages)/content.data",
-                    FlowContent,
-                ),
-                (
-                    r"/flows/(?P<flow_id>[0-9a-f\-]+)/(?P<message>request|response|messages)/"
-                    r"content/(?P<content_view>[0-9a-zA-Z\-\_%]+)(?:\.json)?",
-                    FlowContentView,
-                ),
-                (r"/clear", ClearAll),
-                (r"/options(?:\.json)?", Options),  # FIXME
-                (r"/options/save", SaveOptions),
-                (r"/state(?:\.json)?", State),
-                (r"/processes", ProcessList),
-                (r"/executable-icon", ProcessImage),
-            ],
-=======
             is_valid_password=auth_addon.is_valid_password,
->>>>>>> a5a192af
         )