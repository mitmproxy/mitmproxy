--- conflicted
+++ resolved
@@ -53,14 +53,16 @@
         self.app = app.Application(self, self.options.web_debug)
         self.proxyserver: Proxyserver = self.addons.get("proxyserver")
         self.proxyserver.servers.changed.connect(self._sig_servers_changed)
-
+        
+    """
     def _sig_view_add(self, flow: flow.Flow) -> None:
-<<<<<<< HEAD
         app.ClientConnection.broadcast_flow("add", flow)
 
     def _sig_view_update(self, flow: flow.Flow) -> None:
         app.ClientConnection.broadcast_flow("update", flow)
-=======
+    """
+
+    def _sig_view_add(self, flow: flow.Flow) -> None:
         app.ClientConnection.broadcast(
             type="flows/add",
             payload=app.flow_to_json(flow),
@@ -71,7 +73,6 @@
             type="flows/update",
             payload=app.flow_to_json(flow),
         )
->>>>>>> 4be711c3
 
     def _sig_view_remove(self, flow: flow.Flow, index: int) -> None:
         app.ClientConnection.broadcast(
