--- conflicted
+++ resolved
@@ -1,10 +1,6 @@
 import socket
 import struct
-<<<<<<< HEAD
-import typing
 import os
-=======
->>>>>>> 564d439d
 
 # Python's socket module does not have these constants
 SO_ORIGINAL_DST = 80
