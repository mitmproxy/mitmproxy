--- conflicted
+++ resolved
@@ -115,7 +115,6 @@
             flow.request.scheme = "https"
         # Used for SNI
         flow.request.host_header = "example.mitmproxy.org"
-<<<<<<< HEAD
         
         # Create WebSocket flow
         ws_flow = tflow.twebsocketflow()
@@ -134,11 +133,6 @@
 
         cp.start_replay([flow, ws_flow, ws_end_flow])
         assert cp.count() == 2
-=======
-
-        cp.start_replay([flow])
-        assert cp.count() == 1
->>>>>>> 787c37fe
         await asyncio.wait_for(cp.queue.join(), 5)
         while cp.replay_tasks:
             await asyncio.sleep(0.001)
