from mitmproxy.test import tflow
from mitmproxy.test import tutils
from mitmproxy.tools import console
from mitmproxy import proxy
from mitmproxy import options
from mitmproxy.tools.console import common
from ... import tservers
import urwid


def test_format_keyvals():
    assert common.format_keyvals(
        [
            ("aa", "bb"),
            None,
            ("cc", "dd"),
            (None, "dd"),
            (None, "dd"),
        ]
    )


def test_options():
    assert options.Options(replay_kill_extra=True)


class TestMaster(tservers.MasterTest):
    def mkmaster(self, **opts):
        if "verbosity" not in opts:
            opts["verbosity"] = 1
        o = options.Options(**opts)
        m = console.master.ConsoleMaster(o, proxy.DummyServer())
        m.addons.configure_all(o, o.keys())
        return m

    def test_basic(self):
        m = self.mkmaster()
        for i in (1, 2, 3):
            try:
                self.dummy_cycle(m, 1, b"")
            except urwid.ExitMainLoop:
                pass
            assert len(m.view) == i

    def test_run_script_once(self):
        m = self.mkmaster()
        f = tflow.tflow(resp=True)
        m.run_script_once("nonexistent", [f])
        assert any("Input error" in str(l) for l in m.logbuffer)

    def test_intercept(self):
        """regression test for https://github.com/mitmproxy/mitmproxy/issues/1605"""
        m = self.mkmaster(intercept="~b bar")
        f = tflow.tflow(req=tutils.treq(content=b"foo"))
        m.addons.handle_lifecycle("request", f)
        assert not m.view[0].intercepted
        f = tflow.tflow(req=tutils.treq(content=b"bar"))
        m.addons.handle_lifecycle("request", f)
        assert m.view[1].intercepted
        f = tflow.tflow(resp=tutils.tresp(content=b"bar"))
<<<<<<< HEAD
        m.addons.handle_lifecycle("request", f)
        assert m.view[2].intercepted
=======
        m.request(f)
        assert m.view[2].intercepted

    def test_replace_view_state(self):
        w1 = console.window.Window(self, None, None, None, None)
        w2 = console.window.Window(self, None, None, None, None)
        m = self.mkmaster()
        m.view_stack.append(w1)
        assert len(m.view_stack) == 1
        assert m.view_stack[-1] == w1

        m.view_stack.append(w2)
        console.signals.replace_view_state.send(self)
        assert len(m.view_stack) == 1
        assert m.view_stack[-1] == w2
>>>>>>> ab6ae6c4
<|MERGE_RESOLUTION|>--- conflicted
+++ resolved
@@ -58,11 +58,7 @@
         m.addons.handle_lifecycle("request", f)
         assert m.view[1].intercepted
         f = tflow.tflow(resp=tutils.tresp(content=b"bar"))
-<<<<<<< HEAD
         m.addons.handle_lifecycle("request", f)
-        assert m.view[2].intercepted
-=======
-        m.request(f)
         assert m.view[2].intercepted
 
     def test_replace_view_state(self):
@@ -76,5 +72,4 @@
         m.view_stack.append(w2)
         console.signals.replace_view_state.send(self)
         assert len(m.view_stack) == 1
-        assert m.view_stack[-1] == w2
->>>>>>> ab6ae6c4
+        assert m.view_stack[-1] == w2