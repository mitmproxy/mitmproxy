--- conflicted
+++ resolved
@@ -22,12 +22,6 @@
 [tool:full_coverage]
 exclude =
     mitmproxy/contentviews/wbxml.py
-<<<<<<< HEAD
-    mitmproxy/contentviews/xml_html.py
-=======
-    mitmproxy/net/tcp.py
-    mitmproxy/net/http/encoding.py
->>>>>>> feff5bd1
     mitmproxy/proxy/protocol/
     mitmproxy/proxy/config.py
     mitmproxy/proxy/root_context.py
