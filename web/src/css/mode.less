--- conflicted
+++ resolved
@@ -110,13 +110,6 @@
             margin-right: 5px;
         }
     }
-<<<<<<< HEAD
-
-    .mode-reverse-servers {
-        display: flex;
-        flex-direction: column;
-        gap: 10px;
-    }
 
     .mode-popover {
         > button {
@@ -162,6 +155,4 @@
         }
     }
 
-=======
->>>>>>> 0f0c5ee2
 }