/*
Type definitions for flows. Sync with mitmproxy/tools/web/app.py.
 */
interface _Flow {
<<<<<<< HEAD
    id: string;
    intercepted: boolean;
    is_replay: "request" | "response" | undefined;
    type: string;
    modified: boolean;
    marked: string;
    comment: string;
    timestamp_created: number;
    client_conn: Client;
    server_conn?: Server;
    error?: Error;
=======
    id: string
    intercepted: boolean
    is_replay: "request" | "response" | undefined
    type: string
    modified: boolean
    marked: string
    comment: string
    timestamp_created: number
    metadata: any
    client_conn: Client
    server_conn?: Server
    error?: Error
>>>>>>> a7c53b13
}

export type Flow = HTTPFlow | TCPFlow | UDPFlow | DNSFlow;

export interface HTTPFlow extends _Flow {
    type: "http";
    request: HTTPRequest;
    response?: HTTPResponse;
    websocket?: WebSocketData;
}

export interface TCPFlow extends _Flow {
    type: "tcp";
    messages_meta: MessagesMeta;
}

export interface UDPFlow extends _Flow {
    type: "udp";
    messages_meta: MessagesMeta;
}

export interface Error {
    msg: string;
    timestamp: number;
}

export type Address = [string, number];

export interface Connection {
    id: string;
    peername?: Address;
    sockname?: Address;

    tls_established: boolean;
    cert?: Certificate;
    sni?: string | boolean;
    cipher?: string;
    alpn?: string;
    tls_version?: string;

    timestamp_start?: number;
    timestamp_tls_setup?: number;
    timestamp_end?: number;
}

export interface Client extends Connection {
    peername: Address;
    sockname: Address;
    timestamp_start: number;
}

export interface Server extends Connection {
    address?: Address;
    timestamp_tcp_setup?: number;
}

export interface Certificate {
    keyinfo: [string, number];
    sha256: string;
    notbefore: number;
    notafter: number;
    serial: string;
    subject: [string, string][];
    issuer: [string, string][];
    altnames: string[];
}

export type HTTPHeader = [name: string, value: string];
export type HTTPHeaders = HTTPHeader[];

export interface HTTPMessage {
    http_version: string;
    headers: HTTPHeaders;
    trailers?: HTTPHeaders;
    contentLength?: number;
    contentHash?: string;
    timestamp_start: number;
    timestamp_end?: number;
}

export interface HTTPRequest extends HTTPMessage {
    method: string;
    scheme: string;
    host: string;
    port: number;
    path: string;
    pretty_host: string;
}

export interface HTTPResponse extends HTTPMessage {
    status_code: number;
    reason: string;
}

export interface MessagesMeta {
<<<<<<< HEAD
    contentLength: number;
    count: number;
    timestamp_last?: number;
=======
    contentLength: number,
    count: number,
    timestamp_last?: number
>>>>>>> a7c53b13
}

export interface WebSocketData {
    messages_meta: MessagesMeta;
    closed_by_client?: boolean;
    close_code?: number;
    close_reason?: string;
    timestamp_end?: number;
}

export interface DNSQuestion {
    name: string;
    type: string;
    class: string;
}

export interface DNSResourceRecord {
    name: string;
    type: string;
    class: string;
    ttl: number;
    data: string;
}

export interface DNSMessage {
    id: number;
    query: boolean;
    op_code: string;
    authoritative_answer: boolean;
    truncation: boolean;
    recursion_desired: boolean;
    recursion_available: boolean;
    response_code: string;
    status_code: number;
    questions: DNSQuestion[];
    answers: DNSResourceRecord[];
    authorities: DNSResourceRecord[];
    additionals: DNSResourceRecord[];
    size: number;
    timestamp: number;
}

export interface DNSFlow extends _Flow {
    type: "dns";
    request: DNSMessage;
    response?: DNSMessage;
}<|MERGE_RESOLUTION|>--- conflicted
+++ resolved
@@ -2,7 +2,6 @@
 Type definitions for flows. Sync with mitmproxy/tools/web/app.py.
  */
 interface _Flow {
-<<<<<<< HEAD
     id: string;
     intercepted: boolean;
     is_replay: "request" | "response" | undefined;
@@ -11,23 +10,10 @@
     marked: string;
     comment: string;
     timestamp_created: number;
+    metadata: any;
     client_conn: Client;
     server_conn?: Server;
     error?: Error;
-=======
-    id: string
-    intercepted: boolean
-    is_replay: "request" | "response" | undefined
-    type: string
-    modified: boolean
-    marked: string
-    comment: string
-    timestamp_created: number
-    metadata: any
-    client_conn: Client
-    server_conn?: Server
-    error?: Error
->>>>>>> a7c53b13
 }
 
 export type Flow = HTTPFlow | TCPFlow | UDPFlow | DNSFlow;
@@ -123,15 +109,9 @@
 }
 
 export interface MessagesMeta {
-<<<<<<< HEAD
     contentLength: number;
     count: number;
     timestamp_last?: number;
-=======
-    contentLength: number,
-    count: number,
-    timestamp_last?: number
->>>>>>> a7c53b13
 }
 
 export interface WebSocketData {
