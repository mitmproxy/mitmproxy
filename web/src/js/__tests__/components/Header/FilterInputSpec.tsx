--- conflicted
+++ resolved
@@ -1,12 +1,7 @@
 import * as React from "react";
-<<<<<<< HEAD
-import FilterInput from "../../../components/Header/FilterInput";
-=======
-import renderer from "react-test-renderer";
 import FilterInput, {
     FilterIcon,
 } from "../../../components/Header/FilterInput";
->>>>>>> 6b0309f7
 import FilterDocs from "../../../components/Header/FilterDocs";
 import { act, render } from "../../test-utils";
 
