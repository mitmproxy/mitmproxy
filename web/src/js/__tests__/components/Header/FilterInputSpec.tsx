--- conflicted
+++ resolved
@@ -1,11 +1,7 @@
 import * as React from "react";
 import renderer from "react-test-renderer";
 import FilterInput, {
-<<<<<<< HEAD
-    FILTER_ICON,
-=======
     FilterIcon,
->>>>>>> 6b0309f7
 } from "../../../components/Header/FilterInput";
 import FilterDocs from "../../../components/Header/FilterDocs";
 import { act, render } from "../../test-utils";
@@ -14,11 +10,7 @@
     it("should render correctly", () => {
         const filterInput = renderer.create(
             <FilterInput
-<<<<<<< HEAD
-                icon={FILTER_ICON.SEARCH}
-=======
                 icon={FilterIcon.SEARCH}
->>>>>>> 6b0309f7
                 color="red"
                 placeholder="bar"
                 onChange={() => undefined}
@@ -33,11 +25,7 @@
         const ref = React.createRef<FilterInput>();
         render(
             <FilterInput
-<<<<<<< HEAD
-                icon={FILTER_ICON.SEARCH}
-=======
                 icon={FilterIcon.SEARCH}
->>>>>>> 6b0309f7
                 color="red"
                 placeholder="bar"
                 value="wat"
@@ -51,11 +39,7 @@
     it("should handle componentWillReceiveProps", () => {
         const { rerender, getByDisplayValue } = render(
             <FilterInput
-<<<<<<< HEAD
-                icon={FILTER_ICON.SEARCH}
-=======
                 icon={FilterIcon.SEARCH}
->>>>>>> 6b0309f7
                 color="red"
                 value="foo"
                 placeholder=""
@@ -64,11 +48,7 @@
         );
         rerender(
             <FilterInput
-<<<<<<< HEAD
-                icon={FILTER_ICON.SEARCH}
-=======
                 icon={FilterIcon.SEARCH}
->>>>>>> 6b0309f7
                 color="red"
                 value="bar"
                 placeholder=""
