import * as React from "react";
import { render, screen, fireEvent } from "../test-utils";
import Header from "../../components/Header";
<<<<<<< HEAD
import OptionMenu from "../../components/Header/OptionMenu";

test("Header", async () => {
    const { asFragment } = render(
        <Header ActiveMenu={OptionMenu} setActiveMenu={jest.fn()} />,
    );
=======

test("Header", async () => {
    const { asFragment } = render(<Header />);
>>>>>>> 04433e2c

    expect(asFragment()).toMatchSnapshot();

    fireEvent.click(screen.getByText("Options"));
    expect(asFragment()).toMatchSnapshot();
    expect(screen.getByText("Edit Options")).toBeTruthy();

    fireEvent.click(screen.getByText("File"));
    expect(asFragment()).toMatchSnapshot();
    expect(screen.getByText("Open...")).toBeTruthy();

    fireEvent.click(screen.getByText("File"));
    expect(screen.queryByText("Open...")).toBeNull();

    fireEvent.click(screen.getByText("Capture"));
    expect(asFragment()).toMatchSnapshot();
});<|MERGE_RESOLUTION|>--- conflicted
+++ resolved
@@ -1,18 +1,9 @@
 import * as React from "react";
 import { render, screen, fireEvent } from "../test-utils";
 import Header from "../../components/Header";
-<<<<<<< HEAD
-import OptionMenu from "../../components/Header/OptionMenu";
-
-test("Header", async () => {
-    const { asFragment } = render(
-        <Header ActiveMenu={OptionMenu} setActiveMenu={jest.fn()} />,
-    );
-=======
 
 test("Header", async () => {
     const { asFragment } = render(<Header />);
->>>>>>> 04433e2c
 
     expect(asFragment()).toMatchSnapshot();
 
