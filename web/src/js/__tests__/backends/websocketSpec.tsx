import WebSocketBackend from "../../backends/websocket";
import fetchMock, { MockResponseInit } from "jest-fetch-mock";
import { waitFor } from "../test-utils";
import * as connectionActions from "../../ducks/connection";
import { UnknownAction } from "@reduxjs/toolkit";
import {
    EventLogItem,
    LogLevel,
    EVENTS_ADD,
    EVENTS_RECEIVE,
} from "../../ducks/eventLog";
import { OPTIONS_RECEIVE } from "../../ducks/options";
import { FLOWS_RECEIVE } from "../../ducks/flows";
import { STATE_RECEIVE } from "../../ducks/backendState";

beforeEach(() => {
    fetchMock.enableMocks();
    fetchMock.mockClear();
    // @ts-expect-error jest mock stuff
    jest.spyOn(global, "WebSocket").mockImplementation(() => ({
        addEventListener: () => 0,
    }));
});

describe("websocket backend", () => {
    test("message queueing", async () => {
        let resolve;
        const events: Promise<MockResponseInit> = new Promise((r) => {
            resolve = r;
        });
        const never = async () => new Promise<MockResponseInit>(() => {});
        fetchMock.mockOnceIf("./state", never);
        fetchMock.mockOnceIf("./flows", never);
        fetchMock.mockOnceIf("./events", () => events);
        fetchMock.mockOnceIf("./options", never);

        const actions: Array<UnknownAction> = [];
        const backend = new WebSocketBackend({
            dispatch: (e) => actions.push(e),
        });
        backend.onOpen();
        let payload: EventLogItem = {
            message: "test",
            level: LogLevel.debug,
            id: "123",
        };
        backend.onMessage({
            type: "events/add",
            payload,
        });

        expect(actions).toEqual([connectionActions.startFetching()]);
        actions.length = 0;

        resolve("[]");
        await waitFor(() =>
            expect(actions).toEqual([EVENTS_RECEIVE([]), EVENTS_ADD(payload)]),
        );
        actions.length = 0;
    });

    test("basic", async () => {
        fetchMock.mockOnceIf("./state", "{}");
        fetchMock.mockOnceIf("./flows", "[]");
        fetchMock.mockOnceIf("./events", "[]");
        fetchMock.mockOnceIf("./options", "{}");

        const actions: Array<UnknownAction> = [];
        const backend = new WebSocketBackend({
            dispatch: (e) => actions.push(e),
        });

        backend.onOpen();

        await waitFor(() =>
            expect(actions).toEqual([
                connectionActions.startFetching(),
                // @ts-expect-error mocked
                STATE_RECEIVE({}),
                FLOWS_RECEIVE([]),
                EVENTS_RECEIVE([]),
                // @ts-expect-error mocked
                OPTIONS_RECEIVE({}),
                connectionActions.connectionEstablished(),
            ]),
        );

        actions.length = 0;
        backend.onMessage({
            type: "events/add",
            payload: {
                id: "42",
                message: "test",
                level: LogLevel.info,
            } as EventLogItem,
        });
        expect(actions).toEqual([
            EVENTS_ADD({ id: "42", level: LogLevel.info, message: "test" }),
        ]);
        actions.length = 0;

        fetchMock.mockOnceIf("./events", "[]");
        backend.onMessage({
            type: "events/reset",
        });
        await waitFor(() =>
            expect(actions).toEqual([
                EVENTS_RECEIVE([]),
                connectionActions.connectionEstablished(),
            ]),
        );
        actions.length = 0;
        expect(fetchMock.mock.calls).toHaveLength(5);

        console.error = jest.fn();
        backend.onClose(new CloseEvent("Connection closed"));
        expect(console.error).toHaveBeenCalledTimes(1);
        expect(actions[0].type).toBe(connectionActions.connectionError.type);
        actions.length = 0;

        backend.onError(null);
        expect(console.error).toHaveBeenCalledTimes(2);

<<<<<<< HEAD
    jest.restoreAllMocks();
});

test("sendMessage should send message when WebSocket is open", () => {
    const backend = new WebSocketBackend({ dispatch: jest.fn() });

    const sendMessageSpy = jest.spyOn(backend as any, "sendMessage"); // trick to spy on sendMessage, which is private

    backend.socket = { readyState: WebSocket.OPEN, send: jest.fn() } as any;

    const name = "search";
    const expr = "~b boo";

    backend.updateFilter(name, expr);

    expect(sendMessageSpy).toHaveBeenCalledWith("flows", {
        cmd: "updateFilter",
        name,
        expr,
    });
});

test("sendMessage should queue messages when WebSocket is CONNECTING", () => {
    const backend = new WebSocketBackend({ dispatch: jest.fn() });

    backend.socket = {
        readyState: WebSocket.CONNECTING,
        send: jest.fn(),
    } as any;

    const messageQueueSpy = jest.spyOn(backend.messagesQueue, "push");

    const name = "search";
    const expr = "~b boo";
    backend.updateFilter(name, expr);

    expect(messageQueueSpy).toHaveBeenCalledWith(
        JSON.stringify({
            resource: "flows",
            cmd: "updateFilter",
            name: "search",
            expr: "~b boo",
        }),
    );
    expect(backend.messagesQueue).toHaveLength(1);
});

test("sendMessage should log an error if WebSocket is not CONNECTING or OPEN", () => {
    const backend = new WebSocketBackend({ dispatch: jest.fn() });

    backend.socket = {
        readyState: WebSocket.CLOSING,
        send: jest.fn(),
    } as any;

    const consoleErrorSpy = jest.spyOn(console, "error").mockImplementation();

    const name = "search";
    const expr = "~b boo";
    backend.updateFilter(name, expr);

    expect(consoleErrorSpy).toHaveBeenCalledWith(
        "WebSocket is not open. Cannot send message:",
        "flows",
        { cmd: "updateFilter", name: "search", expr: "~b boo" },
    );

    consoleErrorSpy.mockRestore();
=======
        jest.restoreAllMocks();
    });

    test("onMessage handling", async () => {
        fetchMock.mockOnceIf("./flows", "[]");
        fetchMock.mockOnceIf("./events", "[]");
        // Not useful, only for coverage
        const backend = new WebSocketBackend({ dispatch: () => {} });
        backend.onMessage({ type: "flows/add" });
        backend.onMessage({ type: "flows/update" });
        backend.onMessage({ type: "flows/remove" });
        backend.onMessage({ type: "flows/reset" });
        backend.onMessage({ type: "events/add" });
        backend.onMessage({ type: "events/reset" });
        backend.onMessage({ type: "options/update" });
        backend.onMessage({ type: "state/update" });
        expect(fetchMock.mock.calls.length).toBe(2);
    });
>>>>>>> 4be711c3
});<|MERGE_RESOLUTION|>--- conflicted
+++ resolved
@@ -121,76 +121,6 @@
         backend.onError(null);
         expect(console.error).toHaveBeenCalledTimes(2);
 
-<<<<<<< HEAD
-    jest.restoreAllMocks();
-});
-
-test("sendMessage should send message when WebSocket is open", () => {
-    const backend = new WebSocketBackend({ dispatch: jest.fn() });
-
-    const sendMessageSpy = jest.spyOn(backend as any, "sendMessage"); // trick to spy on sendMessage, which is private
-
-    backend.socket = { readyState: WebSocket.OPEN, send: jest.fn() } as any;
-
-    const name = "search";
-    const expr = "~b boo";
-
-    backend.updateFilter(name, expr);
-
-    expect(sendMessageSpy).toHaveBeenCalledWith("flows", {
-        cmd: "updateFilter",
-        name,
-        expr,
-    });
-});
-
-test("sendMessage should queue messages when WebSocket is CONNECTING", () => {
-    const backend = new WebSocketBackend({ dispatch: jest.fn() });
-
-    backend.socket = {
-        readyState: WebSocket.CONNECTING,
-        send: jest.fn(),
-    } as any;
-
-    const messageQueueSpy = jest.spyOn(backend.messagesQueue, "push");
-
-    const name = "search";
-    const expr = "~b boo";
-    backend.updateFilter(name, expr);
-
-    expect(messageQueueSpy).toHaveBeenCalledWith(
-        JSON.stringify({
-            resource: "flows",
-            cmd: "updateFilter",
-            name: "search",
-            expr: "~b boo",
-        }),
-    );
-    expect(backend.messagesQueue).toHaveLength(1);
-});
-
-test("sendMessage should log an error if WebSocket is not CONNECTING or OPEN", () => {
-    const backend = new WebSocketBackend({ dispatch: jest.fn() });
-
-    backend.socket = {
-        readyState: WebSocket.CLOSING,
-        send: jest.fn(),
-    } as any;
-
-    const consoleErrorSpy = jest.spyOn(console, "error").mockImplementation();
-
-    const name = "search";
-    const expr = "~b boo";
-    backend.updateFilter(name, expr);
-
-    expect(consoleErrorSpy).toHaveBeenCalledWith(
-        "WebSocket is not open. Cannot send message:",
-        "flows",
-        { cmd: "updateFilter", name: "search", expr: "~b boo" },
-    );
-
-    consoleErrorSpy.mockRestore();
-=======
         jest.restoreAllMocks();
     });
 
@@ -209,5 +139,71 @@
         backend.onMessage({ type: "state/update" });
         expect(fetchMock.mock.calls.length).toBe(2);
     });
->>>>>>> 4be711c3
+});
+
+test("sendMessage should send message when WebSocket is open", () => {
+    const backend = new WebSocketBackend({ dispatch: jest.fn() });
+
+    const sendMessageSpy = jest.spyOn(backend as any, "sendMessage"); // trick to spy on sendMessage, which is private
+
+    backend.socket = { readyState: WebSocket.OPEN, send: jest.fn() } as any;
+
+    const name = "search";
+    const expr = "~b boo";
+
+    backend.updateFilter(name, expr);
+
+    expect(sendMessageSpy).toHaveBeenCalledWith("flows", {
+        cmd: "updateFilter",
+        name,
+        expr,
+    });
+});
+
+test("sendMessage should queue messages when WebSocket is CONNECTING", () => {
+    const backend = new WebSocketBackend({ dispatch: jest.fn() });
+
+    backend.socket = {
+        readyState: WebSocket.CONNECTING,
+        send: jest.fn(),
+    } as any;
+
+    const messageQueueSpy = jest.spyOn(backend.messagesQueue, "push");
+
+    const name = "search";
+    const expr = "~b boo";
+    backend.updateFilter(name, expr);
+
+    expect(messageQueueSpy).toHaveBeenCalledWith(
+        JSON.stringify({
+            resource: "flows",
+            cmd: "updateFilter",
+            name: "search",
+            expr: "~b boo",
+        }),
+    );
+    expect(backend.messagesQueue).toHaveLength(1);
+});
+
+test("sendMessage should log an error if WebSocket is not CONNECTING or OPEN", () => {
+    const backend = new WebSocketBackend({ dispatch: jest.fn() });
+
+    backend.socket = {
+        readyState: WebSocket.CLOSING,
+        send: jest.fn(),
+    } as any;
+
+    const consoleErrorSpy = jest.spyOn(console, "error").mockImplementation();
+
+    const name = "search";
+    const expr = "~b boo";
+    backend.updateFilter(name, expr);
+
+    expect(consoleErrorSpy).toHaveBeenCalledWith(
+        "WebSocket is not open. Cannot send message:",
+        "flows",
+        { cmd: "updateFilter", name: "search", expr: "~b boo" },
+    );
+
+    consoleErrorSpy.mockRestore();
 });