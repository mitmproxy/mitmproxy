import * as React from "react";
import { ModeToggle } from "./ModeToggle";
import { useAppDispatch, useAppSelector } from "../../ducks";
import {
    setListenPort,
    setActive,
    setListenHost,
} from "../../ducks/modes/regular";
import ValueEditor from "../editors/ValueEditor";
import { getSpec, RegularState } from "../../modes/regular";
<<<<<<< HEAD
import { Popover } from "./Popover";
=======
import { ServerInfo } from "../../ducks/backendState";
import { ServerStatus } from "./CaptureSetup";
>>>>>>> 0f0c5ee2

export default function Regular() {
    const serverState = useAppSelector((state) => state.modes.regular);
    const backendState = useAppSelector((state) => state.backendState.servers);

    const servers = serverState.map((server) => {
        return (
            <RegularRow
                key={server.ui_id}
                server={server}
                backendState={backendState[getSpec(server)]}
            />
        );
    });

    return (
        <div>
            <h4 className="mode-title">Explicit HTTP(S) Proxy</h4>
            <p className="mode-description">
                You manually configure your client application or device to use
                an HTTP(S) proxy.
            </p>
            {servers}
        </div>
    );
}

function RegularRow({
    server,
    backendState,
}: {
    server: RegularState;
    error?: string;
    backendState?: ServerInfo;
}) {
    const dispatch = useAppDispatch();

    server.listen_host && console.warn("TODO: implement listen_host");

    const error = server.error || backendState?.last_exception || undefined;

    return (
        <div>
            <ModeToggle
                value={server.active}
                onChange={() =>
                    dispatch(setActive({ server, value: !server.active }))
                }
            >
                Run HTTP/S Proxy
                <Popover>
                    <p>Listen Host</p>
                    <ValueEditor
                        className="mode-input"
                        content={server.listen_host || ""}
                        onEditDone={(host) =>
                            dispatch(setListenHost({ server, value: host }))
                        }
                    />

                    <p>Listen Port</p>
                    <ValueEditor
                        className="mode-input"
                        content={
                            server.listen_port
                                ? server.listen_port.toString()
                                : ""
                        }
                        placeholder="8080"
                        onEditDone={(port) =>
                            dispatch(
                                setListenPort({
                                    server,
                                    value: parseInt(port),
                                }),
                            )
                        }
                    />
                </Popover>
            </ModeToggle>
            <ServerStatus error={error} backendState={backendState} />
        </div>
    );
}<|MERGE_RESOLUTION|>--- conflicted
+++ resolved
@@ -8,12 +8,9 @@
 } from "../../ducks/modes/regular";
 import ValueEditor from "../editors/ValueEditor";
 import { getSpec, RegularState } from "../../modes/regular";
-<<<<<<< HEAD
 import { Popover } from "./Popover";
-=======
 import { ServerInfo } from "../../ducks/backendState";
 import { ServerStatus } from "./CaptureSetup";
->>>>>>> 0f0c5ee2
 
 export default function Regular() {
     const serverState = useAppSelector((state) => state.modes.regular);
