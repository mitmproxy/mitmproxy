import * as React from "react";
import { ModeToggle } from "./ModeToggle";
import { useAppDispatch, useAppSelector } from "../../ducks";
<<<<<<< HEAD
import { setHost, setPort, toggleRegular } from "../../ducks/modes/regular";
import { Popover } from "./Popover";
=======
import { setListenPort, setActive } from "../../ducks/modes/regular";
>>>>>>> 04cd12b7
import ValueEditor from "../editors/ValueEditor";
import { getSpec, RegularState } from "../../modes/regular";

export default function Regular() {
<<<<<<< HEAD
    const dispatch = useAppDispatch();

    const {
        active,
        error: ui_error,
        listen_port,
        listen_host,
    } = useAppSelector((state) => state.modes.regular);
=======
    const serverState = useAppSelector((state) => state.modes.regular);
    const backendState = useAppSelector((state) => state.backendState.servers);
>>>>>>> 04cd12b7

    const servers = serverState.map((server) => {
        const error =
            server.error ||
            backendState[getSpec(server)]?.last_exception ||
            undefined;
        return <RegularRow key={server.ui_id} server={server} error={error} />;
    });

<<<<<<< HEAD
    const handlePortChange = (port: string) => {
        // FIXME: We should eventually cast to Number and validate.
        dispatch(setPort(port as unknown as number));
    };

    const handleHostChange = (host: string) => {
        dispatch(setHost(host));
    };

=======
>>>>>>> 04cd12b7
    return (
        <div>
            <h4 className="mode-title">Explicit HTTP(S) Proxy</h4>
            <p className="mode-description">
                You manually configure your client application or device to use
                an HTTP(S) proxy.
            </p>
            {servers}
        </div>
    );
}

function RegularRow({
    server,
    error,
}: {
    server: RegularState;
    error?: string;
}) {
    const dispatch = useAppDispatch();

    server.listen_host && console.warn("TODO: implement listen_host");

    return (
        <div>
            <ModeToggle
                value={server.active}
                onChange={() =>
                    dispatch(setActive({ server, value: !server.active }))
                }
            >
<<<<<<< HEAD
                Run HTTP/S Proxy {""}
                <Popover>
                    <div className="mode-popover-item">
                        <p>Listen Host</p>
                        <ValueEditor
                            className="mode-input"
                            content={listen_host || ""}
                            onEditDone={(host) => handleHostChange(host)}
                        />
                    </div>
                    <div className="mode-popover-item">
                        <p>Listen Port</p>
                        <ValueEditor
                            className="mode-input"
                            content={listen_port?.toString() || ""}
                            onEditDone={(port) => handlePortChange(port)}
                        />
                    </div>
                </Popover>
            </ModeToggle>

            {(ui_error || backend_error) && (
                <div className="mode-error text-danger">
                    {ui_error || backend_error}
                </div>
            )}
=======
                Run HTTP/S Proxy on port{" "}
                <ValueEditor
                    className="mode-regular-input"
                    content={server.listen_port?.toString() || ""}
                    placeholder="8080"
                    onEditDone={(port) =>
                        dispatch(
                            setListenPort({
                                server,
                                value: port as unknown as number,
                            }),
                        )
                    }
                />
            </ModeToggle>
            {error && <div className="mode-error text-danger">{error}</div>}
>>>>>>> 04cd12b7
        </div>
    );
}<|MERGE_RESOLUTION|>--- conflicted
+++ resolved
@@ -1,29 +1,13 @@
 import * as React from "react";
 import { ModeToggle } from "./ModeToggle";
 import { useAppDispatch, useAppSelector } from "../../ducks";
-<<<<<<< HEAD
-import { setHost, setPort, toggleRegular } from "../../ducks/modes/regular";
-import { Popover } from "./Popover";
-=======
 import { setListenPort, setActive } from "../../ducks/modes/regular";
->>>>>>> 04cd12b7
 import ValueEditor from "../editors/ValueEditor";
 import { getSpec, RegularState } from "../../modes/regular";
 
 export default function Regular() {
-<<<<<<< HEAD
-    const dispatch = useAppDispatch();
-
-    const {
-        active,
-        error: ui_error,
-        listen_port,
-        listen_host,
-    } = useAppSelector((state) => state.modes.regular);
-=======
     const serverState = useAppSelector((state) => state.modes.regular);
     const backendState = useAppSelector((state) => state.backendState.servers);
->>>>>>> 04cd12b7
 
     const servers = serverState.map((server) => {
         const error =
@@ -33,18 +17,6 @@
         return <RegularRow key={server.ui_id} server={server} error={error} />;
     });
 
-<<<<<<< HEAD
-    const handlePortChange = (port: string) => {
-        // FIXME: We should eventually cast to Number and validate.
-        dispatch(setPort(port as unknown as number));
-    };
-
-    const handleHostChange = (host: string) => {
-        dispatch(setHost(host));
-    };
-
-=======
->>>>>>> 04cd12b7
     return (
         <div>
             <h4 className="mode-title">Explicit HTTP(S) Proxy</h4>
@@ -76,34 +48,6 @@
                     dispatch(setActive({ server, value: !server.active }))
                 }
             >
-<<<<<<< HEAD
-                Run HTTP/S Proxy {""}
-                <Popover>
-                    <div className="mode-popover-item">
-                        <p>Listen Host</p>
-                        <ValueEditor
-                            className="mode-input"
-                            content={listen_host || ""}
-                            onEditDone={(host) => handleHostChange(host)}
-                        />
-                    </div>
-                    <div className="mode-popover-item">
-                        <p>Listen Port</p>
-                        <ValueEditor
-                            className="mode-input"
-                            content={listen_port?.toString() || ""}
-                            onEditDone={(port) => handlePortChange(port)}
-                        />
-                    </div>
-                </Popover>
-            </ModeToggle>
-
-            {(ui_error || backend_error) && (
-                <div className="mode-error text-danger">
-                    {ui_error || backend_error}
-                </div>
-            )}
-=======
                 Run HTTP/S Proxy on port{" "}
                 <ValueEditor
                     className="mode-regular-input"
@@ -120,7 +64,6 @@
                 />
             </ModeToggle>
             {error && <div className="mode-error text-danger">{error}</div>}
->>>>>>> 04cd12b7
         </div>
     );
 }