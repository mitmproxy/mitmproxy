--- conflicted
+++ resolved
@@ -1,10 +1,5 @@
-<<<<<<< HEAD
 import * as React from 'react';
 import Mode, { ModeType } from './Mode';
-=======
-import * as React from "react";
-import Mode from "./Mode";
->>>>>>> 844d8941
 
 export default function Local() {
     return (
