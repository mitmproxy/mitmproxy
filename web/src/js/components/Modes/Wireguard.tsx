import * as React from "react";
import { ModeToggle } from "./ModeToggle";
import { useAppDispatch, useAppSelector } from "../../ducks";
<<<<<<< HEAD
import {
    setFilePath,
    setHost,
    setPort,
    toggleWireguard,
} from "../../ducks/modes/wireguard";
import { Popover } from "./Popover";
import ValueEditor from "../editors/ValueEditor";

export default function Wireguard() {
    const dispatch = useAppDispatch();

    const {
        active,
        error: ui_error,
        listen_host,
        listen_port,
        file_path,
    } = useAppSelector((state) => state.modes.wireguard);
=======
import { getSpec, WireguardState } from "../../modes/wireguard";
import { setActive } from "../../ducks/modes/wireguard";

export default function Wireguard() {
    const serverState = useAppSelector((state) => state.modes.wireguard);
    const backendState = useAppSelector((state) => state.backendState.servers);
>>>>>>> 04cd12b7

    const servers = serverState.map((server) => {
        const error =
            server.error ||
            backendState[getSpec(server)]?.last_exception ||
            undefined;
        return (
            <WireGuardRow key={server.ui_id} server={server} error={error} />
        );
    });

    const handlePortChange = (port: string) => {
        // FIXME: We should eventually cast to Number and validate.
        dispatch(setPort(port as unknown as number));
    };

    const handleHostChange = (host: string) => {
        dispatch(setHost(host));
    };

    const handleFilePathChange = (path: string) => {
        dispatch(setFilePath(path));
    };

    return (
        <div>
            <h4 className="mode-title">WireGuard Server</h4>
            <p className="mode-description">
                Start a WireGuard™ server and connect an external device for
                transparent proxying.
            </p>
            {servers}
        </div>
    );
}

function WireGuardRow({
    server,
    error,
}: {
    server: WireguardState;
    error?: string;
}) {
    const dispatch = useAppDispatch();

    return (
        <div>
            <ModeToggle
                value={server.active}
                onChange={() =>
                    dispatch(setActive({ server, value: !server.active }))
                }
            >
                Run WireGuard Server {""}
                <Popover>
                    <div className="mode-popover-item">
                        <p>Listen Host</p>
                        <ValueEditor
                            className="mode-input"
                            content={listen_host || ""}
                            onEditDone={(host) => handleHostChange(host)}
                        />
                    </div>
                    <div className="mode-popover-item">
                        <p>Listen Port</p>
                        <ValueEditor
                            className="mode-input"
                            content={listen_port?.toString() || ""}
                            onEditDone={(port) => handlePortChange(port)}
                        />
                    </div>
                    <div className="mode-popover-item">
                        <p>File Path</p>
                        <ValueEditor
                            className="mode-input"
                            content={file_path || ""}
                            onEditDone={(path) => handleFilePathChange(path)}
                        />
                    </div>
                </Popover>
            </ModeToggle>
            {error && <div className="mode-error text-danger">{error}</div>}
        </div>
    );
}<|MERGE_RESOLUTION|>--- conflicted
+++ resolved
@@ -1,34 +1,12 @@
 import * as React from "react";
 import { ModeToggle } from "./ModeToggle";
 import { useAppDispatch, useAppSelector } from "../../ducks";
-<<<<<<< HEAD
-import {
-    setFilePath,
-    setHost,
-    setPort,
-    toggleWireguard,
-} from "../../ducks/modes/wireguard";
-import { Popover } from "./Popover";
-import ValueEditor from "../editors/ValueEditor";
-
-export default function Wireguard() {
-    const dispatch = useAppDispatch();
-
-    const {
-        active,
-        error: ui_error,
-        listen_host,
-        listen_port,
-        file_path,
-    } = useAppSelector((state) => state.modes.wireguard);
-=======
 import { getSpec, WireguardState } from "../../modes/wireguard";
 import { setActive } from "../../ducks/modes/wireguard";
 
 export default function Wireguard() {
     const serverState = useAppSelector((state) => state.modes.wireguard);
     const backendState = useAppSelector((state) => state.backendState.servers);
->>>>>>> 04cd12b7
 
     const servers = serverState.map((server) => {
         const error =
@@ -39,19 +17,6 @@
             <WireGuardRow key={server.ui_id} server={server} error={error} />
         );
     });
-
-    const handlePortChange = (port: string) => {
-        // FIXME: We should eventually cast to Number and validate.
-        dispatch(setPort(port as unknown as number));
-    };
-
-    const handleHostChange = (host: string) => {
-        dispatch(setHost(host));
-    };
-
-    const handleFilePathChange = (path: string) => {
-        dispatch(setFilePath(path));
-    };
 
     return (
         <div>
@@ -82,33 +47,7 @@
                     dispatch(setActive({ server, value: !server.active }))
                 }
             >
-                Run WireGuard Server {""}
-                <Popover>
-                    <div className="mode-popover-item">
-                        <p>Listen Host</p>
-                        <ValueEditor
-                            className="mode-input"
-                            content={listen_host || ""}
-                            onEditDone={(host) => handleHostChange(host)}
-                        />
-                    </div>
-                    <div className="mode-popover-item">
-                        <p>Listen Port</p>
-                        <ValueEditor
-                            className="mode-input"
-                            content={listen_port?.toString() || ""}
-                            onEditDone={(port) => handlePortChange(port)}
-                        />
-                    </div>
-                    <div className="mode-popover-item">
-                        <p>File Path</p>
-                        <ValueEditor
-                            className="mode-input"
-                            content={file_path || ""}
-                            onEditDone={(path) => handleFilePathChange(path)}
-                        />
-                    </div>
-                </Popover>
+                Run WireGuard Server
             </ModeToggle>
             {error && <div className="mode-error text-danger">{error}</div>}
         </div>
