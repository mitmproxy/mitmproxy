import * as React from "react";
import { ModeToggle } from "./ModeToggle";
import { useAppDispatch, useAppSelector } from "../../ducks";
import { getSpec, WireguardState } from "../../modes/wireguard";
<<<<<<< HEAD
import {
    setActive,
    setFilePath,
    setListenHost,
    setListenPort,
} from "../../ducks/modes/wireguard";
import { Popover } from "./Popover";
import ValueEditor from "../editors/ValueEditor";
=======
import { setActive } from "../../ducks/modes/wireguard";
import { ServerInfo } from "../../ducks/backendState";
import { ServerStatus } from "./CaptureSetup";
>>>>>>> 0f0c5ee2

export default function Wireguard() {
    const serverState = useAppSelector((state) => state.modes.wireguard);
    const backendState = useAppSelector((state) => state.backendState.servers);

    const servers = serverState.map((server) => {
        return (
            <WireGuardRow
                key={server.ui_id}
                server={server}
                backendState={backendState[getSpec(server)]}
            />
        );
    });

    return (
        <div>
            <h4 className="mode-title">WireGuard Server</h4>
            <p className="mode-description">
                Start a WireGuard™ server and connect an external device for
                transparent proxying.
            </p>
            {servers}
        </div>
    );
}

function WireGuardRow({
    server,
    backendState,
}: {
    server: WireguardState;
    backendState?: ServerInfo;
}) {
    const dispatch = useAppDispatch();

    const error = server.error || backendState?.last_exception || undefined;

    return (
        <div>
            <ModeToggle
                value={server.active}
                onChange={() =>
                    dispatch(setActive({ server, value: !server.active }))
                }
            >
                Run WireGuard Server
                <Popover>
                    <p>Listen Host</p>
                    <ValueEditor
                        className="mode-input"
                        content={server.listen_host || ""}
                        placeholder="(all interfaces)"
                        onEditDone={(host) =>
                            dispatch(setListenHost({ server, value: host }))
                        }
                    />
                    <p>Listen Port</p>
                    <ValueEditor
                        className="mode-input"
                        content={
                            server.listen_port
                                ? server.listen_port.toString()
                                : ""
                        }
                        placeholder="51820"
                        onEditDone={(port) =>
                            dispatch(
                                setListenPort({
                                    server,
                                    value: parseInt(port),
                                }),
                            )
                        }
                    />
                    <p>Configuration File</p>
                    <ValueEditor
                        className="mode-input"
                        content={server.file_path || ""}
                        placeholder="~/.mitmproxy/wireguard.conf"
                        onEditDone={(path) =>
                            dispatch(setFilePath({ server, value: path }))
                        }
                    />
                </Popover>
            </ModeToggle>
            <ServerStatus error={error} backendState={backendState} />
        </div>
    );
}<|MERGE_RESOLUTION|>--- conflicted
+++ resolved
@@ -2,7 +2,6 @@
 import { ModeToggle } from "./ModeToggle";
 import { useAppDispatch, useAppSelector } from "../../ducks";
 import { getSpec, WireguardState } from "../../modes/wireguard";
-<<<<<<< HEAD
 import {
     setActive,
     setFilePath,
@@ -11,11 +10,8 @@
 } from "../../ducks/modes/wireguard";
 import { Popover } from "./Popover";
 import ValueEditor from "../editors/ValueEditor";
-=======
-import { setActive } from "../../ducks/modes/wireguard";
 import { ServerInfo } from "../../ducks/backendState";
 import { ServerStatus } from "./CaptureSetup";
->>>>>>> 0f0c5ee2
 
 export default function Wireguard() {
     const serverState = useAppSelector((state) => state.modes.wireguard);
