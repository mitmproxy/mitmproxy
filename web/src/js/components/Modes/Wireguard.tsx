import * as React from "react";
import { ModeToggle } from "./ModeToggle";
import { useAppDispatch, useAppSelector } from "../../ducks";
import { getSpec, WireguardState } from "../../modes/wireguard";
import {
    setActive,
    setFilePath,
    setListenHost,
    setListenPort,
} from "../../ducks/modes/wireguard";
import { Popover } from "./Popover";
import ValueEditor from "../editors/ValueEditor";
import { ServerInfo } from "../../ducks/backendState";
import { ServerStatus } from "./CaptureSetup";

export default function Wireguard() {
    const serverState = useAppSelector((state) => state.modes.wireguard);
    const backendState = useAppSelector((state) => state.backendState.servers);

    const servers = serverState.map((server) => {
        return (
            <WireGuardRow
                key={server.ui_id}
                server={server}
                backendState={backendState[getSpec(server)]}
            />
        );
    });

    return (
        <div>
            <h4 className="mode-title">WireGuard Server</h4>
            <p className="mode-description">
                Start a WireGuard™ server and connect an external device for
                transparent proxying.
            </p>
            {servers}
        </div>
    );
}

function WireGuardRow({
    server,
    backendState,
}: {
    server: WireguardState;
    backendState?: ServerInfo;
}) {
    const dispatch = useAppDispatch();

    const error = server.error || backendState?.last_exception || undefined;

    return (
        <div>
            <ModeToggle
                value={server.active}
                label="Run WireGuard Server"
                onChange={() =>
                    dispatch(setActive({ server, value: !server.active }))
                }
            >
<<<<<<< HEAD
                Run WireGuard Server
                <Popover iconClass="fa fa-cog">
                    <h4>Advanced Configuration</h4>
=======
                <Popover>
>>>>>>> 9a8f761c
                    <p>Listen Host</p>
                    <ValueEditor
                        className="mode-input"
                        content={server.listen_host || ""}
                        placeholder="(all interfaces)"
                        onEditDone={(host) =>
                            dispatch(setListenHost({ server, value: host }))
                        }
                    />
                    <p>Listen Port</p>
                    <ValueEditor
                        className="mode-input"
                        content={
                            server.listen_port
                                ? server.listen_port.toString()
                                : ""
                        }
                        placeholder="51820"
                        onEditDone={(port) =>
                            dispatch(
                                setListenPort({
                                    server,
                                    value: parseInt(port),
                                }),
                            )
                        }
                    />
                    <p>Configuration File</p>
                    <ValueEditor
                        className="mode-input"
                        content={server.file_path || ""}
                        placeholder="~/.mitmproxy/wireguard.conf"
                        onEditDone={(path) =>
                            dispatch(setFilePath({ server, value: path }))
                        }
                    />
                </Popover>
            </ModeToggle>
            <ServerStatus error={error} backendState={backendState} />
        </div>
    );
}<|MERGE_RESOLUTION|>--- conflicted
+++ resolved
@@ -59,13 +59,9 @@
                     dispatch(setActive({ server, value: !server.active }))
                 }
             >
-<<<<<<< HEAD
                 Run WireGuard Server
                 <Popover iconClass="fa fa-cog">
                     <h4>Advanced Configuration</h4>
-=======
-                <Popover>
->>>>>>> 9a8f761c
                     <p>Listen Host</p>
                     <ValueEditor
                         className="mode-input"
