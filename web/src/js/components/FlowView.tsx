--- conflicted
+++ resolved
@@ -35,12 +35,8 @@
     udpmessages: UdpMessages,
     dnsrequest: DnsRequest,
     dnsresponse: DnsResponse,
-<<<<<<< HEAD
+    metadata: Metadata,
 };
-=======
-    metadata: Metadata,
-}
->>>>>>> a7c53b13
 
 export function tabsForFlow(flow: Flow): string[] {
     let tabs: string[];
@@ -61,17 +57,10 @@
             break;
     }
 
-<<<<<<< HEAD
     if (flow.error) tabs.push("error");
+    if (flow.metadata !== null) tabs.push("metadata");
     tabs.push("connection");
     tabs.push("timing");
-=======
-    if (flow.error)
-        tabs.push("error")
-    if (flow.metadata !== null) tabs.push("metadata");
-    tabs.push("connection")
-    tabs.push("timing")
->>>>>>> a7c53b13
     return tabs;
 }
 
