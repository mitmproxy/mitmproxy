--- conflicted
+++ resolved
@@ -1,9 +1,5 @@
 import * as React from "react";
-<<<<<<< HEAD
-import FilterInput, { FILTER_ICON } from "./FilterInput";
-=======
 import FilterInput, { FilterIcon } from "./FilterInput";
->>>>>>> 6b0309f7
 import * as flowsActions from "../../ducks/flows";
 import { setFilter, setHighlight } from "../../ducks/flows";
 import Button from "../common/Button";
@@ -41,11 +37,7 @@
         <FilterInput
             value={value || ""}
             placeholder="Intercept"
-<<<<<<< HEAD
-            icon={FILTER_ICON.INTERCEPT}
-=======
             icon={FilterIcon.INTERCEPT}
->>>>>>> 6b0309f7
             color="hsl(208, 56%, 53%)"
             onChange={(val) => dispatch(updateOptions("intercept", val))}
         />
@@ -59,11 +51,7 @@
         <FilterInput
             value={value || ""}
             placeholder="Search"
-<<<<<<< HEAD
-            icon={FILTER_ICON.SEARCH}
-=======
             icon={FilterIcon.SEARCH}
->>>>>>> 6b0309f7
             color="black"
             onChange={(value) => dispatch(setFilter(value))}
         />
@@ -77,11 +65,7 @@
         <FilterInput
             value={value || ""}
             placeholder="Highlight"
-<<<<<<< HEAD
-            icon={FILTER_ICON.HIGHLIGHT}
-=======
             icon={FilterIcon.HIGHLIGHT}
->>>>>>> 6b0309f7
             color="hsl(48, 100%, 50%)"
             onChange={(value) => dispatch(setHighlight(value))}
         />
