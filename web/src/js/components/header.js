import React from "react";
import ReactDOM from 'react-dom';
import $ from "jquery";

import Filt from "../filt/filt.js";
import {Key} from "../utils.js";
<<<<<<< HEAD
import {Router, ToggleInputButton, ToggleButton} from "./common.js";
=======
import {ToggleComponent} from "./common.js";
>>>>>>> 0c2c0177
import {SettingsActions, FlowActions} from "../actions.js";
import {Query} from "../actions.js";
import {SettingsState} from "./common.js";

var FilterDocs = React.createClass({
    statics: {
        xhr: false,
        doc: false
    },
    componentWillMount: function () {
        if (!FilterDocs.doc) {
            FilterDocs.xhr = $.getJSON("/filter-help").done(function (doc) {
                FilterDocs.doc = doc;
                FilterDocs.xhr = false;
            });
        }
        if (FilterDocs.xhr) {
            FilterDocs.xhr.done(function () {
                this.forceUpdate();
            }.bind(this));
        }
    },
    render: function () {
        if (!FilterDocs.doc) {
            return <i className="fa fa-spinner fa-spin"></i>;
        } else {
            var commands = FilterDocs.doc.commands.map(function (c) {
                return <tr key={c[1]}>
                    <td>{c[0].replace(" ", '\u00a0')}</td>
                    <td>{c[1]}</td>
                </tr>;
            });
            commands.push(<tr key="docs-link">
                <td colSpan="2">
                    <a href="http://docs.mitmproxy.org/en/stable/features/filters.html"
                        target="_blank">
                        <i className="fa fa-external-link"></i>
                    &nbsp; mitmproxy docs</a>
                </td>
            </tr>);
            return <table className="table table-condensed">
                <tbody>{commands}</tbody>
            </table>;
        }
    }
});
var FilterInput = React.createClass({
    contextTypes: {
        returnFocus: React.PropTypes.func
    },
    getInitialState: function () {
        // Consider both focus and mouseover for showing/hiding the tooltip,
        // because onBlur of the input is triggered before the click on the tooltip
        // finalized, hiding the tooltip just as the user clicks on it.
        return {
            value: this.props.value,
            focus: false,
            mousefocus: false
        };
    },
    componentWillReceiveProps: function (nextProps) {
        this.setState({value: nextProps.value});
    },
    onChange: function (e) {
        var nextValue = e.target.value;
        this.setState({
            value: nextValue
        });
        // Only propagate valid filters upwards.
        if (this.isValid(nextValue)) {
            this.props.onChange(nextValue);
        }
    },
    isValid: function (filt) {
        try {
            var str = filt || this.state.value;
            if(str){
                Filt.parse(filt || this.state.value);
            }
            return true;
        } catch (e) {
            return false;
        }
    },
    getDesc: function () {
        if(this.state.value) {
            try {
                return Filt.parse(this.state.value).desc;
            } catch (e) {
                return "" + e;
            }
        }
        return <FilterDocs/>;
    },
    onFocus: function () {
        this.setState({focus: true});
    },
    onBlur: function () {
        this.setState({focus: false});
    },
    onMouseEnter: function () {
        this.setState({mousefocus: true});
    },
    onMouseLeave: function () {
        this.setState({mousefocus: false});
    },
    onKeyDown: function (e) {
        if (e.keyCode === Key.ESC || e.keyCode === Key.ENTER) {
            this.blur();
            // If closed using ESC/ENTER, hide the tooltip.
            this.setState({mousefocus: false});
        }
        e.stopPropagation();
    },
    blur: function () {
        ReactDOM.findDOMNode(this.refs.input).blur();
        this.context.returnFocus();
    },
    select: function () {
        ReactDOM.findDOMNode(this.refs.input).select();
    },
    render: function () {
        var isValid = this.isValid();
        var icon = "fa fa-fw fa-" + this.props.type;
        var groupClassName = "filter-input input-group" + (isValid ? "" : " has-error");

        var popover;
        if (this.state.focus || this.state.mousefocus) {
            popover = (
                <div className="popover bottom" onMouseEnter={this.onMouseEnter} onMouseLeave={this.onMouseLeave}>
                    <div className="arrow"></div>
                    <div className="popover-content">
                    {this.getDesc()}
                    </div>
                </div>
            );
        }

        return (
            <div className={groupClassName}>
                <span className="input-group-addon">
                    <i className={icon} style={{color: this.props.color}}></i>
                </span>
                <input type="text" placeholder={this.props.placeholder} className="form-control"
                    ref="input"
                    onChange={this.onChange}
                    onFocus={this.onFocus}
                    onBlur={this.onBlur}
                    onKeyDown={this.onKeyDown}
                    value={this.state.value}/>
                {popover}
            </div>
        );
    }
});

export var MainMenu = React.createClass({
    propTypes: {
        settings: React.PropTypes.object.isRequired,
    },
    statics: {
        title: "Start",
        route: "flows"
    },
    onSearchChange: function (val) {
        var d = {};
        d[Query.SEARCH] = val;
        this.props.updateLocation(undefined, d);
    },
    onHighlightChange: function (val) {
        var d = {};
        d[Query.HIGHLIGHT] = val;
        this.props.updateLocation(undefined, d);
    },
    onInterceptChange: function (val) {
        SettingsActions.update({intercept: val});
    },
    render: function () {
        var search = this.props.query[Query.SEARCH] || "";
        var highlight = this.props.query[Query.HIGHLIGHT] || "";
        var intercept = this.props.settings.intercept || "";

        return (
            <div>
                <div className="menu-row">
                    <FilterInput
                        ref="search"
                        placeholder="Search"
                        type="search"
                        color="black"
                        value={search}
                        onChange={this.onSearchChange} />
                    <FilterInput
                        ref="highlight"
                        placeholder="Highlight"
                        type="tag"
                        color="hsl(48, 100%, 50%)"
                        value={highlight}
                        onChange={this.onHighlightChange}/>
                    <FilterInput
                        ref="intercept"
                        placeholder="Intercept"
                        type="pause"
                        color="hsl(208, 56%, 53%)"
                        value={intercept}
                        onChange={this.onInterceptChange}/>
                </div>
                <div className="clearfix"></div>
            </div>
        );
    }
});


var ViewMenu = React.createClass({
    statics: {
        title: "View",
        route: "flows"
    },
    toggleEventLog: function () {
        var d = {};
        if (this.props.query[Query.SHOW_EVENTLOG]) {
            d[Query.SHOW_EVENTLOG] = undefined;
        } else {
            d[Query.SHOW_EVENTLOG] = "t"; // any non-false value will do it, keep it short
        }

        this.props.updateLocation(undefined, d);
        console.log('toggleevent');
    },
    render: function () {
      var showEventLog = this.props.query[Query.SHOW_EVENTLOG];
      return (
          <div>
            <div className="menu-row">
              <ToggleButton
                checked={showEventLog}
                name = "Show Eventlog"
                onToggleChanged={this.toggleEventLog}/>
            </div>
            <div className="clearfix"></div>
          </div>
      );
    }
});

export const OptionMenu = (props) => {
    const {mode, intercept, showhost, no_upstream_cert, rawtcp, http2, anticache, anticomp, stickycookie, stickyauth, stream} = props.settings;
    return (
        <div>
            <div className="menu-row">
                <ToggleButton name="showhost"
                              checked={showhost}
                              onToggleChanged={() => SettingsActions.update({showhost: !showhost})}
                />
                <ToggleButton name="no_upstream_cert"
                              checked={no_upstream_cert}
                              onToggleChanged={() => SettingsActions.update({no_upstream_cert: !no_upstream_cert})}
                />
                <ToggleButton name="rawtcp"
                              checked={rawtcp}
                              onToggleChanged={() => SettingsActions.update({rawtcp: !rawtcp})}
                />
                <ToggleButton name="http2"
                              checked={http2}
                              onToggleChanged={() => SettingsActions.update({http2: !http2})}
                />
                <ToggleButton name="anticache"
                              checked={anticache}
                              onToggleChanged={() => SettingsActions.update({anticache: !anticache})}
                />
                <ToggleButton name="anticomp"
                              checked={anticomp}
                              onToggleChanged={() => SettingsActions.update({anticomp: !anticomp})}
                />
                <ToggleInputButton name="stickyauth" placeholder="Sticky auth filter"
                    checked={Boolean(stickyauth)}
                    txt={stickyauth || ""}
                    onToggleChanged={txt => SettingsActions.update({stickyauth: (!stickyauth ? txt : null)})}
                />
                <ToggleInputButton name="stickycookie" placeholder="Sticky cookie filter"
                    checked={Boolean(stickycookie)}
                    txt={stickycookie || ""}
                    onToggleChanged={txt => SettingsActions.update({stickycookie: (!stickycookie ? txt : null)})}
                />
                <ToggleInputButton name="stream" placeholder="stream..."
                    checked={Boolean(stream)}
                    txt={stream || ""}
                    onToggleChanged={txt => SettingsActions.update({stream: (!stream ? txt : null)})}
                />
            </div>
            <div className="clearfix"/>
        </div>
    );
};
OptionMenu.title = "Options";

OptionMenu.propTypes = {
    settings: React.PropTypes.object.isRequired
};

var ReportsMenu = React.createClass({
    statics: {
        title: "Visualization",
        route: "reports"
    },
    render: function () {
        return <div>Reports Menu</div>;
    }
});

var FileMenu = React.createClass({
    getInitialState: function () {
        return {
            showFileMenu: false
        };
    },
    handleFileClick: function (e) {
        e.preventDefault();
        if (!this.state.showFileMenu) {
            var close = function () {
                this.setState({showFileMenu: false});
                document.removeEventListener("click", close);
            }.bind(this);
            document.addEventListener("click", close);

            this.setState({
                showFileMenu: true
            });
        }
    },
    handleNewClick: function (e) {
        e.preventDefault();
        if (confirm("Delete all flows?")) {
            FlowActions.clear();
        }
    },
    handleOpenClick: function (e) {
        e.preventDefault();
        console.error("unimplemented: handleOpenClick");
    },
    handleSaveClick: function (e) {
        e.preventDefault();
        console.error("unimplemented: handleSaveClick");
    },
    handleShutdownClick: function (e) {
        e.preventDefault();
        console.error("unimplemented: handleShutdownClick");
    },
    render: function () {
        var fileMenuClass = "dropdown pull-left" + (this.state.showFileMenu ? " open" : "");

        return (
            <div className={fileMenuClass}>
                <a href="#" className="special" onClick={this.handleFileClick}> mitmproxy </a>
                <ul className="dropdown-menu" role="menu">
                    <li>
                        <a href="#" onClick={this.handleNewClick}>
                            <i className="fa fa-fw fa-file"></i>
                            New
                        </a>
                    </li>
                    <li role="presentation" className="divider"></li>
                    <li>
                        <a href="http://mitm.it/" target="_blank">
                            <i className="fa fa-fw fa-external-link"></i>
                            Install Certificates...
                        </a>
                    </li>
                {/*
                 <li>
                 <a href="#" onClick={this.handleOpenClick}>
                 <i className="fa fa-fw fa-folder-open"></i>
                 Open
                 </a>
                 </li>
                 <li>
                 <a href="#" onClick={this.handleSaveClick}>
                 <i className="fa fa-fw fa-save"></i>
                 Save
                 </a>
                 </li>
                 <li role="presentation" className="divider"></li>
                 <li>
                 <a href="#" onClick={this.handleShutdownClick}>
                 <i className="fa fa-fw fa-plug"></i>
                 Shutdown
                 </a>
                 </li>
                 */}
                </ul>
            </div>
        );
    }
});


var header_entries = [MainMenu, ViewMenu, OptionMenu /*, ReportsMenu */];


export var Header = React.createClass({
    propTypes: {
        settings: React.PropTypes.object.isRequired,
    },
    getInitialState: function () {
        return {
            active: header_entries[0]
        };
    },
    handleClick: function (active, e) {
        e.preventDefault();
        this.props.updateLocation(active.route);
        this.setState({active: active});
    },
    render: function () {
        var header = header_entries.map(function (entry, i) {
            var className;
            if (entry === this.state.active) {
                className = "active";
            } else {
                className = "";
            }
            return (
                <a key={i}
                    href="#"
                    className={className}
                    onClick={this.handleClick.bind(this, entry)}>
                    {entry.title}
                </a>
            );
        }.bind(this));

        return (
            <header>
                <nav className="nav-tabs nav-tabs-lg">
                    <FileMenu/>
                    {header}
                </nav>
                <div className="menu">
<<<<<<< HEAD
                    <this.state.active settings={this.props.settings}/>
=======
                    <this.state.active
                        ref="active"
                        settings={this.props.settings}
                        updateLocation={this.props.updateLocation}
                        query={this.props.query}
                    />
>>>>>>> 0c2c0177
                </div>
            </header>
        );
    }
});<|MERGE_RESOLUTION|>--- conflicted
+++ resolved
@@ -4,11 +4,7 @@
 
 import Filt from "../filt/filt.js";
 import {Key} from "../utils.js";
-<<<<<<< HEAD
-import {Router, ToggleInputButton, ToggleButton} from "./common.js";
-=======
-import {ToggleComponent} from "./common.js";
->>>>>>> 0c2c0177
+import {ToggleInputButton, ToggleButton} from "./common.js";
 import {SettingsActions, FlowActions} from "../actions.js";
 import {Query} from "../actions.js";
 import {SettingsState} from "./common.js";
@@ -297,6 +293,7 @@
                 <ToggleInputButton name="stream" placeholder="stream..."
                     checked={Boolean(stream)}
                     txt={stream || ""}
+                    inputType = "number"
                     onToggleChanged={txt => SettingsActions.update({stream: (!stream ? txt : null)})}
                 />
             </div>
@@ -448,16 +445,11 @@
                     {header}
                 </nav>
                 <div className="menu">
-<<<<<<< HEAD
-                    <this.state.active settings={this.props.settings}/>
-=======
                     <this.state.active
-                        ref="active"
                         settings={this.props.settings}
                         updateLocation={this.props.updateLocation}
                         query={this.props.query}
                     />
->>>>>>> 0c2c0177
                 </div>
             </header>
         );
