--- conflicted
+++ resolved
@@ -5,36 +5,24 @@
 import HideInStatic from "./common/HideInStatic";
 import CaptureMenu from "./Header/CaptureMenu";
 import { useAppSelector } from "../ducks";
-<<<<<<< HEAD
 import StartMenu from "./Header/StartMenu";
 import OptionMenu from "./Header/OptionMenu";
 import FlowMenu from "./Header/FlowMenu";
 import { Menu } from "./ProxyApp";
-=======
 import { shallowEqual } from "react-redux";
->>>>>>> 8ee02979
 
 interface HeaderProps {
     ActiveMenu: Menu;
     setActiveMenu: React.Dispatch<Menu>;
 }
 
-<<<<<<< HEAD
 export default function Header({ ActiveMenu, setActiveMenu }: HeaderProps) {
-    const selectedFlows = useAppSelector((state) =>
-        state.flows.selected.filter((id) => id in state.flows.byId)
-    );
-    const [wasFlowSelected, setWasFlowSelected] = useState(false);
-=======
-export default function Header() {
     const selectedFlows = useAppSelector(
             (state) =>
                 state.flows.selected.filter((id) => id in state.flows.byId),
             shallowEqual,
         ),
-        [ActiveMenu, setActiveMenu] = useState<Menu>(() => StartMenu),
         [wasFlowSelected, setWasFlowSelected] = useState(false);
->>>>>>> 8ee02979
 
     let entries: Menu[] = [CaptureMenu, StartMenu, OptionMenu];
     if (selectedFlows.length > 0) {
