--- conflicted
+++ resolved
@@ -4,27 +4,14 @@
 import ConnectionIndicator from "./Header/ConnectionIndicator";
 import HideInStatic from "./common/HideInStatic";
 import CaptureMenu from "./Header/CaptureMenu";
-<<<<<<< HEAD
-import { useAppSelector } from "../ducks";
-import StartMenu from "./Header/StartMenu";
-=======
 import { useAppDispatch, useAppSelector } from "../ducks";
 import FlowListMenu from "./Header/FlowListMenu";
->>>>>>> 04433e2c
 import OptionMenu from "./Header/OptionMenu";
 import FlowMenu from "./Header/FlowMenu";
 import { Menu } from "./ProxyApp";
 import { shallowEqual } from "react-redux";
 import { Tab, setCurrent } from "../ducks/ui/tabs";
 
-<<<<<<< HEAD
-interface HeaderProps {
-    ActiveMenu: Menu;
-    setActiveMenu: React.Dispatch<Menu>;
-}
-
-export default function Header({ ActiveMenu, setActiveMenu }: HeaderProps) {
-=======
 const tabs: { [key in Tab]: Menu } = {
     [Tab.Capture]: CaptureMenu,
     [Tab.FlowList]: FlowListMenu,
@@ -35,7 +22,6 @@
 export default function Header() {
     const dispatch = useAppDispatch();
     const currentTab = useAppSelector((state) => state.ui.tabs.current);
->>>>>>> 04433e2c
     const selectedFlows = useAppSelector(
             (state) =>
                 state.flows.selected.filter((id) => id in state.flows.byId),
@@ -45,30 +31,6 @@
     const hasFlows = useAppSelector((state) => state.flows.list.length > 0),
         isInitialTab = useAppSelector((state) => state.ui.tabs.isInitial);
 
-<<<<<<< HEAD
-    let entries: Menu[] = [CaptureMenu, StartMenu, OptionMenu];
-    if (selectedFlows.length > 0) {
-        entries.push(FlowMenu);
-    }
-
-    useEffect(() => {
-        if (selectedFlows.length > 0 && !wasFlowSelected) {
-            setActiveMenu(FlowMenu);
-            setWasFlowSelected(true);
-        } else if (selectedFlows.length === 0) {
-            if (wasFlowSelected) {
-                setWasFlowSelected(false);
-            }
-            if (ActiveMenu === FlowMenu) {
-                setActiveMenu(StartMenu);
-            }
-        }
-    }, [selectedFlows, wasFlowSelected, ActiveMenu, setActiveMenu]);
-
-    function handleClick(active: Menu, e: React.MouseEvent<HTMLAnchorElement>) {
-        e.preventDefault();
-        setActiveMenu(active);
-=======
     let entries: Tab[] = [Tab.Capture, Tab.FlowList, Tab.Options];
     if (selectedFlows.length > 0) {
         entries.push(Tab.Flow);
@@ -100,7 +62,6 @@
     function handleClick(tab: Tab, e: React.MouseEvent<HTMLAnchorElement>) {
         e.preventDefault();
         dispatch(setCurrent(tab));
->>>>>>> 04433e2c
     }
 
     const ActiveMenu = tabs[currentTab];
