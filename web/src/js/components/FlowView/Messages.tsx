import { Flow, MessagesMeta } from "../../flow";
import { useAppDispatch, useAppSelector } from "../../ducks";
import * as React from "react";
import { useCallback, useMemo, useState } from "react";
import { ContentViewData, useContent } from "../contentviews/useContent";
import { MessageUtils } from "../../flow/utils";
import ViewSelector from "../contentviews/ViewSelector";
import { setContentViewFor } from "../../ducks/ui/flow";
import { formatTimeStamp } from "../../utils";
import LineRenderer from "../contentviews/LineRenderer";

type MessagesPropTypes = {
    flow: Flow;
    messages_meta: MessagesMeta;
};

export default function Messages({ flow, messages_meta }: MessagesPropTypes) {
    const dispatch = useAppDispatch();

    const contentView = useAppSelector(
        (state) => state.ui.flow.contentViewFor[flow.id + "messages"] || "Auto",
    );
<<<<<<< HEAD
    let [maxLines, setMaxLines] = useState<number>(
=======
    const [maxLines, setMaxLines] = useState<number>(
>>>>>>> 27f99020
        useAppSelector((state) => state.options.content_view_lines_cutoff),
    );
    const showMore = useCallback(
        () => setMaxLines(Math.max(1024, maxLines * 2)),
        [maxLines],
    );
    const content = useContent(
        MessageUtils.getContentURL(flow, "messages", contentView, maxLines + 1),
        flow.id + messages_meta.count,
    );
    const messages =
        useMemo<ContentViewData[] | undefined>(() => {
            if (content) {
                try {
                    return JSON.parse(content);
                } catch (e) {
                    const err: ContentViewData[] = [
                        {
                            description: "Network Error",
                            lines: [[["error", `${content}`]]],
                        },
                    ];
                    return err;
                }
            }
        }, [content]) || [];

    let remainingLines = maxLines;

    return (
        <div className="contentview">
            <div className="controls">
                <h5>{messages_meta.count} Messages</h5>
                <ViewSelector
                    value={contentView}
                    onChange={(cv) =>
                        dispatch(setContentViewFor(flow.id + "messages", cv))
                    }
                />
            </div>
            {messages.map((d: ContentViewData, i) => {
                const className = `fa fa-fw fa-arrow-${
                    d.from_client ? "right text-primary" : "left text-danger"
                }`;
                const renderer = (
                    <div key={i}>
                        <small>
                            <i className={className} />
                            <span className="pull-right">
                                {d.timestamp && formatTimeStamp(d.timestamp)}
                            </span>
                        </small>
                        <LineRenderer
                            lines={d.lines}
                            maxLines={remainingLines}
                            showMore={showMore}
                        />
                    </div>
                );
                remainingLines -= d.lines.length;
                return renderer;
            })}
        </div>
    );
}<|MERGE_RESOLUTION|>--- conflicted
+++ resolved
@@ -20,11 +20,7 @@
     const contentView = useAppSelector(
         (state) => state.ui.flow.contentViewFor[flow.id + "messages"] || "Auto",
     );
-<<<<<<< HEAD
-    let [maxLines, setMaxLines] = useState<number>(
-=======
     const [maxLines, setMaxLines] = useState<number>(
->>>>>>> 27f99020
         useAppSelector((state) => state.options.content_view_lines_cutoff),
     );
     const showMore = useCallback(
