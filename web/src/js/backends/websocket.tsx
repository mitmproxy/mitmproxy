/**
 *  The WebSocket backend is responsible for updating our knowledge of flows and events
 *  from the REST API and live updates delivered via a WebSocket connection.
 *  An alternative backend may use the REST API only to host static instances.
 */
import { assertNever, fetchApi } from "../utils";
import * as connectionActions from "../ducks/connection";
import { Store } from "redux";
import { RootState } from "../ducks";
import { STATE_RECEIVE, STATE_UPDATE } from "../ducks/backendState";
import { EVENTS_ADD, EVENTS_RECEIVE } from "../ducks/eventLog";
import { OPTIONS_RECEIVE, OPTIONS_UPDATE } from "../ducks/options";
import {
    FLOWS_ADD,
    FLOWS_RECEIVE,
    FLOWS_REMOVE,
    FLOWS_UPDATE,
} from "../ducks/flows";
import { Action } from "@reduxjs/toolkit";

export enum Resource {
    State = "state",
    Flows = "flows",
    Events = "events",
    Options = "options",
}

/// All possible events emitted by the WebSocket backend.
type WebsocketMessageType =
    | "flows/add"
    | "flows/update"
    | "flows/remove"
    | "flows/reset"
    | "events/add"
    | "events/reset"
    | "options/update"
    | "state/update";

interface WebSocketMessage {
    cmd: string;
    resource: string;
    data?: any;
}

export default class WebsocketBackend {
    activeFetches: Partial<{ [key in Resource]: Array<Action> }>;
    store: Store<RootState>;
    socket: WebSocket;
    messagesQueue: string[]; // Queue for messages while connecting.

    constructor(store) {
        this.activeFetches = {};
        this.store = store;
        this.messagesQueue = [];
        this.connect();
    }

    connect() {
        this.socket = new WebSocket(
            location.origin.replace("http", "ws") +
                location.pathname.replace(/\/$/, "") +
                "/updates",
        );
        this.socket.addEventListener("open", () => this.onOpen());
        this.socket.addEventListener("close", (event) => this.onClose(event));
        this.socket.addEventListener("message", (msg) =>
            this.onMessage(JSON.parse(msg.data)),
        );
        this.socket.addEventListener("error", (error) => this.onError(error));
    }

    onOpen() {
<<<<<<< HEAD
        this.messagesQueue.forEach((message) => this.socket.send(message)); // Flush the message queue.
        this.messagesQueue = [];

        this.fetchData("state");
        this.fetchData("flows");
        this.fetchData("events");
        this.fetchData("options");
        this.store.dispatch(connectionActions.startFetching());
    }

    fetchData(resource: string) {
        const queue = [];
=======
        this.fetchData(Resource.State);
        this.fetchData(Resource.Flows);
        this.fetchData(Resource.Events);
        this.fetchData(Resource.Options);
        this.store.dispatch(connectionActions.startFetching());
    }

    fetchData(resource: Resource) {
        const queue: Array<Action> = [];
>>>>>>> 4be711c3
        this.activeFetches[resource] = queue;
        fetchApi(`./${resource}`)
            .then((res) => res.json())
            .then((json) => {
                // Make sure that we are not superseded yet by the server sending a RESET.
                if (this.activeFetches[resource] === queue)
                    this.receive(resource, json);
            });
    }

<<<<<<< HEAD
    onMessage(msg: WebSocketMessage) {
        if (msg.cmd === CMD_RESET) {
            return this.fetchData(msg.resource);
=======
    onMessage(msg: { type: WebsocketMessageType; payload?: any }) {
        switch (msg.type) {
            case "flows/add":
                return this.queueOrDispatch(
                    Resource.Flows,
                    FLOWS_ADD(msg.payload),
                );
            case "flows/update":
                return this.queueOrDispatch(
                    Resource.Flows,
                    FLOWS_UPDATE(msg.payload),
                );
            case "flows/remove":
                return this.queueOrDispatch(
                    Resource.Flows,
                    FLOWS_REMOVE(msg.payload),
                );
            case "events/add":
                return this.queueOrDispatch(
                    Resource.Events,
                    EVENTS_ADD(msg.payload),
                );
            case "options/update":
                return this.queueOrDispatch(
                    Resource.Options,
                    OPTIONS_UPDATE(msg.payload),
                );
            case "state/update":
                return this.queueOrDispatch(
                    Resource.State,
                    STATE_UPDATE(msg.payload),
                );
            case "flows/reset":
                return this.fetchData(Resource.Flows);
            case "events/reset":
                return this.fetchData(Resource.Events);
            /* istanbul ignore next @preserve */
            default:
                assertNever(msg.type);
>>>>>>> 4be711c3
        }
    }

    queueOrDispatch(resource: Resource, action: Action) {
        const queue = this.activeFetches[resource];
        if (queue !== undefined) {
            queue.push(action);
        } else {
            this.store.dispatch(action);
        }
    }

<<<<<<< HEAD
    receive(resource: string, data: any) {
        const type = `${resource}_RECEIVE`.toUpperCase();
        if (resource === "state") {
            this.store.dispatch({
                type,
                payload: data,
            } as PayloadAction<BackendState>);
        } else {
            // deprecated: these should be converted to payload actions as well.
            this.store.dispatch({ type, cmd: "receive", resource, data });
=======
    receive(resource: Resource, data) {
        switch (resource) {
            case Resource.State:
                this.store.dispatch(STATE_RECEIVE(data));
                break;
            case Resource.Options:
                this.store.dispatch(OPTIONS_RECEIVE(data));
                break;
            case Resource.Events:
                this.store.dispatch(EVENTS_RECEIVE(data));
                break;
            case Resource.Flows:
                this.store.dispatch(FLOWS_RECEIVE(data));
                break;
            /* istanbul ignore next @preserve */
            default:
                assertNever(resource);
>>>>>>> 4be711c3
        }
        const queue = this.activeFetches[resource]!;
        delete this.activeFetches[resource];
<<<<<<< HEAD
        queue.forEach((msg: WebSocketMessage) => this.onMessage(msg));
=======
        queue.forEach((msg) => this.store.dispatch(msg));
>>>>>>> 4be711c3

        if (Object.keys(this.activeFetches).length === 0) {
            // We have fetched the last resource
            this.store.dispatch(connectionActions.connectionEstablished());
        }
    }

<<<<<<< HEAD
    updateFilter(name: string, expr: string) {
        this.sendMessage("flows", {
            cmd: "updateFilter",
            name,
            expr,
        });
    }

    private sendMessage(resource: string, data: any) {
        const message = JSON.stringify({ resource, ...data });
        if (this.socket) {
            if (this.socket.readyState === WebSocket.CONNECTING) {
                this.messagesQueue.push(message);
            } else if (this.socket.readyState === WebSocket.OPEN) {
                this.socket.send(message);
            } else {
                console.error(
                    "WebSocket is not open. Cannot send message:",
                    resource,
                    data,
                );
            }
        }
    }

=======
>>>>>>> 4be711c3
    onClose(closeEvent: CloseEvent) {
        this.store.dispatch(
            connectionActions.connectionError(
                `Connection closed at ${new Date().toUTCString()} with error code ${
                    closeEvent.code
                }.`,
            ),
        );
        console.error("websocket connection closed", closeEvent);
    }

    onError(...args) {
        // FIXME
        console.error("websocket connection errored", args);
    }
}<|MERGE_RESOLUTION|>--- conflicted
+++ resolved
@@ -70,20 +70,6 @@
     }
 
     onOpen() {
-<<<<<<< HEAD
-        this.messagesQueue.forEach((message) => this.socket.send(message)); // Flush the message queue.
-        this.messagesQueue = [];
-
-        this.fetchData("state");
-        this.fetchData("flows");
-        this.fetchData("events");
-        this.fetchData("options");
-        this.store.dispatch(connectionActions.startFetching());
-    }
-
-    fetchData(resource: string) {
-        const queue = [];
-=======
         this.fetchData(Resource.State);
         this.fetchData(Resource.Flows);
         this.fetchData(Resource.Events);
@@ -93,7 +79,6 @@
 
     fetchData(resource: Resource) {
         const queue: Array<Action> = [];
->>>>>>> 4be711c3
         this.activeFetches[resource] = queue;
         fetchApi(`./${resource}`)
             .then((res) => res.json())
@@ -104,11 +89,6 @@
             });
     }
 
-<<<<<<< HEAD
-    onMessage(msg: WebSocketMessage) {
-        if (msg.cmd === CMD_RESET) {
-            return this.fetchData(msg.resource);
-=======
     onMessage(msg: { type: WebsocketMessageType; payload?: any }) {
         switch (msg.type) {
             case "flows/add":
@@ -148,7 +128,6 @@
             /* istanbul ignore next @preserve */
             default:
                 assertNever(msg.type);
->>>>>>> 4be711c3
         }
     }
 
@@ -161,18 +140,6 @@
         }
     }
 
-<<<<<<< HEAD
-    receive(resource: string, data: any) {
-        const type = `${resource}_RECEIVE`.toUpperCase();
-        if (resource === "state") {
-            this.store.dispatch({
-                type,
-                payload: data,
-            } as PayloadAction<BackendState>);
-        } else {
-            // deprecated: these should be converted to payload actions as well.
-            this.store.dispatch({ type, cmd: "receive", resource, data });
-=======
     receive(resource: Resource, data) {
         switch (resource) {
             case Resource.State:
@@ -190,15 +157,10 @@
             /* istanbul ignore next @preserve */
             default:
                 assertNever(resource);
->>>>>>> 4be711c3
         }
         const queue = this.activeFetches[resource]!;
         delete this.activeFetches[resource];
-<<<<<<< HEAD
-        queue.forEach((msg: WebSocketMessage) => this.onMessage(msg));
-=======
         queue.forEach((msg) => this.store.dispatch(msg));
->>>>>>> 4be711c3
 
         if (Object.keys(this.activeFetches).length === 0) {
             // We have fetched the last resource
@@ -206,34 +168,6 @@
         }
     }
 
-<<<<<<< HEAD
-    updateFilter(name: string, expr: string) {
-        this.sendMessage("flows", {
-            cmd: "updateFilter",
-            name,
-            expr,
-        });
-    }
-
-    private sendMessage(resource: string, data: any) {
-        const message = JSON.stringify({ resource, ...data });
-        if (this.socket) {
-            if (this.socket.readyState === WebSocket.CONNECTING) {
-                this.messagesQueue.push(message);
-            } else if (this.socket.readyState === WebSocket.OPEN) {
-                this.socket.send(message);
-            } else {
-                console.error(
-                    "WebSocket is not open. Cannot send message:",
-                    resource,
-                    data,
-                );
-            }
-        }
-    }
-
-=======
->>>>>>> 4be711c3
     onClose(closeEvent: CloseEvent) {
         this.store.dispatch(
             connectionActions.connectionError(
