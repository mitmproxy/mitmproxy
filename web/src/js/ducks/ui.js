--- conflicted
+++ resolved
@@ -29,16 +29,9 @@
                 ...state,
                 activeMenu: action.activeMenu,
             }
-<<<<<<< HEAD
-        case SELECT:
-            let isNewSelect = (action.id && !action.currentSelection)
-            let isDeselect = (!action.id && action.currentSelection)
-            if(isNewSelect) {
-=======
 
         case SELECT_FLOW:
             if (action.flowId && !action.currentSelection) {
->>>>>>> 92026d26
                 return {
                     ...state,
                     displayLarge: false,
