--- conflicted
+++ resolved
@@ -1,71 +1,2 @@
-<<<<<<< HEAD
-import {
-    AnyAction,
-    applyMiddleware,
-    combineReducers,
-    compose,
-    createStore as createReduxStore,
-    PreloadedState,
-    Store,
-} from "redux";
-import eventLog from "./eventLog";
-import flows from "./flows";
-import ui from "./ui/index";
-import connection from "./connection";
-import options from "./options";
-import commandBar from "./commandBar";
-import thunk, {
-    ThunkAction,
-    ThunkDispatch,
-    ThunkMiddleware,
-} from "redux-thunk";
-import { TypedUseSelectorHook, useDispatch, useSelector } from "react-redux";
-import backendState from "./backendState";
-import options_meta from "./options_meta";
-import modes from "./modes";
-
-// @ts-ignore
-const composeEnhancers = window.__REDUX_DEVTOOLS_EXTENSION_COMPOSE__ || compose;
-
-export const rootReducer = combineReducers({
-    commandBar,
-    eventLog,
-    flows,
-    connection,
-    ui,
-    options,
-    options_meta,
-    backendState,
-    modes,
-});
-export type RootState = ReturnType<typeof rootReducer>;
-
-export type AppThunk<ReturnType = void> = ThunkAction<
-    ReturnType,
-    RootState,
-    unknown,
-    AnyAction
->;
-
-export const createAppStore = (
-    preloadedState?: PreloadedState<RootState>
-): Store<RootState> => {
-    return createReduxStore(
-        rootReducer,
-        preloadedState,
-        composeEnhancers(applyMiddleware(thunk as ThunkMiddleware<RootState>))
-    );
-};
-
-export const store = createAppStore(undefined);
-
-// this would be correct, but PyCharm bails on it
-// export type AppDispatch = typeof store.dispatch
-// instead:
-export type AppDispatch = ThunkDispatch<RootState, void, AnyAction>;
-export const useAppDispatch = () => useDispatch<AppDispatch>();
-export const useAppSelector: TypedUseSelectorHook<RootState> = useSelector;
-=======
 export { useAppDispatch, useAppSelector } from "./hooks";
-export { RootState, AppDispatch, AppThunk, store } from "./store";
->>>>>>> 205e18ca
+export { RootState, AppDispatch, AppThunk, store } from "./store";