--- conflicted
+++ resolved
@@ -230,32 +230,9 @@
     };
 }
 
-<<<<<<< HEAD
-export function setFilter(filter: string) {
-    if (window.backend) {
-        window.backend.updateFilter("search", filter);
-    }
-    return { type: SET_FILTER, filter };
-}
-
-export function setHighlight(highlight: string) {
-    if (window.backend) {
-        window.backend.updateFilter("highlight", highlight);
-    }
-    return { type: SET_HIGHLIGHT, highlight };
-}
-
-export function setSort(column: string, desc: boolean) {
-    return { type: SET_SORT, sort: { column, desc } };
-}
-
-export function selectRelative(flows, shift) {
-    const currentSelectionIndex = flows.viewIndex[flows.selected[0]];
-=======
 export function selectRelative(flows: FlowsState, shift: number) {
     const currentSelectionIndex: number | undefined =
         flows.viewIndex[flows.selected[flows.selected.length - 1]?.id];
->>>>>>> 4be711c3
     const minIndex = 0;
     const maxIndex = flows.view.length - 1;
     let newIndex: number;
